#ifndef GRID_HPP_ // NOLINT
#define GRID_HPP_

#include "AMReX_MFParallelFor.H"
#include "AMReX_MultiFab.H"
#include <AMReX.H>
#include <AMReX_Array.H>
#include <AMReX_Array4.H>
#include <AMReX_Box.H>
#include <AMReX_REAL.H>

namespace quokka {
  enum class centering { cc=0, fc, ec };
  enum class direction { na=-1, x, y, z };
  const std::array<const char, 4> face_dir_name{"xyz"};

  struct grid {
<<<<<<< HEAD
    const amrex::Array4<double>& array;
    const amrex::Box indexRange;
=======
    amrex::Array4<double> array;
    amrex::Box indexRange;
>>>>>>> ad6c0dc8
    amrex::GpuArray<amrex::Real, AMREX_SPACEDIM> dx;
    amrex::GpuArray<amrex::Real, AMREX_SPACEDIM> prob_lo;
    amrex::GpuArray<amrex::Real, AMREX_SPACEDIM> prob_hi;
    enum centering cen;
    enum direction dir;
<<<<<<< HEAD
    grid(const amrex::Array4<double>& array, const amrex::Box indexRange,
=======
    
    grid(amrex::Array4<double> const& array, amrex::Box const& indexRange,
>>>>>>> ad6c0dc8
        amrex::GpuArray<amrex::Real, AMREX_SPACEDIM> dx,
        amrex::GpuArray<amrex::Real, AMREX_SPACEDIM> prob_lo,
        amrex::GpuArray<amrex::Real, AMREX_SPACEDIM> prob_hi,
        centering cen, direction dir)
        : array(array), indexRange(indexRange), dx(dx), prob_lo(prob_lo),
          prob_hi(prob_hi), cen(cen), dir(dir) {}
  };
}

#endif // GRID_HPP_<|MERGE_RESOLUTION|>--- conflicted
+++ resolved
@@ -15,24 +15,14 @@
   const std::array<const char, 4> face_dir_name{"xyz"};
 
   struct grid {
-<<<<<<< HEAD
-    const amrex::Array4<double>& array;
-    const amrex::Box indexRange;
-=======
     amrex::Array4<double> array;
     amrex::Box indexRange;
->>>>>>> ad6c0dc8
     amrex::GpuArray<amrex::Real, AMREX_SPACEDIM> dx;
     amrex::GpuArray<amrex::Real, AMREX_SPACEDIM> prob_lo;
     amrex::GpuArray<amrex::Real, AMREX_SPACEDIM> prob_hi;
     enum centering cen;
     enum direction dir;
-<<<<<<< HEAD
-    grid(const amrex::Array4<double>& array, const amrex::Box indexRange,
-=======
-    
     grid(amrex::Array4<double> const& array, amrex::Box const& indexRange,
->>>>>>> ad6c0dc8
         amrex::GpuArray<amrex::Real, AMREX_SPACEDIM> dx,
         amrex::GpuArray<amrex::Real, AMREX_SPACEDIM> prob_lo,
         amrex::GpuArray<amrex::Real, AMREX_SPACEDIM> prob_hi,
