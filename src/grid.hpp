--- conflicted
+++ resolved
@@ -15,15 +15,6 @@
   const std::array<const char, 4> face_dir_name{"xyz"};
 
   struct grid {
-<<<<<<< HEAD
-    amrex::Array4<double> array;
-    amrex::Box indexRange;
-    amrex::GpuArray<amrex::Real, AMREX_SPACEDIM> dx;
-    amrex::GpuArray<amrex::Real, AMREX_SPACEDIM> prob_lo;
-    amrex::GpuArray<amrex::Real, AMREX_SPACEDIM> prob_hi;
-    enum centering cen;
-    enum direction dir;
-=======
     amrex::Array4<double> array_;
     amrex::Box indexRange_;
     amrex::GpuArray<amrex::Real, AMREX_SPACEDIM> dx_;
@@ -32,7 +23,6 @@
     enum centering cen_;
     enum direction dir_;
     
->>>>>>> b539541e
     grid(amrex::Array4<double> const& array, amrex::Box const& indexRange,
         amrex::GpuArray<amrex::Real, AMREX_SPACEDIM> dx,
         amrex::GpuArray<amrex::Real, AMREX_SPACEDIM> prob_lo,
