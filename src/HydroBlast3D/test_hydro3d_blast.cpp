//==============================================================================
// TwoMomentRad - a radiation transport library for patch-based AMR codes
// Copyright 2020 Benjamin Wibking.
// Released under the MIT license. See LICENSE file included in the GitHub repo.
//==============================================================================
/// \file test_hydro3d_blast.cpp
/// \brief Defines a test problem for a 3D explosion.
///

#include "AMReX.H"
#include "AMReX_BC_TYPES.H"
#include "AMReX_BLassert.H"
#include "AMReX_Config.H"
#include "AMReX_FabArrayUtility.H"
#include "AMReX_MultiFab.H"
#include "AMReX_ParallelDescriptor.H"
#include "AMReX_ParmParse.H"
#include "AMReX_Print.H"

#include "AMReX_SPACE.H"
#include "RadhydroSimulation.hpp"
#include "hydro_system.hpp"
#include "radiation_system.hpp"
#include "test_hydro3d_blast.hpp"
#include <limits>
#include <math.h>
#include <iostream>


constexpr double  Const_G  = 6.67e-8;
constexpr double  Const_mH = 1.67e-24;
constexpr double  Msun     = 2.e33;
constexpr double  yr_to_s  = 3.154e7;
constexpr double  Myr      = 1.e6*yr_to_s;
constexpr double  pc       = 3.018e18;
constexpr double  Mu       = 0.6;
constexpr double  tMAX     = 5.*Myr;
constexpr double  kmps     = 1.e5; 


struct NewProblem {};

// if false, use octant symmetry instead

template <> struct HydroSystem_Traits<SedovProblem> {
  static constexpr double gamma = 1.4;
  static constexpr bool reconstruct_eint = false;
  static constexpr int nscalars = 0;       // number of passive scalars
};

template <>
void RadhydroSimulation<NewProblem>::setInitialConditionsAtLevel(int lev) {
  
  amrex::GpuArray<amrex::Real, AMREX_SPACEDIM> dx = geom[lev].CellSizeArray();
  const Real cell_vol = AMREX_D_TERM(dx[0], *dx[1], *dx[2]);
  amrex::GpuArray<amrex::Real, AMREX_SPACEDIM> prob_lo =
      geom[lev].ProbLoArray();
  amrex::GpuArray<amrex::Real, AMREX_SPACEDIM> prob_hi =
      geom[lev].ProbHiArray();


  for (amrex::MFIter iter(state_new_[lev]); iter.isValid(); ++iter) {
    const amrex::Box &indexRange = iter.validbox();
    auto const &state = state_new_[lev].array(iter);

    amrex::ParallelFor(indexRange, [=] AMREX_GPU_DEVICE(int i, int j, int k) {


      amrex::Real const x = prob_lo[0] + (i + amrex::Real(0.5)) * dx[0];
			amrex::Real const y = prob_lo[1] + (j + amrex::Real(0.5)) * dx[1];
      amrex::Real const z = prob_lo[2] + (k + amrex::Real(0.5)) * dx[2];
			
      
			//double R = std::sqrt(x*x + y*y);
      double sigma1 = 7.  * kmps;
      double sigma2 = 70. * kmps;
      double rho01  = 2.85 * Const_mH;
      double rho02   = 1.e-5 * 2.85 * Const_mH;

      /*Calculate DM Potential*/
      double R0, rho_dm, prefac;
      rho_dm = 0.0064 * Msun/pc/pc/pc;
      R0     = 8.e3 * pc;
      prefac = 2.* 3.1415 * Const_G * rho_dm * std::pow(R0,2);
      double Phidm =  (prefac * std::log(1. + std::pow(z/R0, 2)));

      /*Calculate Stellar Disk Potential*/
      double z_star, Sigma_star, prefac2;
      z_star = 245.0 * pc;
      Sigma_star = 42.0 * Msun/pc/pc;
      prefac2 = 2.* 3.1415 * Const_G * Sigma_star * z_star ;
      double Phist =  prefac2 * (std::pow(1. + z*z/z_star/z_star,0.5) -1.);

      double Phitot = Phist + Phidm;

			double rho = rho01 * std::exp(-Phitot/std::pow(sigma1,2.0)) ;
             rho+= rho02 * std::exp(-Phitot/std::pow(sigma2,2.0));         //in g/cc
			//double P   = rho * boltzmann_constant_cgs_ * 1.e6/Const_mH/Mu; //For an isothermal profile
      double P = rho01 * std::pow(sigma1, 2.0) + rho02 * std::pow(sigma2, 2.0);


      AMREX_ASSERT(!std::isnan(rho));
      AMREX_ASSERT(!std::isnan(vx));
			AMREX_ASSERT(!std::isnan(vy));
			AMREX_ASSERT(!std::isnan(vz));

      for (int n = 0; n < state.nComp(); ++n) {
        state(i, j, k, n) = 0.; // zero fill all components
      }
			const auto gamma = HydroSystem<NewProblem>::gamma_;
      
      state(i, j, k, HydroSystem<NewProblem>::density_index) = rho;
      state(i, j, k, HydroSystem<NewProblem>::x1Momentum_index) = 0.0;
      state(i, j, k, HydroSystem<NewProblem>::x2Momentum_index) = 0.0;
      state(i, j, k, HydroSystem<NewProblem>::x3Momentum_index) = 0.0;
      state(i, j, k, HydroSystem<NewProblem>::energy_index) = P / (gamma - 1.);
    });
  }
  // set flag
  areInitialConditionsDefined_ = true;
}

template <>
void RadhydroSimulation<NewProblem>::ErrorEst(int lev,
                                                amrex::TagBoxArray &tags,
                                                amrex::Real /*time*/,
                                                int /*ngrow*/) {
  // tag cells for refinement

  const amrex::Real eta_threshold = 0.1; // gradient refinement threshold
  const amrex::Real P_min = 1.0e-3;      // minimum pressure for refinement

  for (amrex::MFIter mfi(state_new_[lev]); mfi.isValid(); ++mfi) {
    const amrex::Box &box = mfi.validbox();
    const auto state = state_new_[lev].const_array(mfi);
    const auto tag = tags.array(mfi);

    amrex::ParallelFor(box, [=] AMREX_GPU_DEVICE(int i, int j, int k) noexcept {
      amrex::Real const P =
          HydroSystem<NewProblem>::ComputePressure(state, i, j, k);

      amrex::Real const P_xplus =
          HydroSystem<NewProblem>::ComputePressure(state, i + 1, j, k);
      amrex::Real const P_xminus =
          HydroSystem<NewProblem>::ComputePressure(state, i - 1, j, k);
      amrex::Real const P_yplus =
          HydroSystem<NewProblem>::ComputePressure(state, i, j + 1, k);
      amrex::Real const P_yminus =
          HydroSystem<NewProblem>::ComputePressure(state, i, j - 1, k);
      amrex::Real const P_zplus =
          HydroSystem<NewProblem>::ComputePressure(state, i, j, k + 1);
      amrex::Real const P_zminus =
          HydroSystem<NewProblem>::ComputePressure(state, i, j, k - 1);

      amrex::Real const del_x =
          std::max(std::abs(P_xplus - P), std::abs(P - P_xminus));
      amrex::Real const del_y =
          std::max(std::abs(P_yplus - P), std::abs(P - P_yminus));
      amrex::Real const del_z =
          std::max(std::abs(P_zplus - P), std::abs(P - P_zminus));

      amrex::Real const gradient_indicator =
          std::max({del_x, del_y, del_z}) / P;

      if ((gradient_indicator > eta_threshold) && (P > P_min)) {
        tag(i, j, k) = amrex::TagBox::SET;
      }
    });
  }
}
 /*
template <>
void RadhydroSimulation<NewProblem>::computeAfterEvolve(
    amrex::Vector<amrex::Real> &initSumCons) {
  amrex::GpuArray<amrex::Real, AMREX_SPACEDIM> const &dx0 =
      geom[0].CellSizeArray();
  amrex::Real const vol = AMREX_D_TERM(dx0[0], *dx0[1], *dx0[2]);

  // check conservation of total energy
  amrex::Real const Egas0 =
<<<<<<< HEAD
      initSumCons[RadSystem<NewProblem>::gasEnergy_index];
  amrex::Real const Erad0 =
      initSumCons[RadSystem<NewProblem>::radEnergy_index];
  amrex::Real const Etot0 = Egas0 + (RadSystem<NewProblem>::c_light_ /
                                     RadSystem<NewProblem>::c_hat_) *
                                        Erad0;

  amrex::Real const Egas =
      state_new_[0].sum(RadSystem<NewProblem>::gasEnergy_index) * vol;
  amrex::Real const Erad =
      state_new_[0].sum(RadSystem<NewProblem>::radEnergy_index) * vol;
  amrex::Real const Etot = Egas + (RadSystem<NewProblem>::c_light_ /
                                   RadSystem<NewProblem>::c_hat_) *
                                      Erad;
=======
      initSumCons[RadSystem<SedovProblem>::gasEnergy_index];
  amrex::Real const Egas =
      state_new_[0].sum(RadSystem<SedovProblem>::gasEnergy_index) * vol;
>>>>>>> c3871ad2

  // compute kinetic energy
  amrex::MultiFab Ekin_mf(boxArray(0), DistributionMap(0), 1, 0);
  for (amrex::MFIter iter(state_new_[0]); iter.isValid(); ++iter) {
    const amrex::Box &indexRange = iter.validbox();
    auto const &state = state_new_[0].const_array(iter);
    auto const &ekin = Ekin_mf.array(iter);
    amrex::ParallelFor(indexRange, [=] AMREX_GPU_DEVICE(int i, int j, int k) {
      // compute kinetic energy
      Real rho = state(i, j, k, HydroSystem<NewProblem>::density_index);
      Real px = state(i, j, k, HydroSystem<NewProblem>::x1Momentum_index);
      Real py = state(i, j, k, HydroSystem<NewProblem>::x2Momentum_index);
      Real pz = state(i, j, k, HydroSystem<NewProblem>::x3Momentum_index);
      Real psq = px * px + py * py + pz * pz;
      ekin(i, j, k) = psq / (2.0 * rho) * vol;
    });
  }
  amrex::Real const Ekin = Ekin_mf.sum(0);

  amrex::Real const frac_Ekin = Ekin / Egas;
  amrex::Real const frac_Ekin_exact = 0.218729;

  amrex::Real const abs_err = (Egas - Egas0);
  amrex::Real const rel_err = abs_err / Egas0;

  amrex::Real const rel_err_Ekin = frac_Ekin - frac_Ekin_exact;

  amrex::Print() << "\nInitial energy = " << Egas0 << std::endl;
  amrex::Print() << "Final energy = " << Egas << std::endl;
  amrex::Print() << "\tabsolute conservation error = " << abs_err << std::endl;
  amrex::Print() << "\trelative conservation error = " << rel_err << std::endl;
  amrex::Print() << "\tkinetic energy = " << Ekin << std::endl;
  amrex::Print() << "\trelative K.E. error = " << rel_err_Ekin << std::endl;
  amrex::Print() << std::endl;

  if ((std::abs(rel_err) > 2.0e-15) || std::isnan(rel_err)) {
    amrex::Abort("Energy not conserved to machine precision!");
  } else {
    amrex::Print() << "Energy conservation is OK.\n";
  }

  if ((std::abs(rel_err_Ekin) > 0.01) || std::isnan(rel_err_Ekin)) {
    amrex::Abort(
        "Kinetic energy production is incorrect by more than 1 percent!");
  } else {
    amrex::Print() << "Kinetic energy production is OK.\n";
  }

  amrex::Print() << "\n";
}
*/

/**Writing down the potential*/
/*
double Phitot(double z){
 double R0, rho_dm;
 double prefac;
 rho_dm = 0.0064 * Msun/pc/pc/pc;
 R0     = 8.e3 * pc;
 prefac = 2.* 3.1415 * Const_G * rho_dm * std::pow(R0,2);
 return (prefac * std::log(1. + std::pow(z/R0, 2)));
}*/

/**Adding Supernova Source Terms*/

void AddSupernova(amrex::MultiFab &mf, const Real dt_in, amrex::GpuArray<amrex::Real, AMREX_SPACEDIM> dx){
  BL_PROFILE("RadhydroSimulation::AddSupernova()")
  
  const Real dt = dt_in;
  
  double Mass_source = 8.* Msun;
  double Energy_source = 1.e51;
  

  for (amrex::MFIter iter(mf); iter.isValid(); ++iter) {
    const amrex::Box &indexRange = iter.validbox();
    auto const &state = mf.array(iter);
    amrex::Real prob = amrex::Random();
    amrex::ParallelFor(indexRange, [=] AMREX_GPU_DEVICE(int i, int j,
                                                        int k) noexcept {

	 // amrex::Real prob = amrex::Random();
    double vol, rho_cell, n_sn, prob_sn, t_ff, mdot, eff=0.01;
	  vol       =  AMREX_D_TERM(dx[0], *dx[1], *dx[2]);
	  rho_cell  = state(i, j, k, HydroSystem<NewProblem>::density_index);
	  n_sn      = (rho_cell* vol)/(100.* Msun);
    t_ff      = std::sqrt(3.*(std::atan(1)*4.0)/(32.*Const_G*rho_cell));
    mdot      = (eff * rho_cell /t_ff) * vol;
    prob_sn   = mdot*dt/(100.*Msun);
      if(prob>0.7) {
         state(i, j, k, HydroSystem<NewProblem>::density_index)+= n_sn * Mass_source/vol;
         state(i, j, k, HydroSystem<NewProblem>::energy_index) += n_sn * Energy_source/vol;
      }
    });
  }
  
}


template <>
void RadhydroSimulation<NewProblem>::computeAfterLevelAdvance(int lev, amrex::Real time,
								 amrex::Real dt_lev, int iteration, int ncycle)
{
     
amrex::Real prob= amrex::Random();
amrex::GpuArray<amrex::Real, AMREX_SPACEDIM> prob_lo = geom[lev].ProbLoArray();
amrex::GpuArray<amrex::Real, AMREX_SPACEDIM> prob_hi = geom[lev].ProbHiArray();
amrex::GpuArray<amrex::Real, AMREX_SPACEDIM> const &dx = geom[0].CellSizeArray();

if(prob>0.5){
  AddSupernova(state_new_[lev], dt_lev, dx);
}
}


auto problem_main() -> int {

  const int nvars = RadhydroSimulation<NewProblem>::nvarTotal_;
  amrex::Vector<amrex::BCRec> boundaryConditions(nvars);
  for (int n = 0; n < nvars; ++n) {
    for (int i = 0; i < AMREX_SPACEDIM; ++i) {
          boundaryConditions[n].setLo(i, amrex::BCType::reflect_even);
          boundaryConditions[n].setHi(i, amrex::BCType::reflect_even);
        }
      }

  // Problem initialization
<<<<<<< HEAD
  RadhydroSimulation<NewProblem> sim(boundaryConditions);
=======
  RadhydroSimulation<SedovProblem> sim(boundaryConditions, false);
>>>>>>> c3871ad2
  sim.is_hydro_enabled_ = true;
  sim.is_radiation_enabled_ = false;
  sim.reconstructionOrder_ = 3; // 2=PLM, 3=PPM
  sim.stopTime_ = tMAX;          // seconds
  sim.cflNumber_ = 0.3;         // *must* be less than 1/3 in 3D!
  sim.maxTimesteps_ = 20000;
  sim.plotfileInterval_ = 500;

  // initialize
  sim.setInitialConditions();

  // evolve
  sim.evolve();

  // Cleanup and exit
  amrex::Print() << "Finished." << std::endl;
  return 0;
}<|MERGE_RESOLUTION|>--- conflicted
+++ resolved
@@ -178,26 +178,9 @@
 
   // check conservation of total energy
   amrex::Real const Egas0 =
-<<<<<<< HEAD
-      initSumCons[RadSystem<NewProblem>::gasEnergy_index];
-  amrex::Real const Erad0 =
-      initSumCons[RadSystem<NewProblem>::radEnergy_index];
-  amrex::Real const Etot0 = Egas0 + (RadSystem<NewProblem>::c_light_ /
-                                     RadSystem<NewProblem>::c_hat_) *
-                                        Erad0;
-
-  amrex::Real const Egas =
-      state_new_[0].sum(RadSystem<NewProblem>::gasEnergy_index) * vol;
-  amrex::Real const Erad =
-      state_new_[0].sum(RadSystem<NewProblem>::radEnergy_index) * vol;
-  amrex::Real const Etot = Egas + (RadSystem<NewProblem>::c_light_ /
-                                   RadSystem<NewProblem>::c_hat_) *
-                                      Erad;
-=======
       initSumCons[RadSystem<SedovProblem>::gasEnergy_index];
   amrex::Real const Egas =
       state_new_[0].sum(RadSystem<SedovProblem>::gasEnergy_index) * vol;
->>>>>>> c3871ad2
 
   // compute kinetic energy
   amrex::MultiFab Ekin_mf(boxArray(0), DistributionMap(0), 1, 0);
@@ -325,11 +308,7 @@
       }
 
   // Problem initialization
-<<<<<<< HEAD
-  RadhydroSimulation<NewProblem> sim(boundaryConditions);
-=======
   RadhydroSimulation<SedovProblem> sim(boundaryConditions, false);
->>>>>>> c3871ad2
   sim.is_hydro_enabled_ = true;
   sim.is_radiation_enabled_ = false;
   sim.reconstructionOrder_ = 3; // 2=PLM, 3=PPM
