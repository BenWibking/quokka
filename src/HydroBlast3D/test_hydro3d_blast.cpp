--- conflicted
+++ resolved
@@ -286,19 +286,10 @@
   sim.is_hydro_enabled_ = true;
   sim.is_radiation_enabled_ = false;
   sim.reconstructionOrder_ = 3; // 2=PLM, 3=PPM
-<<<<<<< HEAD
-  sim.stopTime_ = 0.5;   // 0.01;
-  sim.cflNumber_ = 0.25; // *must* be less than 1/3 in 3D!
-  sim.maxTimesteps_ = 1000;
-  //sim.plotfileInterval_ = -1;
-  //sim.maxTimesteps_ = 10000;
-  sim.plotfileInterval_ = 100;
-=======
   sim.stopTime_ = 1.0;          // seconds
   sim.cflNumber_ = 0.3;         // *must* be less than 1/3 in 3D!
   sim.maxTimesteps_ = 20000;
   sim.plotfileInterval_ = -1;
->>>>>>> 388c0bcd
 
   // initialize
   sim.setInitialConditions();
