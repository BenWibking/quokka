--- conflicted
+++ resolved
@@ -138,12 +138,7 @@
   // C++ does not allow constexpr to be uninitialized, even in a templated
   // class!
   static constexpr double gamma_ = HydroSystem_Traits<problem_t>::gamma;
-<<<<<<< HEAD
-  static constexpr double cs_iso_ =
-      HydroSystem_Traits<problem_t>::cs_isothermal;
-=======
   static constexpr double cs_iso_ = HydroSystem_Traits<problem_t>::cs_isothermal;
->>>>>>> 6c5eecb2
   static constexpr bool reconstruct_eint =
       HydroSystem_Traits<problem_t>::reconstruct_eint;
 
