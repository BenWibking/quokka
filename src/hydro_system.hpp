--- conflicted
+++ resolved
@@ -741,7 +741,6 @@
 		// Enforcing Limits on mass scalars
 		if (nmscalars_ > 0) {
 
-<<<<<<< HEAD
 			amrex::Real sp_sum = 0.0;
 
 			for (int idx = 0; idx < nmscalars_; ++idx) {
@@ -760,12 +759,6 @@
 			for (int idx = 0; idx < nmscalars_; ++idx) {
 				// renormalize
 				state[bx](i, j, k, scalar0_index + idx) /= sp_sum;
-=======
-			for (int idx = 0; idx < nmscalars_; ++idx) {
-				if (state[bx](i, j, k, scalar0_index + idx) < 0.0) {
-					state[bx](i, j, k, scalar0_index + idx) = small_x * rho;
-				}
->>>>>>> 35b17f20
 			}
 		}
 
