#ifndef HYDRO_SYSTEM_HPP_ // NOLINT
#define HYDRO_SYSTEM_HPP_
//==============================================================================
// TwoMomentRad - a radiation transport library for patch-based AMR codes
// Copyright 2020 Benjamin Wibking.
// Released under the MIT license. See LICENSE file included in the GitHub repo.
//==============================================================================
/// \file hydro_system.hpp
/// \brief Defines a class for solving the Euler equations.
///

// c++ headers
#include <cmath>

// library headers
#include "AMReX_Arena.H"
#include "AMReX_Array4.H"
#include "AMReX_BLassert.H"
#include "AMReX_FArrayBox.H"
#include "AMReX_Loop.H"
#include "AMReX_REAL.H"

// internal headers
#include "ArrayView.hpp"
#include "HLLC.hpp"
#include "hyperbolic_system.hpp"
#include "radiation_system.hpp"
#include "valarray.hpp"

// this struct is specialized by the user application code
//
template <typename problem_t> struct HydroSystem_Traits {
	static constexpr double gamma = 5. / 3.;     // default value
	static constexpr double cs_isothermal = NAN; // only used when gamma = 1
	// if true, reconstruct e_int instead of pressure
	static constexpr bool reconstruct_eint = true;
};

/// Class for the Euler equations of inviscid hydrodynamics
///
<<<<<<< HEAD
template <typename problem_t>
class HydroSystem : public HyperbolicSystem<problem_t> {
public:
  static constexpr int nscalars_ = Physics_Traits<problem_t>::numPassiveScalars;
  static constexpr int nvar_ = Physics_NumVars::numHydroVars + nscalars_;

  enum consVarIndex {
    density_index = Physics_Indices<problem_t>::hydroFirstIndex,
    x1Momentum_index,
    x2Momentum_index,
    x3Momentum_index,
    energy_index,
    internalEnergy_index, // auxiliary internal energy (rho * e)
    scalar0_index // first passive scalar (only present if nscalars > 0!)
  };

  enum primVarIndex {
    primDensity_index = 0,
    x1Velocity_index,
    x2Velocity_index,
    x3Velocity_index,
    pressure_index,
    primEint_index, // auxiliary internal energy (rho * e)
    primScalar0_index // first passive scalar (only present if nscalars > 0!)
  };

  static void ConservedToPrimitive(amrex::MultiFab const &cons_mf, amrex::MultiFab &primVar_mf, const int nghost);

  static auto maxSignalSpeedLocal(amrex::MultiFab const &cons) -> amrex::Real;

  static void
  ComputeMaxSignalSpeed(amrex::Array4<const amrex::Real> const &cons,
                        array_t &maxSignal, amrex::Box const &indexRange);

  static auto CheckStatesValid(amrex::MultiFab const &cons_mf) -> bool;

  static void EnforceDensityFloor(amrex::Real const densityFloor, amrex::MultiFab &state_mf);

  AMREX_GPU_DEVICE static auto
  ComputePressure(amrex::Array4<const amrex::Real> const &cons, int i, int j,
                  int k) -> amrex::Real;

  AMREX_GPU_DEVICE static auto
  ComputeVelocityX1(amrex::Array4<const amrex::Real> const &cons, int i, int j,
                  int k) -> amrex::Real;

  AMREX_GPU_DEVICE static auto
  ComputeVelocityX2(amrex::Array4<const amrex::Real> const &cons, int i, int j,
                  int k) -> amrex::Real;

  AMREX_GPU_DEVICE static auto
  ComputeVelocityX3(amrex::Array4<const amrex::Real> const &cons, int i, int j,
                  int k) -> amrex::Real;

  AMREX_GPU_DEVICE static auto
  isStateValid(amrex::Array4<const amrex::Real> const &cons, int i, int j,
               int k) -> bool;

  static void ComputeRhsFromFluxes(amrex::MultiFab &rhs_mf,
				   std::array<amrex::MultiFab, AMREX_SPACEDIM> const &fluxArray,
				   amrex::GpuArray<amrex::Real, AMREX_SPACEDIM> dx, const int nvars);

  static void PredictStep(amrex::MultiFab const &consVarOld, amrex::MultiFab &consVarNew, amrex::MultiFab const &rhs,
			  const double dt, const int nvars, amrex::iMultiFab &redoFlag_mf);

  static void AddFluxesRK2(amrex::MultiFab &Unew_mf, amrex::MultiFab const &U0_mf, amrex::MultiFab const &U1_mf,
			   amrex::MultiFab const &rhs_mf, const double dt, const int nvars, amrex::iMultiFab &redoFlag_mf);

  static void AddInternalEnergyPdV(amrex::MultiFab &rhs_mf, amrex::MultiFab const &consVar_mf,
				   amrex::GpuArray<amrex::Real, AMREX_SPACEDIM> const dx,
				   std::array<amrex::MultiFab, AMREX_SPACEDIM> const &faceVelArray);

  static void SyncDualEnergy(amrex::MultiFab &consVar_mf);

  template <FluxDir DIR>
  static void
  ComputeFluxes(amrex::MultiFab &x1Flux_mf, amrex::MultiFab &x1FaceVel_mf, amrex::MultiFab const &x1LeftState_mf,
			          amrex::MultiFab const &x1RightState_mf, amrex::MultiFab const &primVar_mf);

  template <FluxDir DIR>
  static void
  ComputeFirstOrderFluxes(amrex::Array4<const amrex::Real> const &consVar,
                          array_t &x1FluxDiffusive,
                          amrex::Box const &indexRange);

  template <FluxDir DIR>
  static void
  ComputeFlatteningCoefficients(amrex::MultiFab const &primVar_mf, amrex::MultiFab &x1Chi_mf, const int nghost);

  template <FluxDir DIR>
  static void FlattenShocks(amrex::MultiFab const &q_mf, amrex::MultiFab const &x1Chi_mf, amrex::MultiFab const &x2Chi_mf, amrex::MultiFab const &x3Chi_mf,
			    amrex::MultiFab &x1LeftState_mf, amrex::MultiFab &x1RightState_mf, const int nghost, const int nvars);

  // C++ does not allow constexpr to be uninitialized, even in a templated
  // class!
  static constexpr double gamma_ = HydroSystem_Traits<problem_t>::gamma;
  static constexpr double cs_iso_ = HydroSystem_Traits<problem_t>::cs_isothermal;
  static constexpr bool reconstruct_eint =
      HydroSystem_Traits<problem_t>::reconstruct_eint;

  static constexpr auto is_eos_isothermal() -> bool { return (gamma_ == 1.0); }
};
=======
template <typename problem_t> class HydroSystem : public HyperbolicSystem<problem_t>
{
      public:
	static constexpr int nscalars_ = Physics_Traits<problem_t>::numPassiveScalars;
	static constexpr int nvar_ = Physics_NumVars<problem_t>::numHydroVars + nscalars_;
>>>>>>> 2646fd3f

	enum consVarIndex {
		density_index = Physics_Indices<problem_t>::hydroFirstIndex,
		x1Momentum_index,
		x2Momentum_index,
		x3Momentum_index,
		energy_index,
		internalEnergy_index, // auxiliary internal energy (rho * e)
		scalar0_index	      // first passive scalar (only present if nscalars > 0!)
	};

	enum primVarIndex {
		primDensity_index = 0,
		x1Velocity_index,
		x2Velocity_index,
		x3Velocity_index,
		pressure_index,
		primEint_index,	  // auxiliary internal energy (rho * e)
		primScalar0_index // first passive scalar (only present if nscalars > 0!)
	};

	static void ConservedToPrimitive(amrex::MultiFab const &cons_mf, amrex::MultiFab &primVar_mf, int nghost);

	static auto maxSignalSpeedLocal(amrex::MultiFab const &cons) -> amrex::Real;

	static void ComputeMaxSignalSpeed(amrex::Array4<const amrex::Real> const &cons, array_t &maxSignal, amrex::Box const &indexRange);

	static auto CheckStatesValid(amrex::MultiFab const &cons_mf) -> bool;

	static void EnforceDensityFloor(amrex::Real densityFloor, amrex::MultiFab &state_mf);

	AMREX_GPU_DEVICE static auto ComputePressure(amrex::Array4<const amrex::Real> const &cons, int i, int j, int k) -> amrex::Real;

	AMREX_GPU_DEVICE static auto ComputeVelocityX1(amrex::Array4<const amrex::Real> const &cons, int i, int j, int k) -> amrex::Real;

	AMREX_GPU_DEVICE static auto ComputeVelocityX2(amrex::Array4<const amrex::Real> const &cons, int i, int j, int k) -> amrex::Real;

	AMREX_GPU_DEVICE static auto ComputeVelocityX3(amrex::Array4<const amrex::Real> const &cons, int i, int j, int k) -> amrex::Real;

	AMREX_GPU_DEVICE static auto isStateValid(amrex::Array4<const amrex::Real> const &cons, int i, int j, int k) -> bool;

	static void ComputeRhsFromFluxes(amrex::MultiFab &rhs_mf, std::array<amrex::MultiFab, AMREX_SPACEDIM> const &fluxArray,
					 amrex::GpuArray<amrex::Real, AMREX_SPACEDIM> dx, int nvars);

	static void PredictStep(amrex::MultiFab const &consVarOld, amrex::MultiFab &consVarNew, amrex::MultiFab const &rhs, double dt, int nvars,
				amrex::iMultiFab &redoFlag_mf);

	static void AddFluxesRK2(amrex::MultiFab &Unew_mf, amrex::MultiFab const &U0_mf, amrex::MultiFab const &U1_mf, amrex::MultiFab const &rhs_mf,
				  double dt, int nvars, amrex::iMultiFab &redoFlag_mf);

	static void AddInternalEnergyPdV(amrex::MultiFab &rhs_mf, amrex::MultiFab const &consVar_mf, amrex::GpuArray<amrex::Real, AMREX_SPACEDIM> dx,
					 std::array<amrex::MultiFab, AMREX_SPACEDIM> const &faceVelArray);

	static void SyncDualEnergy(amrex::MultiFab &consVar_mf);

	template <FluxDir DIR>
	static void ComputeFluxes(amrex::MultiFab &x1Flux_mf, amrex::MultiFab &x1FaceVel_mf, amrex::MultiFab const &x1LeftState_mf,
				  amrex::MultiFab const &x1RightState_mf, amrex::MultiFab const &primVar_mf);

	template <FluxDir DIR>
	static void ComputeFirstOrderFluxes(amrex::Array4<const amrex::Real> const &consVar, array_t &x1FluxDiffusive, amrex::Box const &indexRange);

	template <FluxDir DIR> static void ComputeFlatteningCoefficients(amrex::MultiFab const &primVar_mf, amrex::MultiFab &x1Chi_mf, int nghost);

	template <FluxDir DIR>
	static void FlattenShocks(amrex::MultiFab const &q_mf, amrex::MultiFab const &x1Chi_mf, amrex::MultiFab const &x2Chi_mf,
				  amrex::MultiFab const &x3Chi_mf, amrex::MultiFab &x1LeftState_mf, amrex::MultiFab &x1RightState_mf, int nghost,
				  int nvars);

	// C++ does not allow constexpr to be uninitialized, even in a templated
	// class!
	static constexpr double gamma_ = HydroSystem_Traits<problem_t>::gamma;
	static constexpr double cs_iso_ = HydroSystem_Traits<problem_t>::cs_isothermal;
	static constexpr bool reconstruct_eint = HydroSystem_Traits<problem_t>::reconstruct_eint;

	static constexpr auto is_eos_isothermal() -> bool { return (gamma_ == 1.0); }
};

template <typename problem_t> void HydroSystem<problem_t>::ConservedToPrimitive(amrex::MultiFab const &cons_mf, amrex::MultiFab &primVar_mf, const int nghost)
{
	// convert conserved to primitive variables
	auto const &cons = cons_mf.const_arrays();
	auto const &primVar = primVar_mf.arrays();
	amrex::IntVect ng{AMREX_D_DECL(nghost, nghost, nghost)};

	amrex::ParallelFor(cons_mf, ng, [=] AMREX_GPU_DEVICE(int bx, int i, int j, int k) {
		const auto rho = cons[bx](i, j, k, density_index);
		const auto px = cons[bx](i, j, k, x1Momentum_index);
		const auto py = cons[bx](i, j, k, x2Momentum_index);
		const auto pz = cons[bx](i, j, k, x3Momentum_index);
		const auto E = cons[bx](i, j, k, energy_index); // *total* gas energy per unit volume
		const auto Eint_aux = cons[bx](i, j, k, internalEnergy_index);

		AMREX_ASSERT(!std::isnan(rho));
		AMREX_ASSERT(!std::isnan(px));
		AMREX_ASSERT(!std::isnan(py));
		AMREX_ASSERT(!std::isnan(pz));
		AMREX_ASSERT(!std::isnan(E));

		const auto vx = px / rho;
		const auto vy = py / rho;
		const auto vz = pz / rho;
		const auto kinetic_energy = 0.5 * rho * (vx * vx + vy * vy + vz * vz);
		const auto Eint_cons = E - kinetic_energy;

		const amrex::Real Pgas = Eint_cons * (HydroSystem<problem_t>::gamma_ - 1.0);
		const amrex::Real eint_cons = Eint_cons / rho;
		const amrex::Real eint_aux = Eint_aux / rho;

		AMREX_ASSERT(rho > 0.);
		if constexpr (!is_eos_isothermal()) {
			AMREX_ASSERT(Pgas > 0.);
		}

		primVar[bx](i, j, k, primDensity_index) = rho;
		primVar[bx](i, j, k, x1Velocity_index) = vx;
		primVar[bx](i, j, k, x2Velocity_index) = vy;
		primVar[bx](i, j, k, x3Velocity_index) = vz;

		if constexpr (reconstruct_eint) {
			// save specific internal energy (SIE) == (Etot - KE) / rho
			primVar[bx](i, j, k, pressure_index) = eint_cons;
			// save auxiliary specific internal energy (SIE) == Eint_aux / rho
			primVar[bx](i, j, k, primEint_index) = eint_aux;
		} else {
			// save pressure
			primVar[bx](i, j, k, pressure_index) = Pgas;
			// save auxiliary internal energy (rho * e)
			primVar[bx](i, j, k, primEint_index) = Eint_aux;
		}

		// copy any passive scalars
		for (int nc = 0; nc < nscalars_; ++nc) {
			primVar[bx](i, j, k, primScalar0_index + nc) = cons[bx](i, j, k, scalar0_index + nc);
		}
	});
}

template <typename problem_t> auto HydroSystem<problem_t>::maxSignalSpeedLocal(amrex::MultiFab const &cons_mf) -> amrex::Real
{
	// return maximum signal speed on local grids

	auto const &cons = cons_mf.const_arrays();
	return amrex::ParReduce(amrex::TypeList<amrex::ReduceOpMax>{}, amrex::TypeList<amrex::Real>{}, cons_mf, amrex::IntVect(0), // no ghost cells
				[=] AMREX_GPU_DEVICE(int bx, int i, int j, int k) noexcept -> amrex::GpuTuple<amrex::Real> {
					const auto rho = cons[bx](i, j, k, HydroSystem<problem_t>::density_index);
					const auto px = cons[bx](i, j, k, HydroSystem<problem_t>::x1Momentum_index);
					const auto py = cons[bx](i, j, k, HydroSystem<problem_t>::x2Momentum_index);
					const auto pz = cons[bx](i, j, k, HydroSystem<problem_t>::x3Momentum_index);
					const auto kinetic_energy = (px * px + py * py + pz * pz) / (2.0 * rho);
					const double abs_vel = std::sqrt(2.0 * kinetic_energy / rho);
					double cs = NAN;

					if constexpr (is_eos_isothermal()) {
						cs = cs_iso_;
					} else {
						const auto Etot = cons[bx](i, j, k, HydroSystem<problem_t>::energy_index);
						const auto Eint = Etot - kinetic_energy;
						const auto P = Eint * (HydroSystem<problem_t>::gamma_ - 1.0);
						cs = std::sqrt(HydroSystem<problem_t>::gamma_ * P / rho);
					}
					return {cs + abs_vel};
				});
}

template <typename problem_t>
void HydroSystem<problem_t>::ComputeMaxSignalSpeed(amrex::Array4<const amrex::Real> const &cons, array_t &maxSignal, amrex::Box const &indexRange)
{
	amrex::ParallelFor(indexRange, [=] AMREX_GPU_DEVICE(int i, int j, int k) {
		const auto rho = cons(i, j, k, density_index);
		const auto px = cons(i, j, k, x1Momentum_index);
		const auto py = cons(i, j, k, x2Momentum_index);
		const auto pz = cons(i, j, k, x3Momentum_index);
		AMREX_ASSERT(!std::isnan(rho));
		AMREX_ASSERT(!std::isnan(px));
		AMREX_ASSERT(!std::isnan(py));
		AMREX_ASSERT(!std::isnan(pz));

		const auto vx = px / rho;
		const auto vy = py / rho;
		const auto vz = pz / rho;
		const double vel_mag = std::sqrt(vx * vx + vy * vy + vz * vz);
		double cs = NAN;

		if constexpr (is_eos_isothermal()) {
			cs = cs_iso_;
		} else {
			const auto E = cons(i, j, k, energy_index); // *total* gas energy per unit volume
			AMREX_ASSERT(!std::isnan(E));
			const auto kinetic_energy = 0.5 * rho * (vx * vx + vy * vy + vz * vz);
			const auto thermal_energy = E - kinetic_energy;
			const auto P = thermal_energy * (HydroSystem<problem_t>::gamma_ - 1.0);
			cs = std::sqrt(HydroSystem<problem_t>::gamma_ * P / rho);
		}
		AMREX_ASSERT(cs > 0.);

		const double signal_max = cs + vel_mag;
		maxSignal(i, j, k) = signal_max;
	});
}

template <typename problem_t> auto HydroSystem<problem_t>::CheckStatesValid(amrex::MultiFab const &cons_mf) -> bool
{
	// check whether density or pressure are negative
	auto const &cons = cons_mf.const_arrays();

	return amrex::ParReduce(amrex::TypeList<amrex::ReduceOpLogicalAnd>{}, amrex::TypeList<bool>{}, cons_mf, amrex::IntVect(0), // no ghost cells
				[=] AMREX_GPU_DEVICE(int bx, int i, int j, int k) noexcept -> amrex::GpuTuple<bool> {
					const auto rho = cons[bx](i, j, k, density_index);
					const auto px = cons[bx](i, j, k, x1Momentum_index);
					const auto py = cons[bx](i, j, k, x2Momentum_index);
					const auto pz = cons[bx](i, j, k, x3Momentum_index);
					const auto E = cons[bx](i, j, k, energy_index);
					const auto vx = px / rho;
					const auto vy = py / rho;
					const auto vz = pz / rho;
					const auto kinetic_energy = 0.5 * rho * (vx * vx + vy * vy + vz * vz);
					const auto thermal_energy = E - kinetic_energy;
					const auto P = thermal_energy * (HydroSystem<problem_t>::gamma_ - 1.0);

					bool negativeDensity = (rho <= 0.);
					bool negativePressure = (P <= 0.);

					if constexpr (is_eos_isothermal()) {
						if (negativeDensity) {
							printf("invalid state at (%d, %d, %d): rho %g\n", i, j, k, rho);
							return {false};
						}
					} else {
						if (negativeDensity || negativePressure) {
							printf("invalid state at (%d, %d, %d): rho %g, Etot %g, Eint %g, P %g\n", i, j, k, rho, E,
							       thermal_energy, P);
							return {false};
						}
					}
					return {true};
				});
}

template <typename problem_t> void HydroSystem<problem_t>::EnforceDensityFloor(amrex::Real const densityFloor, amrex::MultiFab &state_mf)
{
	// prevent negative densities
	auto state = state_mf.arrays();

	amrex::ParallelFor(state_mf, [=] AMREX_GPU_DEVICE(int bx, int i, int j, int k) noexcept {
		amrex::Real rho = state[bx](i, j, k, density_index);

		// reset density if less than densityFloor
		if (rho < densityFloor) {
			state[bx](i, j, k, density_index) = densityFloor;
		}
	});
}

template <typename problem_t>
AMREX_GPU_DEVICE AMREX_FORCE_INLINE auto HydroSystem<problem_t>::ComputePressure(amrex::Array4<const amrex::Real> const &cons, int i, int j, int k)
    -> amrex::Real
{
	const auto rho = cons(i, j, k, density_index);
	const auto px = cons(i, j, k, x1Momentum_index);
	const auto py = cons(i, j, k, x2Momentum_index);
	const auto pz = cons(i, j, k, x3Momentum_index);
	const auto E = cons(i, j, k, energy_index); // *total* gas energy per unit volume
	const auto vx = px / rho;
	const auto vy = py / rho;
	const auto vz = pz / rho;
	const auto kinetic_energy = 0.5 * rho * (vx * vx + vy * vy + vz * vz);
	const auto thermal_energy = E - kinetic_energy;
	const auto P = thermal_energy * (HydroSystem<problem_t>::gamma_ - 1.0);
	return P;
}

template <typename problem_t>
AMREX_GPU_DEVICE AMREX_FORCE_INLINE auto HydroSystem<problem_t>::ComputeVelocityX1(amrex::Array4<const amrex::Real> const &cons, int i, int j, int k)
    -> amrex::Real
{
	amrex::Real const rho = cons(i, j, k, density_index);
	amrex::Real const vel_x = cons(i, j, k, x1Momentum_index) / rho;
	return vel_x;
}

template <typename problem_t>
AMREX_GPU_DEVICE AMREX_FORCE_INLINE auto HydroSystem<problem_t>::ComputeVelocityX2(amrex::Array4<const amrex::Real> const &cons, int i, int j, int k)
    -> amrex::Real
{
	amrex::Real const rho = cons(i, j, k, density_index);
	amrex::Real const vel_y = cons(i, j, k, x2Momentum_index) / rho;
	return vel_y;
}

template <typename problem_t>
AMREX_GPU_DEVICE AMREX_FORCE_INLINE auto HydroSystem<problem_t>::ComputeVelocityX3(amrex::Array4<const amrex::Real> const &cons, int i, int j, int k)
    -> amrex::Real
{
	amrex::Real const rho = cons(i, j, k, density_index);
	amrex::Real const vel_z = cons(i, j, k, x3Momentum_index) / rho;
	return vel_z;
}

template <typename problem_t>
AMREX_GPU_DEVICE AMREX_FORCE_INLINE auto HydroSystem<problem_t>::isStateValid(amrex::Array4<const amrex::Real> const &cons, int i, int j, int k) -> bool
{
	// check if cons(i, j, k) is a valid state
	const amrex::Real rho = cons(i, j, k, density_index);
	bool isDensityPositive = (rho > 0.);

	// when the dual energy method is used, we *cannot* reset on pressure
	// failures. on the other hand, we don't need to -- the auxiliary internal
	// energy is used instead!
#if 0
  bool isPressurePositive = false;
  if constexpr (!is_eos_isothermal()) {
    const amrex::Real P = ComputePressure(cons, i, j, k);
    isPressurePositive = (P > 0.);
  } else {
    isPressurePositive = true;
  }
#endif
	// return (isDensityPositive && isPressurePositive);

	return isDensityPositive;
}

template <typename problem_t>
void HydroSystem<problem_t>::ComputeRhsFromFluxes(amrex::MultiFab &rhs_mf, std::array<amrex::MultiFab, AMREX_SPACEDIM> const &fluxArray,
						  amrex::GpuArray<amrex::Real, AMREX_SPACEDIM> dx, const int nvars)
{
	// compute the total right-hand-side for the MOL integration

	// By convention, the fluxes are defined on the left edge of each zone,
	// i.e. flux_(i) is the flux *into* zone i through the interface on the
	// left of zone i, and -1.0*flux(i+1) is the flux *into* zone i through
	// the interface on the right of zone i.

	auto const x1Flux = fluxArray[0].const_arrays();
#if AMREX_SPACEDIM >= 2
	auto const x2Flux = fluxArray[1].const_arrays();
#endif
#if AMREX_SPACEDIM == 3
	auto const x3Flux = fluxArray[2].const_arrays();
#endif
	auto rhs = rhs_mf.arrays();

	amrex::ParallelFor(rhs_mf, amrex::IntVect{0}, nvars, [=] AMREX_GPU_DEVICE(int bx, int i, int j, int k, int n) noexcept {
		rhs[bx](i, j, k, n) = AMREX_D_TERM((1.0 / dx[0]) * (x1Flux[bx](i, j, k, n) - x1Flux[bx](i + 1, j, k, n)),
						   +(1.0 / dx[1]) * (x2Flux[bx](i, j, k, n) - x2Flux[bx](i, j + 1, k, n)),
						   +(1.0 / dx[2]) * (x3Flux[bx](i, j, k, n) - x3Flux[bx](i, j, k + 1, n)));
	});
}

template <typename problem_t>
void HydroSystem<problem_t>::PredictStep(amrex::MultiFab const &consVarOld_mf, amrex::MultiFab &consVarNew_mf, amrex::MultiFab const &rhs_mf, const double dt,
					 const int nvars, amrex::iMultiFab &redoFlag_mf)
{
	BL_PROFILE("HydroSystem::PredictStep()");

	auto const &consVarOld = consVarOld_mf.const_arrays();
	auto const &rhs = rhs_mf.const_arrays();
	auto consVarNew = consVarNew_mf.arrays();
	auto redoFlag = redoFlag_mf.arrays();

	amrex::ParallelFor(consVarNew_mf, [=] AMREX_GPU_DEVICE(int bx, int i, int j, int k) noexcept {
		for (int n = 0; n < nvars; ++n) {
			consVarNew[bx](i, j, k, n) = consVarOld[bx](i, j, k, n) + dt * rhs[bx](i, j, k, n);
		}
		// check if state is valid -- flag for re-do if not
		if (!isStateValid(consVarNew[bx], i, j, k)) {
			redoFlag[bx](i, j, k) = quokka::redoFlag::redo;
		} else {
			redoFlag[bx](i, j, k) = quokka::redoFlag::none;
		}
	});
}

template <typename problem_t>
void HydroSystem<problem_t>::AddFluxesRK2(amrex::MultiFab &Unew_mf, amrex::MultiFab const &U0_mf, amrex::MultiFab const &U1_mf, amrex::MultiFab const &rhs_mf,
					  const double dt, const int nvars, amrex::iMultiFab &redoFlag_mf)
{
	BL_PROFILE("HyperbolicSystem::AddFluxesRK2()");

	auto const &U0 = U0_mf.const_arrays();
	auto const &U1 = U1_mf.const_arrays();
	auto const &rhs = rhs_mf.const_arrays();
	auto U_new = Unew_mf.arrays();
	auto redoFlag = redoFlag_mf.arrays();

	amrex::ParallelFor(Unew_mf, [=] AMREX_GPU_DEVICE(int bx, int i, int j, int k) noexcept {
		for (int n = 0; n < nvars; ++n) {
			// RK-SSP2 integrator
			const double U_0 = U0[bx](i, j, k, n);
			const double U_1 = U1[bx](i, j, k, n);
			const double FU = dt * rhs[bx](i, j, k, n);

			// save results in U_new
			U_new[bx](i, j, k, n) = (0.5 * U_0 + 0.5 * U_1) + 0.5 * FU;
		}

		// check if state is valid -- flag for re-do if not
		if (!isStateValid(U_new[bx], i, j, k)) {
			redoFlag[bx](i, j, k) = quokka::redoFlag::redo;
		} else {
			redoFlag[bx](i, j, k) = quokka::redoFlag::none;
		}
	});
}

template <typename problem_t>
template <FluxDir DIR>
void HydroSystem<problem_t>::ComputeFlatteningCoefficients(amrex::MultiFab const &primVar_mf, amrex::MultiFab &x1Chi_mf, const int nghost)
{
	// compute the PPM shock flattening coefficient following
	//   Appendix B1 of Mignone+ 2005 [this description has typos].
	// Method originally from Miller & Colella,
	//   Journal of Computational Physics 183, 26–82 (2002) [no typos].

	constexpr double beta_max = 0.85;
	constexpr double beta_min = 0.75;
	constexpr double Zmax = 0.75;
	constexpr double Zmin = 0.25;

	auto const &primVar_in = primVar_mf.const_arrays();
	auto x1Chi_in = x1Chi_mf.arrays();
	amrex::IntVect ng{AMREX_D_DECL(nghost, nghost, nghost)};

	// cell-centered kernel
	amrex::ParallelFor(primVar_mf, ng, [=] AMREX_GPU_DEVICE(int bx, int i_in, int j_in, int k_in) {
		quokka::Array4View<const amrex::Real, DIR> primVar(primVar_in[bx]);
		quokka::Array4View<amrex::Real, DIR> x1Chi(x1Chi_in[bx]);
		auto [i, j, k] = quokka::reorderMultiIndex<DIR>(i_in, j_in, k_in);

		amrex::Real Pplus2 = primVar(i + 2, j, k, pressure_index);
		amrex::Real Pplus1 = primVar(i + 1, j, k, pressure_index);
		amrex::Real P = primVar(i, j, k, pressure_index);
		amrex::Real Pminus1 = primVar(i - 1, j, k, pressure_index);
		amrex::Real Pminus2 = primVar(i - 2, j, k, pressure_index);

		if constexpr (reconstruct_eint) {
			// compute (rho e) (gamma - 1)
			Pplus2 *= primVar(i + 2, j, k, primDensity_index) * (gamma_ - 1.0);
			Pplus1 *= primVar(i + 1, j, k, primDensity_index) * (gamma_ - 1.0);
			P *= primVar(i, j, k, primDensity_index) * (gamma_ - 1.0);
			Pminus1 *= primVar(i - 1, j, k, primDensity_index) * (gamma_ - 1.0);
			Pminus2 *= primVar(i - 2, j, k, primDensity_index) * (gamma_ - 1.0);
		}

		if constexpr (is_eos_isothermal()) {
			const amrex::Real cs_sq = cs_iso_ * cs_iso_;
			Pplus2 = primVar(i + 2, j, k, primDensity_index) * cs_sq;
			Pplus1 = primVar(i + 1, j, k, primDensity_index) * cs_sq;
			P = primVar(i, j, k, primDensity_index) * cs_sq;
			Pminus1 = primVar(i - 1, j, k, primDensity_index) * cs_sq;
			Pminus2 = primVar(i - 2, j, k, primDensity_index) * cs_sq;
		}

		// beta is a measure of shock resolution (Eq. 74 of Miller & Colella 2002)
		// Miller & Collela note: "If beta is 1/2, then pressure is linear across
		//   four computational cells. If beta is small enough, then we assume that
		//   any discontinuity is already sufficiently well resolved that additional
		//   dissipation (flattening) is not required."
		const double beta_denom = std::abs(Pplus2 - Pminus2);
		// avoid division by zero (in this case, chi = 1 anyway)
		const double beta = (beta_denom != 0) ? (std::abs(Pplus1 - Pminus1) / beta_denom) : 0;

		// Eq. 75 of Miller & Colella 2002
		const double chi_min = std::max(0., std::min(1., (beta_max - beta) / (beta_max - beta_min)));

		// Z is a measure of shock strength (Eq. 76 of Miller & Colella 2002)
		const double K_S = gamma_ * P; // equal to \rho c_s^2
		const double Z = std::abs(Pplus1 - Pminus1) / K_S;

		// check for converging flow along the normal direction DIR (Eq. 77)
		int velocity_index = 0;
		if constexpr (DIR == FluxDir::X1) {
			velocity_index = x1Velocity_index;
		} else if constexpr (DIR == FluxDir::X2) {
			velocity_index = x2Velocity_index;
		} else if constexpr (DIR == FluxDir::X3) {
			velocity_index = x3Velocity_index;
		}
		double chi = 1.0;
		if (primVar(i + 1, j, k, velocity_index) < primVar(i - 1, j, k, velocity_index)) {
			chi = std::max(chi_min, std::min(1., (Zmax - Z) / (Zmax - Zmin)));
		}

		x1Chi(i, j, k) = chi;
	});
}

template <typename problem_t>
template <FluxDir DIR>
void HydroSystem<problem_t>::FlattenShocks(amrex::MultiFab const &q_mf, amrex::MultiFab const &x1Chi_mf, amrex::MultiFab const &x2Chi_mf,
					   amrex::MultiFab const &x3Chi_mf, amrex::MultiFab &x1LeftState_mf, amrex::MultiFab &x1RightState_mf, const int nghost,
					   const int nvars)
{
	// Apply shock flattening based on Miller & Colella (2002)
	// [This is necessary to get a reasonable solution to the slow-moving
	// shock problem, and reduces post-shock oscillations in other cases.]

	auto const &q_in = q_mf.const_arrays();
	auto const &x1Chi_in = x1Chi_mf.const_arrays();
	auto const &x2Chi_in = x2Chi_mf.const_arrays();
	auto const &x3Chi_in = x3Chi_mf.const_arrays();
	auto x1LeftState_in = x1LeftState_mf.arrays();
	auto x1RightState_in = x1RightState_mf.arrays();
	amrex::IntVect ng{AMREX_D_DECL(nghost, nghost, nghost)};

	// cell-centered kernel
	amrex::ParallelFor(q_mf, ng, nvars, [=] AMREX_GPU_DEVICE(int bx, int i_in, int j_in, int k_in, int n) {
		quokka::Array4View<const amrex::Real, DIR> q(q_in[bx]);
		quokka::Array4View<amrex::Real, DIR> x1LeftState(x1LeftState_in[bx]);
		quokka::Array4View<amrex::Real, DIR> x1RightState(x1RightState_in[bx]);

		// compute coefficient as the minimum from adjacent cells along *each
		// axis*
		//  (Eq. 86 of Miller & Colella 2001; Eq. 78 of Miller & Colella 2002)
		double chi_ijk = std::min({
			x1Chi_in[bx](i_in - 1, j_in, k_in), x1Chi_in[bx](i_in, j_in, k_in), x1Chi_in[bx](i_in + 1, j_in, k_in),
#if (AMREX_SPACEDIM >= 2)
			    x2Chi_in[bx](i_in, j_in - 1, k_in), x2Chi_in[bx](i_in, j_in, k_in), x2Chi_in[bx](i_in, j_in + 1, k_in),
#endif
#if (AMREX_SPACEDIM == 3)
			    x3Chi_in[bx](i_in, j_in, k_in - 1), x3Chi_in[bx](i_in, j_in, k_in), x3Chi_in[bx](i_in, j_in, k_in + 1),
#endif
		});

		auto [i, j, k] = quokka::reorderMultiIndex<DIR>(i_in, j_in, k_in);

		// get interfaces
		const double a_minus = x1RightState(i, j, k, n);
		const double a_plus = x1LeftState(i + 1, j, k, n);
		const double a_mean = q(i, j, k, n);

		// left side of zone i (Eq. 70a)
		const double new_a_minus = chi_ijk * a_minus + (1. - chi_ijk) * a_mean;

		// right side of zone i (Eq. 70b)
		const double new_a_plus = chi_ijk * a_plus + (1. - chi_ijk) * a_mean;

		x1RightState(i, j, k, n) = new_a_minus;
		x1LeftState(i + 1, j, k, n) = new_a_plus;
	});
}

template <typename problem_t>
void HydroSystem<problem_t>::AddInternalEnergyPdV(amrex::MultiFab &rhs_mf, amrex::MultiFab const &consVar_mf,
						  amrex::GpuArray<amrex::Real, AMREX_SPACEDIM> const dx,
						  std::array<amrex::MultiFab, AMREX_SPACEDIM> const &faceVelArray)
{
	// compute P dV source term for the internal energy equation,
	// using the face-centered velocities in faceVelArray and the pressure

	auto vel_x = faceVelArray[0].const_arrays();
#if AMREX_SPACEDIM >= 2
	auto vel_y = faceVelArray[1].const_arrays();
#endif
#if AMREX_SPACEDIM == 3
	auto vel_z = faceVelArray[2].const_arrays();
#endif

	auto const &consVar = consVar_mf.const_arrays();
	auto rhs = rhs_mf.arrays();

	amrex::ParallelFor(rhs_mf, [=] AMREX_GPU_DEVICE(int bx, int i, int j, int k) {
		// get cell-centered pressure
		const amrex::Real Pgas = ComputePressure(consVar[bx], i, j, k);

		// compute div v from face-centered velocities
		amrex::Real div_v = AMREX_D_TERM((vel_x[bx](i + 1, j, k) - vel_x[bx](i, j, k)) / dx[0], +(vel_y[bx](i, j + 1, k) - vel_y[bx](i, j, k)) / dx[1],
						 +(vel_z[bx](i, j, k + 1) - vel_z[bx](i, j, k)) / dx[2]);

#if 0                
    if (redoFlag(i,j,k) == quokka::redoFlag::none) {
      div_v = AMREX_D_TERM(  ( vel_x(i+1, j  , k  ) - vel_x(i, j, k) ) / dx[0],
                           + ( vel_y(i  , j+1, k  ) - vel_y(i, j, k) ) / dx[1],
                           + ( vel_z(i  , j  , k+1) - vel_z(i, j, k) ) / dx[2]  );
    } else {
      div_v = 0.5 * ( AMREX_D_TERM(
                ( ComputeVelocityX1(consVar, i+1, j, k) - ComputeVelocityX1(consVar, i-1, j, k) ) / dx[0],
              + ( ComputeVelocityX2(consVar, i, j+1, k) - ComputeVelocityX2(consVar, i, j-1, k) ) / dx[1],
              + ( ComputeVelocityX3(consVar, i, j, k+1) - ComputeVelocityX3(consVar, i, j, k-1) ) / dx[2]
              ) );
    }
#endif

		// add P dV term to rhs array
		rhs[bx](i, j, k, internalEnergy_index) += -Pgas * div_v;
	});
}

template <typename problem_t> void HydroSystem<problem_t>::SyncDualEnergy(amrex::MultiFab &consVar_mf)
{
	// sync internal energy and total energy
	// this step must be done as an operator-split step after *each* RK stage

	const amrex::Real eta = 1.0e-3; // dual energy parameter 'eta'

	auto consVar = consVar_mf.arrays();

	amrex::ParallelFor(consVar_mf, [=] AMREX_GPU_DEVICE(int bx, int i, int j, int k) {
		amrex::Real const rho = consVar[bx](i, j, k, density_index);
		amrex::Real const px = consVar[bx](i, j, k, x1Momentum_index);
		amrex::Real const py = consVar[bx](i, j, k, x2Momentum_index);
		amrex::Real const pz = consVar[bx](i, j, k, x3Momentum_index);
		amrex::Real const Etot = consVar[bx](i, j, k, energy_index);
		amrex::Real const Eint_aux = consVar[bx](i, j, k, internalEnergy_index);

		// abort if density is negative (can't compute kinetic energy)
		if (rho <= 0.) {
			amrex::Abort("density is negative in SyncDualEnergy! abort!!");
		}

		amrex::Real const Ekin = (px * px + py * py + pz * pz) / (2.0 * rho);
		amrex::Real const Eint_cons = Etot - Ekin;

		// Li et al. sync method
		// replace Eint with Eint_cons == (Etot - Ekin) if (Eint_cons / E) > eta
		if (Eint_cons > eta * Etot) {
			consVar[bx](i, j, k, internalEnergy_index) = Eint_cons;
		} else { // non-conservative sync
			consVar[bx](i, j, k, internalEnergy_index) = Eint_aux;
			consVar[bx](i, j, k, energy_index) = Eint_aux + Ekin;
		}
	});
}

template <typename problem_t>
template <FluxDir DIR>
void HydroSystem<problem_t>::ComputeFluxes(amrex::MultiFab &x1Flux_mf, amrex::MultiFab &x1FaceVel_mf, amrex::MultiFab const &x1LeftState_mf,
					   amrex::MultiFab const &x1RightState_mf, amrex::MultiFab const &primVar_mf)
{

	// By convention, the interfaces are defined on the left edge of each
	// zone, i.e. xinterface_(i) is the solution to the Riemann problem at
	// the left edge of zone i.

	// Indexing note: There are (nx + 1) interfaces for nx zones.

	auto const &x1LeftState_in = x1LeftState_mf.const_arrays();
	auto const &x1RightState_in = x1RightState_mf.const_arrays();
	auto const &primVar_in = primVar_mf.const_arrays();
	auto x1Flux_in = x1Flux_mf.arrays();
	auto x1FaceVel_in = x1FaceVel_mf.arrays();

	amrex::ParallelFor(x1Flux_mf, [=] AMREX_GPU_DEVICE(int bx, int i_in, int j_in, int k_in) {
		quokka::Array4View<const amrex::Real, DIR> x1LeftState(x1LeftState_in[bx]);
		quokka::Array4View<const amrex::Real, DIR> x1RightState(x1RightState_in[bx]);
		quokka::Array4View<amrex::Real, DIR> x1Flux(x1Flux_in[bx]);
		quokka::Array4View<amrex::Real, DIR> x1FaceVel(x1FaceVel_in[bx]);
		quokka::Array4View<const amrex::Real, DIR> q(primVar_in[bx]);

		auto [i, j, k] = quokka::reorderMultiIndex<DIR>(i_in, j_in, k_in);

		// gather left- and right- state variables

		const double rho_L = x1LeftState(i, j, k, primDensity_index);
		const double rho_R = x1RightState(i, j, k, primDensity_index);

		const double vx_L = x1LeftState(i, j, k, x1Velocity_index);
		const double vx_R = x1RightState(i, j, k, x1Velocity_index);

		const double vy_L = x1LeftState(i, j, k, x2Velocity_index);
		const double vy_R = x1RightState(i, j, k, x2Velocity_index);

		const double vz_L = x1LeftState(i, j, k, x3Velocity_index);
		const double vz_R = x1RightState(i, j, k, x3Velocity_index);

		const double ke_L = 0.5 * rho_L * (vx_L * vx_L + vy_L * vy_L + vz_L * vz_L);
		const double ke_R = 0.5 * rho_R * (vx_R * vx_R + vy_R * vy_R + vz_R * vz_R);

		// auxiliary Eint (rho * e)
		// this is evolved as a passive scalar by the Riemann solver
		double Eint_L = NAN;
		double Eint_R = NAN;

		double P_L = NAN;
		double P_R = NAN;

		double E_L = NAN;
		double E_R = NAN;

		double cs_L = NAN;
		double cs_R = NAN;

		if constexpr (is_eos_isothermal()) {
			P_L = rho_L * (cs_iso_ * cs_iso_);
			P_R = rho_R * (cs_iso_ * cs_iso_);

			cs_L = cs_iso_;
			cs_R = cs_iso_;
		} else {
			if constexpr (reconstruct_eint) {
				// compute pressure from specific internal energy
				// (pressure_index is actually eint)
				const double eint_L = x1LeftState(i, j, k, pressure_index);
				const double eint_R = x1RightState(i, j, k, pressure_index);
				P_L = rho_L * eint_L * (gamma_ - 1.0);
				P_R = rho_R * eint_R * (gamma_ - 1.0);

				// auxiliary Eint is actually (auxiliary) specific internal energy
				Eint_L = rho_L * x1LeftState(i, j, k, primEint_index);
				Eint_R = rho_R * x1RightState(i, j, k, primEint_index);
			} else {
				// pressure_index is actually pressure
				P_L = x1LeftState(i, j, k, pressure_index);
				P_R = x1RightState(i, j, k, pressure_index);

				// primEint_index is actually (rho * e)
				Eint_L = x1LeftState(i, j, k, primEint_index);
				Eint_R = x1RightState(i, j, k, primEint_index);
			}

			cs_L = std::sqrt(gamma_ * P_L / rho_L);
			cs_R = std::sqrt(gamma_ * P_R / rho_R);

			E_L = P_L / (gamma_ - 1.0) + ke_L;
			E_R = P_R / (gamma_ - 1.0) + ke_R;
		}

		AMREX_ASSERT(cs_L > 0.0);
		AMREX_ASSERT(cs_R > 0.0);

		// assign normal component of velocity according to DIR

		double u_L = NAN;
		double u_R = NAN;
		int velN_index = x1Velocity_index;
		int velV_index = x2Velocity_index;
		int velW_index = x3Velocity_index;

		if constexpr (DIR == FluxDir::X1) {
			u_L = vx_L;
			u_R = vx_R;
			velN_index = x1Velocity_index;
			velV_index = x2Velocity_index;
			velW_index = x3Velocity_index;
		} else if constexpr (DIR == FluxDir::X2) {
			u_L = vy_L;
			u_R = vy_R;
			if constexpr (AMREX_SPACEDIM == 2) {
				velN_index = x2Velocity_index;
				velV_index = x1Velocity_index;
				velW_index = x3Velocity_index; // unchanged in 2D
			} else if constexpr (AMREX_SPACEDIM == 3) {
				velN_index = x2Velocity_index;
				velV_index = x3Velocity_index;
				velW_index = x1Velocity_index;
			}
		} else if constexpr (DIR == FluxDir::X3) {
			u_L = vz_L;
			u_R = vz_R;
			velN_index = x3Velocity_index;
			velV_index = x1Velocity_index;
			velW_index = x2Velocity_index;
		}

		quokka::HydroState<nscalars_> sL{};
		sL.rho = rho_L;
		sL.vx = vx_L;
		sL.vy = vy_L;
    sL.vz = vz_L;
		sL.P = P_L;
		sL.u = u_L;
		sL.cs = cs_L;
		sL.E = E_L;
		sL.Eint = Eint_L;

		quokka::HydroState<nscalars_> sR{};
		sR.rho = rho_R;
		sR.vx = vx_R;
		sR.vy = vy_R;
		sR.vz = vz_R;
		sR.P = P_R;
		sR.u = u_R;
		sR.cs = cs_R;
		sR.E = E_R;
		sR.Eint = Eint_R;

		// The remaining components are passive scalars, so just copy them from
		// x1LeftState and x1RightState into the (left, right) state vectors U_L and
		// U_R
		for (int n = 0; n < nscalars_; ++n) {
			sL.scalar[n] = x1LeftState(i, j, k, scalar0_index + n);
			sR.scalar[n] = x1RightState(i, j, k, scalar0_index + n);
		}

		// difference in normal velocity along normal axis
		const double du = q(i, j, k, velN_index) - q(i - 1, j, k, velN_index);

		// difference in transverse velocity
#if AMREX_SPACEDIM == 1
		const double dw = 0.;
#else
	  amrex::Real dvl = std::min(q(i - 1, j + 1, k, velV_index) - q(i - 1, j, k, velV_index), q(i - 1, j, k, velV_index) - q(i - 1, j - 1, k, velV_index));
	  amrex::Real dvr = std::min(q(i, j + 1, k, velV_index) - q(i, j, k, velV_index), q(i, j, k, velV_index) - q(i, j - 1, k, velV_index));
	  double dw = std::min(dvl, dvr);
#endif
#if AMREX_SPACEDIM == 3
		amrex::Real dwl =
		    std::min(q(i - 1, j, k + 1, velW_index) - q(i - 1, j, k, velW_index), q(i - 1, j, k, velW_index) - q(i - 1, j, k - 1, velW_index));
		amrex::Real dwr = std::min(q(i, j, k + 1, velW_index) - q(i, j, k, velW_index), q(i, j, k, velW_index) - q(i, j, k - 1, velW_index));
		dw = std::min(std::min(dwl, dwr), dw);
#endif

		quokka::valarray<double, nvar_> F = quokka::Riemann::HLLC<DIR, nscalars_, nvar_>(sL, sR, gamma_, du, dw);

		// set energy fluxes to zero if EOS is isothermal
		if constexpr (HydroSystem<problem_t>::is_eos_isothermal()) {
			F[energy_index] = 0;
			F[internalEnergy_index] = 0;
		}

		// compute face-centered normal velocity
		const double v_norm = (F[density_index] >= 0.) ? (F[density_index] / rho_R) : (F[density_index] / rho_L);
		x1FaceVel(i, j, k) = v_norm;

		// copy all flux components to the flux array
		for (int nc = 0; nc < nvar_; ++nc) {
			AMREX_ASSERT(!std::isnan(F[nc])); // check flux is valid
			x1Flux(i, j, k, nc) = F[nc];
		}
	});
}

#endif // HYDRO_SYSTEM_HPP_<|MERGE_RESOLUTION|>--- conflicted
+++ resolved
@@ -38,116 +38,11 @@
 
 /// Class for the Euler equations of inviscid hydrodynamics
 ///
-<<<<<<< HEAD
-template <typename problem_t>
-class HydroSystem : public HyperbolicSystem<problem_t> {
-public:
-  static constexpr int nscalars_ = Physics_Traits<problem_t>::numPassiveScalars;
-  static constexpr int nvar_ = Physics_NumVars::numHydroVars + nscalars_;
-
-  enum consVarIndex {
-    density_index = Physics_Indices<problem_t>::hydroFirstIndex,
-    x1Momentum_index,
-    x2Momentum_index,
-    x3Momentum_index,
-    energy_index,
-    internalEnergy_index, // auxiliary internal energy (rho * e)
-    scalar0_index // first passive scalar (only present if nscalars > 0!)
-  };
-
-  enum primVarIndex {
-    primDensity_index = 0,
-    x1Velocity_index,
-    x2Velocity_index,
-    x3Velocity_index,
-    pressure_index,
-    primEint_index, // auxiliary internal energy (rho * e)
-    primScalar0_index // first passive scalar (only present if nscalars > 0!)
-  };
-
-  static void ConservedToPrimitive(amrex::MultiFab const &cons_mf, amrex::MultiFab &primVar_mf, const int nghost);
-
-  static auto maxSignalSpeedLocal(amrex::MultiFab const &cons) -> amrex::Real;
-
-  static void
-  ComputeMaxSignalSpeed(amrex::Array4<const amrex::Real> const &cons,
-                        array_t &maxSignal, amrex::Box const &indexRange);
-
-  static auto CheckStatesValid(amrex::MultiFab const &cons_mf) -> bool;
-
-  static void EnforceDensityFloor(amrex::Real const densityFloor, amrex::MultiFab &state_mf);
-
-  AMREX_GPU_DEVICE static auto
-  ComputePressure(amrex::Array4<const amrex::Real> const &cons, int i, int j,
-                  int k) -> amrex::Real;
-
-  AMREX_GPU_DEVICE static auto
-  ComputeVelocityX1(amrex::Array4<const amrex::Real> const &cons, int i, int j,
-                  int k) -> amrex::Real;
-
-  AMREX_GPU_DEVICE static auto
-  ComputeVelocityX2(amrex::Array4<const amrex::Real> const &cons, int i, int j,
-                  int k) -> amrex::Real;
-
-  AMREX_GPU_DEVICE static auto
-  ComputeVelocityX3(amrex::Array4<const amrex::Real> const &cons, int i, int j,
-                  int k) -> amrex::Real;
-
-  AMREX_GPU_DEVICE static auto
-  isStateValid(amrex::Array4<const amrex::Real> const &cons, int i, int j,
-               int k) -> bool;
-
-  static void ComputeRhsFromFluxes(amrex::MultiFab &rhs_mf,
-				   std::array<amrex::MultiFab, AMREX_SPACEDIM> const &fluxArray,
-				   amrex::GpuArray<amrex::Real, AMREX_SPACEDIM> dx, const int nvars);
-
-  static void PredictStep(amrex::MultiFab const &consVarOld, amrex::MultiFab &consVarNew, amrex::MultiFab const &rhs,
-			  const double dt, const int nvars, amrex::iMultiFab &redoFlag_mf);
-
-  static void AddFluxesRK2(amrex::MultiFab &Unew_mf, amrex::MultiFab const &U0_mf, amrex::MultiFab const &U1_mf,
-			   amrex::MultiFab const &rhs_mf, const double dt, const int nvars, amrex::iMultiFab &redoFlag_mf);
-
-  static void AddInternalEnergyPdV(amrex::MultiFab &rhs_mf, amrex::MultiFab const &consVar_mf,
-				   amrex::GpuArray<amrex::Real, AMREX_SPACEDIM> const dx,
-				   std::array<amrex::MultiFab, AMREX_SPACEDIM> const &faceVelArray);
-
-  static void SyncDualEnergy(amrex::MultiFab &consVar_mf);
-
-  template <FluxDir DIR>
-  static void
-  ComputeFluxes(amrex::MultiFab &x1Flux_mf, amrex::MultiFab &x1FaceVel_mf, amrex::MultiFab const &x1LeftState_mf,
-			          amrex::MultiFab const &x1RightState_mf, amrex::MultiFab const &primVar_mf);
-
-  template <FluxDir DIR>
-  static void
-  ComputeFirstOrderFluxes(amrex::Array4<const amrex::Real> const &consVar,
-                          array_t &x1FluxDiffusive,
-                          amrex::Box const &indexRange);
-
-  template <FluxDir DIR>
-  static void
-  ComputeFlatteningCoefficients(amrex::MultiFab const &primVar_mf, amrex::MultiFab &x1Chi_mf, const int nghost);
-
-  template <FluxDir DIR>
-  static void FlattenShocks(amrex::MultiFab const &q_mf, amrex::MultiFab const &x1Chi_mf, amrex::MultiFab const &x2Chi_mf, amrex::MultiFab const &x3Chi_mf,
-			    amrex::MultiFab &x1LeftState_mf, amrex::MultiFab &x1RightState_mf, const int nghost, const int nvars);
-
-  // C++ does not allow constexpr to be uninitialized, even in a templated
-  // class!
-  static constexpr double gamma_ = HydroSystem_Traits<problem_t>::gamma;
-  static constexpr double cs_iso_ = HydroSystem_Traits<problem_t>::cs_isothermal;
-  static constexpr bool reconstruct_eint =
-      HydroSystem_Traits<problem_t>::reconstruct_eint;
-
-  static constexpr auto is_eos_isothermal() -> bool { return (gamma_ == 1.0); }
-};
-=======
 template <typename problem_t> class HydroSystem : public HyperbolicSystem<problem_t>
 {
       public:
 	static constexpr int nscalars_ = Physics_Traits<problem_t>::numPassiveScalars;
 	static constexpr int nvar_ = Physics_NumVars<problem_t>::numHydroVars + nscalars_;
->>>>>>> 2646fd3f
 
 	enum consVarIndex {
 		density_index = Physics_Indices<problem_t>::hydroFirstIndex,
