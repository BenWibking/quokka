#ifndef HYDRO_SYSTEM_HPP_ // NOLINT
#define HYDRO_SYSTEM_HPP_
//==============================================================================
// TwoMomentRad - a radiation transport library for patch-based AMR codes
// Copyright 2020 Benjamin Wibking.
// Released under the MIT license. See LICENSE file included in the GitHub repo.
//==============================================================================
/// \file hydro_system.hpp
/// \brief Defines a class for solving the Euler equations.
///

// c++ headers

// library headers
#include "AMReX_Arena.H"
#include "AMReX_BLassert.H"
#include "AMReX_FArrayBox.H"
#include "AMReX_Loop.H"
#include "AMReX_REAL.H"

// internal headers
#include "ArrayView.hpp"
#include "hyperbolic_system.hpp"
#include "radiation_system.hpp"
#include "valarray.hpp"
#include <math.h>

// this struct is specialized by the user application code
//
template <typename problem_t> struct EOS_Traits {
<<<<<<< HEAD
	static constexpr double gamma = 5. / 3.; // default value
	static constexpr double cs_isothermal = NAN; // only used when gamma = 1
	static constexpr bool reconstruct_eint = true; // if true, reconstruct e_int instead of pressure
=======
  static constexpr double gamma = 5. / 3.;     // default value
  static constexpr double cs_isothermal = NAN; // only used when gamma = 1
  // if true, reconstruct e_int instead of pressure
  static constexpr bool reconstruct_eint = true;
>>>>>>> 6510f1a3
};

/// Class for the Euler equations of inviscid hydrodynamics
///
<<<<<<< HEAD
template <typename problem_t> class HydroSystem : public HyperbolicSystem<problem_t>
{
      public:
	enum consVarIndex {
		density_index = 0,
		x1Momentum_index = 1,
		x2Momentum_index = 2,
		x3Momentum_index = 3,
		energy_index = 4,
		internalEnergy_index = 5 // auxiliary internal energy (rho * e)
	};
	enum primVarIndex {
		primDensity_index = 0,
		x1Velocity_index = 1,
		x2Velocity_index = 2,
		x3Velocity_index = 3,
		pressure_index = 4,
		primEint_index = 5 // auxiliary internal energy (rho * e)
	};

	static constexpr int nvar_ = 6;

	static void ConservedToPrimitive(amrex::Array4<const amrex::Real> const &cons,
					 array_t &primVar, amrex::Box const &indexRange);

	static void ComputeMaxSignalSpeed(amrex::Array4<const amrex::Real> const &cons,
					  array_t &maxSignal, amrex::Box const &indexRange);
	// requires GPU reductions
	static auto CheckStatesValid(amrex::Box const &indexRange, amrex::Array4<const amrex::Real> const &cons)
    				  -> bool;
	static void	EnforcePressureFloor(amrex::Real densityFloor, amrex::Real pressureFloor, 
												  amrex::Box const &indexRange,
												  amrex::Array4<amrex::Real> const &state);

	AMREX_GPU_DEVICE static auto ComputePressure(amrex::Array4<const amrex::Real> const &cons,
						     int i, int j, int k) -> amrex::Real;
	
	AMREX_GPU_DEVICE static auto isStateValid(amrex::Array4<const amrex::Real> const &cons,
							 int i, int j, int k) -> bool;

	static void PredictStep(arrayconst_t &consVarOld, array_t &consVarNew,
    				std::array<arrayconst_t, AMREX_SPACEDIM> fluxArray, double dt_in,
					amrex::GpuArray<amrex::Real, AMREX_SPACEDIM> dx_in, amrex::Box const &indexRange,
					int nvars, amrex::Array4<int> const &redoFlag);

	static void AddFluxesRK2(array_t &U_new, arrayconst_t &U0, arrayconst_t &U1,
					std::array<arrayconst_t, AMREX_SPACEDIM> fluxArray, double dt_in,
					amrex::GpuArray<amrex::Real, AMREX_SPACEDIM> dx_in, amrex::Box const &indexRange,
					int nvars, amrex::Array4<int> const &redoFlag);

	template <FluxDir DIR>
	static void ComputeVelocityDifferences(amrex::Array4<const amrex::Real> const &primVar_in,
				  array_t &dvn_in, array_t &dvt_in, amrex::Box const &indexRange);

	static void AddInternalEnergyPressureTerm(
					   amrex::Array4<amrex::Real> const &consVar,
					   amrex::Array4<const amrex::Real> const &primVar,
					   amrex::Box const &indexRange,
					   amrex::GpuArray<amrex::Real, AMREX_SPACEDIM> const &dx,
					   amrex::Real const dt_in);

	template <FluxDir DIR>
	static void ComputeFluxes(array_t &x1Flux_in,
					   amrex::Array4<const amrex::Real> const &x1LeftState_in,
					   amrex::Array4<const amrex::Real> const &x1RightState_in,
					   amrex::Array4<const amrex::Real> const &primVar_in,
					   amrex::Array4<const amrex::Real> const &consVar_in,
					   array_t &dvn_in, array_t &dvt_in,
					   amrex::Box const &indexRange);

	template <FluxDir DIR>
	static void ComputeFirstOrderFluxes(amrex::Array4<const amrex::Real> const &consVar,
					    array_t &x1FluxDiffusive, amrex::Box const &indexRange);

	template <FluxDir DIR>
	static void ComputeFlatteningCoefficients(amrex::Array4<const amrex::Real> const &primVar,
						  array_t &x1Chi, amrex::Box const &indexRange);

	template <FluxDir DIR>
	static void FlattenShocks(amrex::Array4<const amrex::Real> const &q_in,
				   amrex::Array4<const amrex::Real> const &x1Chi_in,
   				   amrex::Array4<const amrex::Real> const &x2Chi_in,
				   amrex::Array4<const amrex::Real> const &x3Chi_in,
				   array_t &x1LeftState_in, array_t &x1RightState_in,
				   amrex::Box const &indexRange, int nvars);

	// C++ does not allow constexpr to be uninitialized, even in a templated class!
	static constexpr double gamma_ = EOS_Traits<problem_t>::gamma;
	static constexpr double cs_iso_ = EOS_Traits<problem_t>::cs_isothermal;
	static constexpr bool reconstruct_eint = EOS_Traits<problem_t>::reconstruct_eint;

	static constexpr auto is_eos_isothermal() -> bool {
		return (gamma_ == 1.0);
	}
};

template <typename problem_t>
void HydroSystem<problem_t>::ConservedToPrimitive(amrex::Array4<const amrex::Real> const &cons,
						  array_t &primVar, amrex::Box const &indexRange)
{
	amrex::ParallelFor(indexRange, [=] AMREX_GPU_DEVICE(int i, int j, int k) {
		const auto rho = cons(i, j, k, density_index);
		const auto px = cons(i, j, k, x1Momentum_index);
		const auto py = cons(i, j, k, x2Momentum_index);
		const auto pz = cons(i, j, k, x3Momentum_index);
		const auto E = cons(i, j, k, energy_index); // *total* gas energy per unit volume
		const auto Eint_aux = cons(i, j, k, internalEnergy_index);

		AMREX_ASSERT(!std::isnan(rho));
		AMREX_ASSERT(!std::isnan(px));
		AMREX_ASSERT(!std::isnan(py));
		AMREX_ASSERT(!std::isnan(pz));
		AMREX_ASSERT(!std::isnan(E));

		const auto vx = px / rho;
		const auto vy = py / rho;
		const auto vz = pz / rho;
		const auto kinetic_energy = 0.5 * rho * (vx * vx + vy * vy + vz * vz);
		const auto thermal_energy_cons = E - kinetic_energy;

		const auto P = thermal_energy_cons * (HydroSystem<problem_t>::gamma_ - 1.0);
		const auto eint_cons = thermal_energy_cons / rho; // specific internal energy

		AMREX_ASSERT(rho > 0.);
		AMREX_ASSERT(P > 0.);

		primVar(i, j, k, primDensity_index) = rho;
		primVar(i, j, k, x1Velocity_index) = vx;
		primVar(i, j, k, x2Velocity_index) = vy;
		primVar(i, j, k, x3Velocity_index) = vz;
		if constexpr (reconstruct_eint) {
			// save eint_cons
			primVar(i, j, k, pressure_index) = eint_cons;
		} else {
			// save pressure
			primVar(i, j, k, pressure_index) = P;
		}
		// save auxiliary internal energy (rho * e)
		primVar(i, j, k, primEint_index) = Eint_aux;
	});
=======
template <typename problem_t>
class HydroSystem : public HyperbolicSystem<problem_t> {
public:
  enum consVarIndex {
    density_index = 0,
    x1Momentum_index = 1,
    x2Momentum_index = 2,
    x3Momentum_index = 3,
    energy_index = 4
  };
  enum primVarIndex {
    primDensity_index = 0,
    x1Velocity_index = 1,
    x2Velocity_index = 2,
    x3Velocity_index = 3,
    pressure_index = 4
  };

  static constexpr int nvar_ = 5;

  static void ConservedToPrimitive(amrex::Array4<const amrex::Real> const &cons,
                                   array_t &primVar,
                                   amrex::Box const &indexRange);

  static void
  ComputeMaxSignalSpeed(amrex::Array4<const amrex::Real> const &cons,
                        array_t &maxSignal, amrex::Box const &indexRange);
  // requires GPU reductions
  static auto CheckStatesValid(amrex::Box const &indexRange,
                               amrex::Array4<const amrex::Real> const &cons)
      -> bool;
  static void EnforcePressureFloor(amrex::Real densityFloor,
                                   amrex::Real pressureFloor,
                                   amrex::Box const &indexRange,
                                   amrex::Array4<amrex::Real> const &state);

  AMREX_GPU_DEVICE static auto
  ComputePressure(amrex::Array4<const amrex::Real> const &cons, int i, int j,
                  int k) -> amrex::Real;

  AMREX_GPU_DEVICE static auto
  isStateValid(amrex::Array4<const amrex::Real> const &cons, int i, int j,
               int k) -> bool;

  static void PredictStep(arrayconst_t &consVarOld, array_t &consVarNew,
                          std::array<arrayconst_t, AMREX_SPACEDIM> fluxArray,
                          double dt_in,
                          amrex::GpuArray<amrex::Real, AMREX_SPACEDIM> dx_in,
                          amrex::Box const &indexRange, int nvars,
                          amrex::Array4<int> const &redoFlag);

  static void AddFluxesRK2(array_t &U_new, arrayconst_t &U0, arrayconst_t &U1,
                           std::array<arrayconst_t, AMREX_SPACEDIM> fluxArray,
                           double dt_in,
                           amrex::GpuArray<amrex::Real, AMREX_SPACEDIM> dx_in,
                           amrex::Box const &indexRange, int nvars,
                           amrex::Array4<int> const &redoFlag);

  template <FluxDir DIR>
  static void
  ComputeFluxes(array_t &x1Flux_in,
                amrex::Array4<const amrex::Real> const &x1LeftState_in,
                amrex::Array4<const amrex::Real> const &x1RightState_in,
                amrex::Array4<const amrex::Real> const &primVar_in,
                amrex::Box const &indexRange);

  template <FluxDir DIR>
  static void
  ComputeFirstOrderFluxes(amrex::Array4<const amrex::Real> const &consVar,
                          array_t &x1FluxDiffusive,
                          amrex::Box const &indexRange);

  template <FluxDir DIR>
  static void
  ComputeFlatteningCoefficients(amrex::Array4<const amrex::Real> const &primVar,
                                array_t &x1Chi, amrex::Box const &indexRange);

  template <FluxDir DIR>
  static void FlattenShocks(amrex::Array4<const amrex::Real> const &q_in,
                            amrex::Array4<const amrex::Real> const &x1Chi_in,
                            amrex::Array4<const amrex::Real> const &x2Chi_in,
                            amrex::Array4<const amrex::Real> const &x3Chi_in,
                            array_t &x1LeftState_in, array_t &x1RightState_in,
                            amrex::Box const &indexRange, int nvars);

  // C++ does not allow constexpr to be uninitialized, even in a templated
  // class!
  static constexpr double gamma_ = EOS_Traits<problem_t>::gamma;
  static constexpr double cs_iso_ = EOS_Traits<problem_t>::cs_isothermal;
  static constexpr bool reconstruct_eint =
      EOS_Traits<problem_t>::reconstruct_eint;

  static constexpr auto is_eos_isothermal() -> bool { return (gamma_ == 1.0); }
};

template <typename problem_t>
void HydroSystem<problem_t>::ConservedToPrimitive(
    amrex::Array4<const amrex::Real> const &cons, array_t &primVar,
    amrex::Box const &indexRange) {
  amrex::ParallelFor(indexRange, [=] AMREX_GPU_DEVICE(int i, int j, int k) {
    const auto rho = cons(i, j, k, density_index);
    const auto px = cons(i, j, k, x1Momentum_index);
    const auto py = cons(i, j, k, x2Momentum_index);
    const auto pz = cons(i, j, k, x3Momentum_index);
    const auto E =
        cons(i, j, k, energy_index); // *total* gas energy per unit volume

    AMREX_ASSERT(!std::isnan(rho));
    AMREX_ASSERT(!std::isnan(px));
    AMREX_ASSERT(!std::isnan(py));
    AMREX_ASSERT(!std::isnan(pz));
    AMREX_ASSERT(!std::isnan(E));

    const auto vx = px / rho;
    const auto vy = py / rho;
    const auto vz = pz / rho;
    const auto kinetic_energy = 0.5 * rho * (vx * vx + vy * vy + vz * vz);
    const auto thermal_energy = E - kinetic_energy;

    const auto P = thermal_energy * (HydroSystem<problem_t>::gamma_ - 1.0);
    const auto eint = thermal_energy / rho; // specific internal energy

    AMREX_ASSERT(rho > 0.);
    if constexpr (!is_eos_isothermal()) {
      AMREX_ASSERT(P > 0.);
    }

    primVar(i, j, k, primDensity_index) = rho;
    primVar(i, j, k, x1Velocity_index) = vx;
    primVar(i, j, k, x2Velocity_index) = vy;
    primVar(i, j, k, x3Velocity_index) = vz;
    if constexpr (reconstruct_eint) {
      // save eint
      primVar(i, j, k, pressure_index) = eint;
    } else {
      // save pressure
      primVar(i, j, k, pressure_index) = P;
    }
  });
>>>>>>> 6510f1a3
}

template <typename problem_t>
void HydroSystem<problem_t>::ComputeMaxSignalSpeed(
    amrex::Array4<const amrex::Real> const &cons, array_t &maxSignal,
    amrex::Box const &indexRange) {
  amrex::ParallelFor(indexRange, [=] AMREX_GPU_DEVICE(int i, int j, int k) {
    const auto rho = cons(i, j, k, density_index);
    const auto px = cons(i, j, k, x1Momentum_index);
    const auto py = cons(i, j, k, x2Momentum_index);
    const auto pz = cons(i, j, k, x3Momentum_index);
    AMREX_ASSERT(!std::isnan(rho));
    AMREX_ASSERT(!std::isnan(px));
    AMREX_ASSERT(!std::isnan(py));
    AMREX_ASSERT(!std::isnan(pz));

    const auto vx = px / rho;
    const auto vy = py / rho;
    const auto vz = pz / rho;
    const double vel_mag = std::sqrt(vx * vx + vy * vy + vz * vz);
    double cs = NAN;

    if constexpr (is_eos_isothermal()) {
      cs = cs_iso_;
    } else {
      const auto E =
          cons(i, j, k, energy_index); // *total* gas energy per unit volume
      AMREX_ASSERT(!std::isnan(E));
      const auto kinetic_energy = 0.5 * rho * (vx * vx + vy * vy + vz * vz);
      const auto thermal_energy = E - kinetic_energy;
      const auto P = thermal_energy * (HydroSystem<problem_t>::gamma_ - 1.0);
      cs = std::sqrt(HydroSystem<problem_t>::gamma_ * P / rho);
    }
    AMREX_ASSERT(cs > 0.);

    const double signal_max = cs + vel_mag;
    maxSignal(i, j, k) = signal_max;
  });
}

template <typename problem_t>
auto HydroSystem<problem_t>::CheckStatesValid(
    amrex::Box const &indexRange, amrex::Array4<const amrex::Real> const &cons)
    -> bool {
  bool areValid = true;
  AMREX_LOOP_3D(indexRange, i, j, k, {
    const auto rho = cons(i, j, k, density_index);
    const auto px = cons(i, j, k, x1Momentum_index);
    const auto py = cons(i, j, k, x2Momentum_index);
    const auto pz = cons(i, j, k, x3Momentum_index);
    const auto E =
        cons(i, j, k, energy_index); // *total* gas energy per unit volume
    const auto vx = px / rho;
    const auto vy = py / rho;
    const auto vz = pz / rho;
    const auto kinetic_energy = 0.5 * rho * (vx * vx + vy * vy + vz * vz);
    const auto thermal_energy = E - kinetic_energy;
    const auto P = thermal_energy * (HydroSystem<problem_t>::gamma_ - 1.0);

    bool negativeDensity = (rho <= 0.);
    bool negativePressure = (P <= 0.);

    if constexpr (is_eos_isothermal()) {
      if (negativeDensity) {
        areValid = false;
        printf("invalid state at (%d, %d, %d): rho %g\n", i, j, k, rho);
      }
    } else {
      if (negativeDensity || negativePressure) {
        areValid = false;
        printf("invalid state at (%d, %d, %d): "
               "rho %g, Etot %g, Eint %g, P %g\n",
               i, j, k, rho, E, thermal_energy, P);
      }
    }
  })

  return areValid;
}

template <typename problem_t>
void HydroSystem<problem_t>::EnforcePressureFloor(
    amrex::Real const densityFloor, amrex::Real const pressureFloor,
    amrex::Box const &indexRange, amrex::Array4<amrex::Real> const &state) {
  // prevent vacuum creation
  amrex::Real const rho_floor = densityFloor; // workaround nvcc bug
  amrex::Real const P_floor = pressureFloor;

  amrex::ParallelFor(
      indexRange, [=] AMREX_GPU_DEVICE(int i, int j, int k) noexcept {
        amrex::Real const rho = state(i, j, k, density_index);
        amrex::Real const vx1 = state(i, j, k, x1Momentum_index) / rho;
        amrex::Real const vx2 = state(i, j, k, x2Momentum_index) / rho;
        amrex::Real const vx3 = state(i, j, k, x3Momentum_index) / rho;
        amrex::Real const vsq = (vx1 * vx1 + vx2 * vx2 + vx3 * vx3);
        amrex::Real const Etot = state(i, j, k, energy_index);

        amrex::Real rho_new = rho;
        if (rho < rho_floor) {
          rho_new = rho_floor;
          state(i, j, k, density_index) = rho_new;
        }

        if (!is_eos_isothermal()) {
          // recompute gas energy (to prevent P < 0)
          amrex::Real const Eint_star = Etot - 0.5 * rho_new * vsq;
          amrex::Real const P_star = Eint_star * (gamma_ - 1.);
          amrex::Real P_new = P_star;
          if (P_star < P_floor) {
            P_new = P_floor;
#pragma nv_diag_suppress divide_by_zero
            amrex::Real const Etot_new =
                P_new / (gamma_ - 1.) + 0.5 * rho_new * vsq;
            state(i, j, k, energy_index) = Etot_new;
          }
        }
      });
}

template <typename problem_t>
AMREX_GPU_DEVICE AMREX_FORCE_INLINE auto
HydroSystem<problem_t>::ComputePressure(
    amrex::Array4<const amrex::Real> const &cons, int i, int j, int k)
    -> amrex::Real {
  const auto rho = cons(i, j, k, density_index);
  const auto px = cons(i, j, k, x1Momentum_index);
  const auto py = cons(i, j, k, x2Momentum_index);
  const auto pz = cons(i, j, k, x3Momentum_index);
  const auto E =
      cons(i, j, k, energy_index); // *total* gas energy per unit volume
  const auto vx = px / rho;
  const auto vy = py / rho;
  const auto vz = pz / rho;
  const auto kinetic_energy = 0.5 * rho * (vx * vx + vy * vy + vz * vz);
  const auto thermal_energy = E - kinetic_energy;
  const auto P = thermal_energy * (HydroSystem<problem_t>::gamma_ - 1.0);
  return P;
}

template <typename problem_t>
AMREX_GPU_DEVICE AMREX_FORCE_INLINE auto HydroSystem<problem_t>::isStateValid(
    amrex::Array4<const amrex::Real> const &cons, int i, int j, int k) -> bool {
  // check if cons(i, j, k) is a valid state
  const amrex::Real rho = cons(i, j, k, density_index);
  bool isDensityPositive = (rho > 0.);
  bool isPressurePositive = false;

  if constexpr (!is_eos_isothermal()) {
    const amrex::Real P = ComputePressure(cons, i, j, k);
    isPressurePositive = (P > 0.);
  } else {
    isPressurePositive = true;
  }

  return (isDensityPositive && isPressurePositive);
}

template <typename problem_t>
void HydroSystem<problem_t>::PredictStep(
    arrayconst_t &consVarOld, array_t &consVarNew,
    std::array<arrayconst_t, AMREX_SPACEDIM> fluxArray, const double dt_in,
    amrex::GpuArray<amrex::Real, AMREX_SPACEDIM> dx_in,
    amrex::Box const &indexRange, const int nvars_in,
    amrex::Array4<int> const &redoFlag) {
  BL_PROFILE("HydroSystem::PredictStep()");

  // By convention, the fluxes are defined on the left edge of each zone,
  // i.e. flux_(i) is the flux *into* zone i through the interface on the
  // left of zone i, and -1.0*flux(i+1) is the flux *into* zone i through
  // the interface on the right of zone i.

  int const nvars = nvars_in; // workaround nvcc bug

  auto const dt = dt_in;
  auto const dx = dx_in[0];
  auto const x1Flux = fluxArray[0];
#if (AMREX_SPACEDIM >= 2)
  auto const dy = dx_in[1];
  auto const x2Flux = fluxArray[1];
#endif
#if (AMREX_SPACEDIM == 3)
  auto const dz = dx_in[2];
  auto const x3Flux = fluxArray[2];
#endif

  amrex::ParallelFor(
      indexRange, [=] AMREX_GPU_DEVICE(int i, int j, int k) noexcept {
        for (int n = 0; n < nvars; ++n) {
          consVarNew(i, j, k, n) =
              consVarOld(i, j, k, n) +
              (AMREX_D_TERM(
                  (dt / dx) * (x1Flux(i, j, k, n) - x1Flux(i + 1, j, k, n)),
                  +(dt / dy) * (x2Flux(i, j, k, n) - x2Flux(i, j + 1, k, n)),
                  +(dt / dz) * (x3Flux(i, j, k, n) - x3Flux(i, j, k + 1, n))));
        }

        // check if state is valid -- flag for re-do if not
        if (!isStateValid(consVarNew, i, j, k)) {
          redoFlag(i, j, k) = quokka::redoFlag::redo;
        } else {
          redoFlag(i, j, k) = quokka::redoFlag::none;
        }
      });
}

template <typename problem_t>
void HydroSystem<problem_t>::AddFluxesRK2(
    array_t &U_new, arrayconst_t &U0, arrayconst_t &U1,
    std::array<arrayconst_t, AMREX_SPACEDIM> fluxArray, const double dt_in,
    amrex::GpuArray<amrex::Real, AMREX_SPACEDIM> dx_in,
    amrex::Box const &indexRange, const int nvars_in,
    amrex::Array4<int> const &redoFlag) {
  BL_PROFILE("HyperbolicSystem::AddFluxesRK2()");

  // By convention, the fluxes are defined on the left edge of each zone,
  // i.e. flux_(i) is the flux *into* zone i through the interface on the
  // left of zone i, and -1.0*flux(i+1) is the flux *into* zone i through
  // the interface on the right of zone i.

  int const nvars = nvars_in; // workaround nvcc bug

  auto const dt = dt_in;
  auto const dx = dx_in[0];
  auto const x1Flux = fluxArray[0];
#if (AMREX_SPACEDIM >= 2)
  auto const dy = dx_in[1];
  auto const x2Flux = fluxArray[1];
#endif
#if (AMREX_SPACEDIM == 3)
  auto const dz = dx_in[2];
  auto const x3Flux = fluxArray[2];
#endif

  amrex::ParallelFor(
      indexRange, [=] AMREX_GPU_DEVICE(int i, int j, int k) noexcept {
        for (int n = 0; n < nvars; ++n) {
          // RK-SSP2 integrator
          const double U_0 = U0(i, j, k, n);
          const double U_1 = U1(i, j, k, n);

          const double FxU_1 =
              (dt / dx) * (x1Flux(i, j, k, n) - x1Flux(i + 1, j, k, n));
#if (AMREX_SPACEDIM >= 2)
          const double FyU_1 =
              (dt / dy) * (x2Flux(i, j, k, n) - x2Flux(i, j + 1, k, n));
#endif
#if (AMREX_SPACEDIM == 3)
          const double FzU_1 =
              (dt / dz) * (x3Flux(i, j, k, n) - x3Flux(i, j, k + 1, n));
#endif

          // save results in U_new
          U_new(i, j, k, n) =
              (0.5 * U_0 + 0.5 * U_1) +
              (AMREX_D_TERM(0.5 * FxU_1, +0.5 * FyU_1, +0.5 * FzU_1));
        }

        // check if state is valid -- flag for re-do if not
        if (!isStateValid(U_new, i, j, k)) {
          redoFlag(i, j, k) = quokka::redoFlag::redo;
        } else {
          redoFlag(i, j, k) = quokka::redoFlag::none;
        }
      });
}

template <typename problem_t>
template <FluxDir DIR>
void HydroSystem<problem_t>::ComputeFlatteningCoefficients(
    amrex::Array4<const amrex::Real> const &primVar_in, array_t &x1Chi_in,
<<<<<<< HEAD
    amrex::Box const &indexRange)
{
	quokka::Array4View<const amrex::Real, DIR> primVar(primVar_in);
	quokka::Array4View<amrex::Real, DIR> x1Chi(x1Chi_in);

	// compute the PPM shock flattening coefficient following
	//   Appendix B1 of Mignone+ 2005 [this description has typos].
	// Method originally from Miller & Colella,
	//   Journal of Computational Physics 183, 26–82 (2002) [no typos].

	constexpr double beta_max = 0.85;
	constexpr double beta_min = 0.75;
	constexpr double Zmax = 0.75;
	constexpr double Zmin = 0.25;

	// cell-centered kernel
	amrex::ParallelFor(indexRange, [=] AMREX_GPU_DEVICE(int i_in, int j_in, int k_in) {
		auto [i, j, k] = quokka::reorderMultiIndex<DIR>(i_in, j_in, k_in);

		amrex::Real Pplus2 = primVar(i + 2, j, k, pressure_index);
		amrex::Real Pplus1 = primVar(i + 1, j, k, pressure_index);
		amrex::Real P = primVar(i, j, k, pressure_index);
		amrex::Real Pminus1 = primVar(i - 1, j, k, pressure_index);
		amrex::Real Pminus2 = primVar(i - 2, j, k, pressure_index);

		if constexpr (reconstruct_eint) {
			Pplus2 *= primVar(i + 2, j, k, primDensity_index) * (gamma_ - 1.0);
			Pplus1 *= primVar(i + 1, j, k, primDensity_index) * (gamma_ - 1.0);
			P *= primVar(i, j, k, primDensity_index) * (gamma_ - 1.0);
			Pminus1 *= primVar(i - 1, j, k, primDensity_index) * (gamma_ - 1.0);
			Pminus2 *= primVar(i - 2, j, k, primDensity_index) * (gamma_ - 1.0);
		}

		// beta is a measure of shock resolution (Eq. 74 of Miller & Colella 2002)
		const double beta = std::abs(Pplus1 - Pminus1) / std::abs(Pplus2 - Pminus2);

		// Eq. 75 of Miller & Colella 2002
		const double chi_min =
		    std::max(0., std::min(1., (beta_max - beta) / (beta_max - beta_min)));

		// Z is a measure of shock strength (Eq. 76 of Miller & Colella 2002)
		const double K_S = gamma_ * P; // equal to \rho c_s^2
		const double Z = std::abs(Pplus1 - Pminus1) / K_S;

		// check for converging flow along the normal direction DIR (Eq. 77)
		int velocity_index = 0;
		if constexpr (DIR == FluxDir::X1) {
			velocity_index = x1Velocity_index;
		} else if constexpr (DIR == FluxDir::X2) {
			velocity_index = x2Velocity_index;
		} else if constexpr (DIR == FluxDir::X3) {
			velocity_index = x3Velocity_index;
		}
		double chi = 1.0;
		if (primVar(i + 1, j, k, velocity_index) < primVar(i - 1, j, k, velocity_index)) {
			chi = std::max(chi_min, std::min(1., (Zmax - Z) / (Zmax - Zmin)));
		}

		x1Chi(i, j, k) = chi;
	});
=======
    amrex::Box const &indexRange) {
  quokka::Array4View<const amrex::Real, DIR> primVar(primVar_in);
  quokka::Array4View<amrex::Real, DIR> x1Chi(x1Chi_in);

  // compute the PPM shock flattening coefficient following
  //   Appendix B1 of Mignone+ 2005 [this description has typos].
  // Method originally from Miller & Colella,
  //   Journal of Computational Physics 183, 26–82 (2002) [no typos].

  constexpr double beta_max = 0.85;
  constexpr double beta_min = 0.75;
  constexpr double Zmax = 0.75;
  constexpr double Zmin = 0.25;

  // cell-centered kernel
  amrex::ParallelFor(indexRange, [=] AMREX_GPU_DEVICE(int i_in, int j_in,
                                                      int k_in) {
    auto [i, j, k] = quokka::reorderMultiIndex<DIR>(i_in, j_in, k_in);

    amrex::Real Pplus2 = primVar(i + 2, j, k, pressure_index);
    amrex::Real Pplus1 = primVar(i + 1, j, k, pressure_index);
    amrex::Real P = primVar(i, j, k, pressure_index);
    amrex::Real Pminus1 = primVar(i - 1, j, k, pressure_index);
    amrex::Real Pminus2 = primVar(i - 2, j, k, pressure_index);

    if constexpr (reconstruct_eint) {
      // compute (rho e) (gamma - 1)
      Pplus2 *= primVar(i + 2, j, k, primDensity_index) * (gamma_ - 1.0);
      Pplus1 *= primVar(i + 1, j, k, primDensity_index) * (gamma_ - 1.0);
      P *= primVar(i, j, k, primDensity_index) * (gamma_ - 1.0);
      Pminus1 *= primVar(i - 1, j, k, primDensity_index) * (gamma_ - 1.0);
      Pminus2 *= primVar(i - 2, j, k, primDensity_index) * (gamma_ - 1.0);
    }

    if constexpr (is_eos_isothermal()) {
      const amrex::Real cs_sq = cs_iso_ * cs_iso_;
      Pplus2 = primVar(i + 2, j, k, primDensity_index) * cs_sq;
      Pplus1 = primVar(i + 1, j, k, primDensity_index) * cs_sq;
      P = primVar(i, j, k, primDensity_index) * cs_sq;
      Pminus1 = primVar(i - 1, j, k, primDensity_index) * cs_sq;
      Pminus2 = primVar(i - 2, j, k, primDensity_index) * cs_sq;
    }

    // beta is a measure of shock resolution (Eq. 74 of Miller & Colella 2002)
    // Miller & Collela note: "If beta is 1/2, then pressure is linear across
    //   four computational cells. If beta is small enough, then we assume that
    //   any discontinuity is already sufficiently well resolved that additional
    //   dissipation (flattening) is not required."
    const double beta_denom = std::abs(Pplus2 - Pminus2);
    // avoid division by zero (in this case, chi = 1 anyway)
    const double beta =
        (beta_denom != 0) ? (std::abs(Pplus1 - Pminus1) / beta_denom) : 0;

    // Eq. 75 of Miller & Colella 2002
    const double chi_min =
        std::max(0., std::min(1., (beta_max - beta) / (beta_max - beta_min)));

    // Z is a measure of shock strength (Eq. 76 of Miller & Colella 2002)
    const double K_S = gamma_ * P; // equal to \rho c_s^2
    const double Z = std::abs(Pplus1 - Pminus1) / K_S;

    // check for converging flow along the normal direction DIR (Eq. 77)
    int velocity_index = 0;
    if constexpr (DIR == FluxDir::X1) {
      velocity_index = x1Velocity_index;
    } else if constexpr (DIR == FluxDir::X2) {
      velocity_index = x2Velocity_index;
    } else if constexpr (DIR == FluxDir::X3) {
      velocity_index = x3Velocity_index;
    }
    double chi = 1.0;
    if (primVar(i + 1, j, k, velocity_index) <
        primVar(i - 1, j, k, velocity_index)) {
      chi = std::max(chi_min, std::min(1., (Zmax - Z) / (Zmax - Zmin)));
    }

    x1Chi(i, j, k) = chi;
  });
>>>>>>> 6510f1a3
}

template <typename problem_t>
template <FluxDir DIR>
void HydroSystem<problem_t>::FlattenShocks(
    amrex::Array4<const amrex::Real> const &q_in,
    amrex::Array4<const amrex::Real> const &x1Chi_in,
    amrex::Array4<const amrex::Real> const &x2Chi_in,
    amrex::Array4<const amrex::Real> const &x3Chi_in, array_t &x1LeftState_in,
    array_t &x1RightState_in, amrex::Box const &indexRange, const int nvars) {
  quokka::Array4View<const amrex::Real, DIR> q(q_in);
  quokka::Array4View<amrex::Real, DIR> x1LeftState(x1LeftState_in);
  quokka::Array4View<amrex::Real, DIR> x1RightState(x1RightState_in);

  // Apply shock flattening based on Miller & Colella (2002)
  // [This is necessary to get a reasonable solution to the slow-moving
  // shock problem, and reduces post-shock oscillations in other cases.]

  // cell-centered kernel
  amrex::ParallelFor(
      indexRange, nvars,
      [=] AMREX_GPU_DEVICE(int i_in, int j_in, int k_in, int n) {
        // compute coefficient as the minimum from adjacent cells along *each
        // axis*
        //  (Eq. 86 of Miller & Colella 2001; Eq. 78 of Miller & Colella 2002)
        double chi_ijk = std::min({
          x1Chi_in(i_in - 1, j_in, k_in), x1Chi_in(i_in, j_in, k_in),
              x1Chi_in(i_in + 1, j_in, k_in),
#if (AMREX_SPACEDIM >= 2)
              x2Chi_in(i_in, j_in - 1, k_in), x2Chi_in(i_in, j_in, k_in),
              x2Chi_in(i_in, j_in + 1, k_in),
#endif
#if (AMREX_SPACEDIM == 3)
              x3Chi_in(i_in, j_in, k_in - 1), x3Chi_in(i_in, j_in, k_in),
              x3Chi_in(i_in, j_in, k_in + 1),
#endif
        });

        auto [i, j, k] = quokka::reorderMultiIndex<DIR>(i_in, j_in, k_in);

        // get interfaces
        const double a_minus = x1RightState(i, j, k, n);
        const double a_plus = x1LeftState(i + 1, j, k, n);
        const double a_mean = q(i, j, k, n);

        // left side of zone i (Eq. 70a)
        const double new_a_minus = chi_ijk * a_minus + (1. - chi_ijk) * a_mean;

        // right side of zone i (Eq. 70b)
        const double new_a_plus = chi_ijk * a_plus + (1. - chi_ijk) * a_mean;

        x1RightState(i, j, k, n) = new_a_minus;
        x1LeftState(i + 1, j, k, n) = new_a_plus;
      });
}

template <typename problem_t>
template <FluxDir DIR>
void HydroSystem<problem_t>::ComputeFluxes(
    array_t &x1Flux_in, amrex::Array4<const amrex::Real> const &x1LeftState_in,
    amrex::Array4<const amrex::Real> const &x1RightState_in,
    amrex::Array4<const amrex::Real> const &primVar_in,
    amrex::Box const &indexRange) {

  quokka::Array4View<const amrex::Real, DIR> x1LeftState(x1LeftState_in);
  quokka::Array4View<const amrex::Real, DIR> x1RightState(x1RightState_in);
  quokka::Array4View<amrex::Real, DIR> x1Flux(x1Flux_in);
  quokka::Array4View<const amrex::Real, DIR> q(primVar_in);

  // By convention, the interfaces are defined on the left edge of each
  // zone, i.e. xinterface_(i) is the solution to the Riemann problem at
  // the left edge of zone i.

  // Indexing note: There are (nx + 1) interfaces for nx zones.

  amrex::ParallelFor(indexRange, [=] AMREX_GPU_DEVICE(int i_in, int j_in,
                                                      int k_in) {
    auto [i, j, k] = quokka::reorderMultiIndex<DIR>(i_in, j_in, k_in);

    // HLLC solver following Toro (1998) and Balsara (2017).
    // [Carbuncle correction:
    //  Minoshima & Miyoshi, "A low-dissipation HLLD approximate Riemann solver
    //  	for a very wide range of Mach numbers," JCP (2021).]

    // gather left- and right- state variables

    const double rho_L = x1LeftState(i, j, k, primDensity_index);
    const double rho_R = x1RightState(i, j, k, primDensity_index);

    const double vx_L = x1LeftState(i, j, k, x1Velocity_index);
    const double vx_R = x1RightState(i, j, k, x1Velocity_index);

    const double vy_L = x1LeftState(i, j, k, x2Velocity_index);
    const double vy_R = x1RightState(i, j, k, x2Velocity_index);

    const double vz_L = x1LeftState(i, j, k, x3Velocity_index);
    const double vz_R = x1RightState(i, j, k, x3Velocity_index);

    const double ke_L = 0.5 * rho_L * (vx_L * vx_L + vy_L * vy_L + vz_L * vz_L);
    const double ke_R = 0.5 * rho_R * (vx_R * vx_R + vy_R * vy_R + vz_R * vz_R);

    double P_L = NAN;
    double P_R = NAN;

    double E_L = NAN;
    double E_R = NAN;

    double cs_L = NAN;
    double cs_R = NAN;

    if constexpr (is_eos_isothermal()) {
      P_L = rho_L * (cs_iso_ * cs_iso_);
      P_R = rho_R * (cs_iso_ * cs_iso_);

      cs_L = cs_iso_;
      cs_R = cs_iso_;
    } else {
      if constexpr (reconstruct_eint) { // pressure_index is actually eint
        // compute pressure from specific internal energy
        const double eint_L = x1LeftState(i, j, k, pressure_index);
        const double eint_R = x1RightState(i, j, k, pressure_index);

        P_L = rho_L * eint_L * (gamma_ - 1.0);
        P_R = rho_R * eint_R * (gamma_ - 1.0);

      } else { // pressure_index is actually pressure
        P_L = x1LeftState(i, j, k, pressure_index);
        P_R = x1RightState(i, j, k, pressure_index);
      }

      cs_L = std::sqrt(gamma_ * P_L / rho_L);
      cs_R = std::sqrt(gamma_ * P_R / rho_R);

      E_L = P_L / (gamma_ - 1.0) + ke_L;
      E_R = P_R / (gamma_ - 1.0) + ke_R;
    }

    AMREX_ASSERT(cs_L > 0.0);
    AMREX_ASSERT(cs_R > 0.0);

    // assign normal component of velocity according to DIR

    double u_L = NAN;
    double u_R = NAN;
    int velN_index = x1Velocity_index;
    int velV_index = x2Velocity_index;
    int velW_index = x3Velocity_index;

    if constexpr (DIR == FluxDir::X1) {
      u_L = vx_L;
      u_R = vx_R;
      velN_index = x1Velocity_index;
      velV_index = x2Velocity_index;
      velW_index = x3Velocity_index;
    } else if constexpr (DIR == FluxDir::X2) {
      u_L = vy_L;
      u_R = vy_R;
      if constexpr (AMREX_SPACEDIM == 2) {
        velN_index = x2Velocity_index;
        velV_index = x1Velocity_index;
        velW_index = x3Velocity_index; // unchanged in 2D
      } else if constexpr (AMREX_SPACEDIM == 3) {
        velN_index = x2Velocity_index;
        velV_index = x3Velocity_index;
        velW_index = x1Velocity_index;
      }
    } else if constexpr (DIR == FluxDir::X3) {
      u_L = vz_L;
      u_R = vz_R;
      velN_index = x3Velocity_index;
      velV_index = x1Velocity_index;
      velW_index = x2Velocity_index;
    }

    // compute PVRS states (Toro 10.5.2)

    const double rho_bar = 0.5 * (rho_L + rho_R);
    const double cs_bar = 0.5 * (cs_L + cs_R);
    const double P_PVRS =
        0.5 * (P_L + P_R) - 0.5 * (u_R - u_L) * (rho_bar * cs_bar);
    const double P_star = std::max(P_PVRS, 0.0);

    const double q_L = (P_star <= P_L)
                           ? 1.0
                           : std::sqrt(1.0 + ((gamma_ + 1.0) / (2.0 * gamma_)) *
                                                 ((P_star / P_L) - 1.0));

    const double q_R = (P_star <= P_R)
                           ? 1.0
                           : std::sqrt(1.0 + ((gamma_ + 1.0) / (2.0 * gamma_)) *
                                                 ((P_star / P_R) - 1.0));

    // compute wave speeds

    double S_L = u_L - q_L * cs_L;
    double S_R = u_R + q_R * cs_R;

    // carbuncle correction [Eq. 10 of Minoshima & Miyoshi (2021)]
    const double cs_max = std::max(cs_L, cs_R);
    // difference in normal velocity along normal axis
    const double du = q(i, j, k, velN_index) - q(i - 1, j, k, velN_index);
    // difference in transverse velocity
#if AMREX_SPACEDIM == 1
    const double dw = 0.;
#else
    amrex::Real dvl = std::min(q(i - 1, j + 1, k, velV_index) - q(i - 1, j, k, velV_index),
                 q(i - 1, j, k, velV_index) - q(i - 1, j - 1, k, velV_index));
    amrex::Real dvr = std::min(q(i, j + 1, k, velV_index) - q(i, j, k, velV_index),
                 q(i, j, k, velV_index) - q(i, j - 1, k, velV_index));
    double dw = std::min(dvl, dvr);
#endif
#if AMREX_SPACEDIM == 3
    amrex::Real dwl = std::min(q(i - 1, j, k + 1, velW_index) - q(i - 1, j, k, velW_index),
                 q(i - 1, j, k, velW_index) - q(i - 1, j, k - 1, velW_index));
    amrex::Real dwr = std::min(q(i, j, k + 1, velW_index) - q(i, j, k, velW_index),
                 q(i, j, k, velW_index) - q(i, j, k - 1, velW_index));
    dw = std::min(std::min(dwl, dwr), dw);
#endif
<<<<<<< HEAD
}

template <typename problem_t>
void HydroSystem<problem_t>::AddInternalEnergyPressureTerm(
					   amrex::Array4<amrex::Real> const &consVar,
					   amrex::Array4<const amrex::Real> const &primVar,
					   amrex::Box const &indexRange,
					   amrex::GpuArray<amrex::Real, AMREX_SPACEDIM> const &dx,
					   amrex::Real const dt_in)
{
	amrex::Real const dt = dt_in; // workaround nvcc bug
	constexpr amrex::Real eta2 = 0.1;

	amrex::ParallelFor(indexRange, [=] AMREX_GPU_DEVICE(int i, int j, int k) {
		// first-order pressure term is added separately to the internal energy
		// [See Eq. (13) of Schneider & Robertson (2017).]
		
		double P = primVar(i, j, k, pressure_index);

		if constexpr (reconstruct_eint) {
			P *= primVar(i, j, k, primDensity_index) * (gamma_ - 1.0);
		}

		const double v_xplus  = primVar(i + 1, j, k, x1Velocity_index);
		const double v_xminus = primVar(i - 1, j, k, x1Velocity_index);
#if AMREX_SPACEDIM >= 2
		const double v_yplus  = primVar(i, j + 1, k, x2Velocity_index);
		const double v_yminus = primVar(i, j - 1, k, x2Velocity_index);
#endif
#if AMREX_SPACEDIM == 3
		const double v_zplus  = primVar(i, j, k + 1, x3Velocity_index);
		const double v_zminus = primVar(i, j, k - 1, x3Velocity_index);
#endif

		// compute velocity divergence
		amrex::Real const div_v = AMREX_D_TERM( (v_xminus - v_xplus) / dx[0],
										+ (v_yminus - v_yplus) / dx[1],
										+ (v_zminus - v_zplus) / dx[2] );
		
		// add pressure term
		amrex::Real const Eint = consVar(i, j, k, internalEnergy_index)
										+ dt * 0.5 * P * div_v;

		// replace Eint with Eint_cons == (Etot - Ekin) if (Eint_cons / E) > eta_2
		amrex::Real const Etot  = consVar(i, j, k, energy_index);
		amrex::Real const rho   = consVar(i, j, k, density_index);
		amrex::Real const x1Mom = consVar(i, j, k, x1Momentum_index);
		amrex::Real const x2Mom = consVar(i, j, k, x2Momentum_index);
		amrex::Real const x3Mom = consVar(i, j, k, x3Momentum_index);
		amrex::Real const Ekin  = 0.5 * (x1Mom*x1Mom + x2Mom*x2Mom + x3Mom*x3Mom) / rho;
		amrex::Real const Eint_cons = Etot - Ekin;

		amrex::Real const Emax = std::max({Etot,
									consVar(i - 1, j, k, energy_index), consVar(i + 1, j, k, energy_index), consVar(i, j - 1, k, energy_index), consVar(i, j + 1, k, energy_index), consVar(i, j, k - 1, energy_index), consVar(i, j, k + 1, energy_index)});
#if 0
		// Cholla / Schneider & Robertson method
		const amrex::Real eta1 = 0.001; // dual energy parameter 'eta_1'
		if (Eint_cons > eta1 * Etot || Eint_cons > eta2 * Emax) {
			consVar(i, j, k, internalEnergy_index) = Eint_cons;
		} else {
			consVar(i, j, k, internalEnergy_index) = Eint;
			consVar(i, j, k, energy_index) = Eint + Ekin; // non-conservative sync
		}
#endif
		// Enzo / Bryan et al. method
		if (Eint_cons > eta2 * Emax) {
			consVar(i, j, k, internalEnergy_index) = Eint_cons;
		} else {
			consVar(i, j, k, internalEnergy_index) = Eint;
		}
	});
}

template <typename problem_t>
template <FluxDir DIR>
void HydroSystem<problem_t>::ComputeFluxes(array_t &x1Flux_in,
					   amrex::Array4<const amrex::Real> const &x1LeftState_in,
					   amrex::Array4<const amrex::Real> const &x1RightState_in,
					   amrex::Array4<const amrex::Real> const &primVar_in,
					   amrex::Array4<const amrex::Real> const &consVar_in,
					   array_t &dvn_in, array_t &dvt_in,
					   amrex::Box const &indexRange)
{
	ComputeVelocityDifferences<DIR>(primVar_in, dvn_in, dvt_in, indexRange);

	quokka::Array4View<const amrex::Real, DIR> dvn(dvn_in);
	quokka::Array4View<const amrex::Real, DIR> dvt(dvt_in);
	quokka::Array4View<const amrex::Real, DIR> consVar(consVar_in);
	quokka::Array4View<const amrex::Real, DIR> x1LeftState(x1LeftState_in);
	quokka::Array4View<const amrex::Real, DIR> x1RightState(x1RightState_in);
	quokka::Array4View<amrex::Real, DIR> x1Flux(x1Flux_in);

	// By convention, the interfaces are defined on the left edge of each
	// zone, i.e. xinterface_(i) is the solution to the Riemann problem at
	// the left edge of zone i.

	// Indexing note: There are (nx + 1) interfaces for nx zones.

	amrex::ParallelFor(indexRange, [=] AMREX_GPU_DEVICE(int i_in, int j_in, int k_in) {
		auto [i, j, k] = quokka::reorderMultiIndex<DIR>(i_in, j_in, k_in);
	
		const double eta1 = 0.001; // eta_1 dual energy parameter

		// HLLC solver following Toro (1998) and Balsara (2017).
		// [Carbuncle correction:
		//  Minoshima & Miyoshi, "A low-dissipation HLLD approximate Riemann solver
		//  	for a very wide range of Mach numbers," JCP (2021).]

		// gather left- and right- state variables

		const double rho_L = x1LeftState(i, j, k, primDensity_index);
		const double rho_R = x1RightState(i, j, k, primDensity_index);

		const double vx_L = x1LeftState(i, j, k, x1Velocity_index);
		const double vx_R = x1RightState(i, j, k, x1Velocity_index);

		const double vy_L = x1LeftState(i, j, k, x2Velocity_index);
		const double vy_R = x1RightState(i, j, k, x2Velocity_index);

		const double vz_L = x1LeftState(i, j, k, x3Velocity_index);
		const double vz_R = x1RightState(i, j, k, x3Velocity_index);

		const double ke_L = 0.5 * rho_L * (vx_L * vx_L + vy_L * vy_L + vz_L * vz_L);
		const double ke_R = 0.5 * rho_R * (vx_R * vx_R + vy_R * vy_R + vz_R * vz_R);

		// auxiliary Eint (rho * e)
		// this is evolved as a passive scalar by the Riemann solver
		const double Eint_L = x1LeftState(i, j, k, primEint_index);
		const double Eint_R = x1RightState(i, j, k, primEint_index);

		double P_L = NAN;
		double P_R = NAN;

		double E_L = NAN;
		double E_R = NAN;

		double cs_L = NAN;
		double cs_R = NAN;

		// used in dual energy switch
		double Eavg_L = consVar(i - 1, j, k, energy_index);
		double Eavg_R = consVar(i, j, k, energy_index);

		double rhoavg_L = consVar(i - 1, j, k, density_index);
		double rhoavg_R = consVar(i, j, k, density_index);

		double x1momavg_L = consVar(i - 1, j, k, x1Momentum_index);
		double x1momavg_R = consVar(i, j, k, x1Momentum_index);

		double x2momavg_L = consVar(i - 1, j, k, x2Momentum_index);
		double x2momavg_R = consVar(i, j, k, x2Momentum_index);

		double x3momavg_L = consVar(i - 1, j, k, x3Momentum_index);
		double x3momavg_R = consVar(i, j, k, x3Momentum_index);

		if constexpr (is_eos_isothermal()) {
			P_L = rho_L * (cs_iso_ * cs_iso_);
			P_R = rho_R * (cs_iso_ * cs_iso_);

			cs_L = cs_iso_;
			cs_R = cs_iso_;
		} else {
			if constexpr (reconstruct_eint) { // pressure_index is actually eint
				// compute pressure from specific internal energy
				const double eint_L = x1LeftState(i, j, k, pressure_index);
				const double eint_R = x1RightState(i, j, k, pressure_index);

				P_L = rho_L * eint_L * (gamma_ - 1.0);
				P_R = rho_R * eint_R * (gamma_ - 1.0);
			} else { // pressure_index is actually pressure
				P_L = x1LeftState(i, j, k, pressure_index);
				P_R = x1RightState(i, j, k, pressure_index);
			}

			// dual energy switch
#if 0
			{
				double Eintavg_L = Eavg_L - 0.5 * (x1momavg_L*x1momavg_L + x2momavg_L*x2momavg_L + x3momavg_L*x3momavg_L) / rhoavg_L;
				double Eintavg_R = Eavg_R - 0.5 * (x1momavg_R*x1momavg_R + x2momavg_R*x2momavg_R + x3momavg_R*x3momavg_R) / rhoavg_R;

				if (Eintavg_L < eta1 * Eavg_L) {
					// use pressure derived from auxiliary internal energy
					P_L = Eint_L * (gamma_ - 1.0);
				}
				if (Eintavg_R < eta1 * Eavg_R) {
					// use pressure derived from auxiliary internal energy
					P_R = Eint_R * (gamma_ - 1.0);
				}
			}
#endif

			cs_L = std::sqrt(gamma_ * P_L / rho_L);
			cs_R = std::sqrt(gamma_ * P_R / rho_R);

			E_L = P_L / (gamma_ - 1.0) + ke_L;
			E_R = P_R / (gamma_ - 1.0) + ke_R;
		}

		AMREX_ASSERT(cs_L > 0.0);
		AMREX_ASSERT(cs_R > 0.0);

		// assign normal component of velocity according to DIR

		double u_L = NAN;
		double u_R = NAN;

		if constexpr (DIR == FluxDir::X1) {
			u_L = vx_L;
			u_R = vx_R;
		} else if constexpr (DIR == FluxDir::X2) {
			u_L = vy_L;
			u_R = vy_R;
		} else if constexpr (DIR == FluxDir::X3) {
			u_L = vz_L;
			u_R = vz_R;
		}

		// compute PVRS states (Toro 10.5.2)

		const double rho_bar = 0.5 * (rho_L + rho_R);
		const double cs_bar = 0.5 * (cs_L + cs_R);
		const double P_PVRS = 0.5 * (P_L + P_R) - 0.5 * (u_R - u_L) * (rho_bar * cs_bar);
		const double P_star = std::max(P_PVRS, 0.0);

		const double q_L = (P_star <= P_L)
				       ? 1.0
				       : std::sqrt(1.0 + ((gamma_ + 1.0) / (2.0 * gamma_)) *
							     ((P_star / P_L) - 1.0));

		const double q_R = (P_star <= P_R)
				       ? 1.0
				       : std::sqrt(1.0 + ((gamma_ + 1.0) / (2.0 * gamma_)) *
							     ((P_star / P_R) - 1.0));

		// compute wave speeds

		double S_L = u_L - q_L * cs_L;
		double S_R = u_R + q_R * cs_R;

		// carbuncle correction [Eq. 10 of Minoshima & Miyoshi (2021)]
		const double cs_max = std::max(cs_L, cs_R);
		const double du = dvn(i, j, k); // difference in normal velocity along normal axis
		const double dw = dvt(i, j, k); // difference in transverse velocity
		const double tp = std::min(1., (cs_max - std::min(du, 0.)) / (cs_max - std::min(dw, 0.)));
		const double theta = tp*tp*tp*tp;
		//const double theta = 1.0;

		const double S_star =
		    (theta * (P_R - P_L) + (rho_L * u_L * (S_L - u_L) - rho_R * u_R * (S_R - u_R))) /
		    (rho_L * (S_L - u_L) - rho_R * (S_R - u_R));

		// Low-dissipation pressure correction 'phi' [Eq. 23 of Minoshima & Miyoshi]
		const double vmag_L = std::sqrt(vx_L*vx_L + vy_L*vy_L + vz_L+vz_L);
		const double vmag_R = std::sqrt(vx_R*vx_R + vy_R*vy_R + vz_R*vz_R);
		const double chi = std::min(1., std::max(vmag_L, vmag_R) / cs_max);
		const double phi = chi * (2. - chi);
		// const double phi = 1.0;

		const double P_LR = 0.5 * (P_L + P_R) + 0.5 * phi * (rho_L * (S_L - u_L) * (S_star - u_L) +
					   rho_R * (S_R - u_R) * (S_star - u_R));

		// compute fluxes
		constexpr int fluxdim = nvar_;

		quokka::valarray<double, fluxdim> D_L{};
		quokka::valarray<double, fluxdim> D_R{};
		quokka::valarray<double, fluxdim> D_star{};

		if constexpr (DIR == FluxDir::X1) {
			D_L = {0., 1., 0., 0., u_L, 0.};
			D_R = {0., 1., 0., 0., u_R, 0.};
			D_star = {0., 1., 0., 0., S_star, 0.};
		} else if constexpr (DIR == FluxDir::X2) {
			D_L = {0., 0., 1., 0., u_L, 0.};
			D_R = {0., 0., 1., 0., u_R, 0.};
			D_star = {0., 0., 1., 0., S_star, 0.};
		} else if constexpr (DIR == FluxDir::X3) {
			D_L = {0., 0., 0., 1., u_L, 0.};
			D_R = {0., 0., 0., 1., u_R, 0.};
			D_star = {0., 0., 0., 1., S_star, 0.};
		}

		const quokka::valarray<double, fluxdim> U_L = {rho_L, rho_L * vx_L, rho_L * vy_L,
							       rho_L * vz_L, E_L, Eint_L};

		const quokka::valarray<double, fluxdim> U_R = {rho_R, rho_R * vx_R, rho_R * vy_R,
							       rho_R * vz_R, E_R, Eint_R};

		quokka::valarray<double, fluxdim> F_L = u_L * U_L + P_L * D_L;
		quokka::valarray<double, fluxdim> F_R = u_R * U_R + P_R * D_R;

		const quokka::valarray<double, fluxdim> F_starL =
		    (S_star * (S_L * U_L - F_L) + S_L * P_LR * D_star) / (S_L - S_star);

		const quokka::valarray<double, fluxdim> F_starR =
		    (S_star * (S_R * U_R - F_R) + S_R * P_LR * D_star) / (S_R - S_star);

		// open the Riemann fan
		quokka::valarray<double, fluxdim> F{};

		// HLLC flux
		if (S_L > 0.0) {
			F = F_L;
		} else if ((S_star > 0.0) && (S_L <= 0.0)) {
			F = F_starL;
		} else if ((S_star <= 0.0) && (S_R >= 0.0)) {
			F = F_starR;
		} else { // S_R < 0.0
			F = F_R;
		}

		// check states are valid
		AMREX_ASSERT(!std::isnan(F[0]));
		AMREX_ASSERT(!std::isnan(F[1]));
		AMREX_ASSERT(!std::isnan(F[2]));
		AMREX_ASSERT(!std::isnan(F[3]));

		x1Flux(i, j, k, density_index) = F[0];
		x1Flux(i, j, k, x1Momentum_index) = F[1];
		x1Flux(i, j, k, x2Momentum_index) = F[2];
		x1Flux(i, j, k, x3Momentum_index) = F[3];

		if constexpr (!is_eos_isothermal()) {
			AMREX_ASSERT(!std::isnan(F[4]));
			AMREX_ASSERT(!std::isnan(F[5]));
			x1Flux(i, j, k, energy_index) = F[4];
			x1Flux(i, j, k, internalEnergy_index) = F[5];
		} else {
			x1Flux(i, j, k, energy_index) = 0;
			x1Flux(i, j, k, internalEnergy_index) = 0;
		}
	});
=======
    const double tp =
        std::min(1., (cs_max - std::min(du, 0.)) / (cs_max - std::min(dw, 0.)));
    const double theta = tp * tp * tp * tp;
    // const double theta = 1.0;

    const double S_star = (theta * (P_R - P_L) + (rho_L * u_L * (S_L - u_L) -
                                                  rho_R * u_R * (S_R - u_R))) /
                          (rho_L * (S_L - u_L) - rho_R * (S_R - u_R));

    // Low-dissipation pressure correction 'phi' [Eq. 23 of Minoshima & Miyoshi]
    const double vmag_L = std::sqrt(vx_L * vx_L + vy_L * vy_L + vz_L * vz_L);
    const double vmag_R = std::sqrt(vx_R * vx_R + vy_R * vy_R + vz_R * vz_R);
    const double chi = std::min(1., std::max(vmag_L, vmag_R) / cs_max);
    const double phi = chi * (2. - chi);
    // const double phi = 1.0;

    const double P_LR =
        0.5 * (P_L + P_R) + 0.5 * phi *
                                (rho_L * (S_L - u_L) * (S_star - u_L) +
                                 rho_R * (S_R - u_R) * (S_star - u_R));

    // compute fluxes
    constexpr int fluxdim = nvar_;

    quokka::valarray<double, fluxdim> D_L{};
    quokka::valarray<double, fluxdim> D_R{};
    quokka::valarray<double, fluxdim> D_star{};

    if constexpr (DIR == FluxDir::X1) {
      D_L = {0., 1., 0., 0., u_L};
      D_R = {0., 1., 0., 0., u_R};
      D_star = {0., 1., 0., 0., S_star};
    } else if constexpr (DIR == FluxDir::X2) {
      D_L = {0., 0., 1., 0., u_L};
      D_R = {0., 0., 1., 0., u_R};
      D_star = {0., 0., 1., 0., S_star};
    } else if constexpr (DIR == FluxDir::X3) {
      D_L = {0., 0., 0., 1., u_L};
      D_R = {0., 0., 0., 1., u_R};
      D_star = {0., 0., 0., 1., S_star};
    }

    const quokka::valarray<double, fluxdim> U_L = {
        rho_L, rho_L * vx_L, rho_L * vy_L, rho_L * vz_L, E_L};

    const quokka::valarray<double, fluxdim> U_R = {
        rho_R, rho_R * vx_R, rho_R * vy_R, rho_R * vz_R, E_R};

    quokka::valarray<double, fluxdim> F_L = u_L * U_L + P_L * D_L;
    quokka::valarray<double, fluxdim> F_R = u_R * U_R + P_R * D_R;

    const quokka::valarray<double, fluxdim> F_starL =
        (S_star * (S_L * U_L - F_L) + S_L * P_LR * D_star) / (S_L - S_star);

    const quokka::valarray<double, fluxdim> F_starR =
        (S_star * (S_R * U_R - F_R) + S_R * P_LR * D_star) / (S_R - S_star);

    // open the Riemann fan
    quokka::valarray<double, fluxdim> F{};

    // HLLC flux
    if (S_L > 0.0) {
      F = F_L;
    } else if ((S_star > 0.0) && (S_L <= 0.0)) {
      F = F_starL;
    } else if ((S_star <= 0.0) && (S_R >= 0.0)) {
      F = F_starR;
    } else { // S_R < 0.0
      F = F_R;
    }

    // check states are valid
    AMREX_ASSERT(!std::isnan(F[0]));
    AMREX_ASSERT(!std::isnan(F[1]));
    AMREX_ASSERT(!std::isnan(F[2]));
    AMREX_ASSERT(!std::isnan(F[3]));

    x1Flux(i, j, k, density_index) = F[0];
    x1Flux(i, j, k, x1Momentum_index) = F[1];
    x1Flux(i, j, k, x2Momentum_index) = F[2];
    x1Flux(i, j, k, x3Momentum_index) = F[3];
    if constexpr (!is_eos_isothermal()) {
      AMREX_ASSERT(!std::isnan(F[4]));
      x1Flux(i, j, k, energy_index) = F[4];
    } else {
      x1Flux(i, j, k, energy_index) = 0;
    }
  });
>>>>>>> 6510f1a3
}

#endif // HYDRO_SYSTEM_HPP_<|MERGE_RESOLUTION|>--- conflicted
+++ resolved
@@ -28,162 +28,14 @@
 // this struct is specialized by the user application code
 //
 template <typename problem_t> struct EOS_Traits {
-<<<<<<< HEAD
-	static constexpr double gamma = 5. / 3.; // default value
-	static constexpr double cs_isothermal = NAN; // only used when gamma = 1
-	static constexpr bool reconstruct_eint = true; // if true, reconstruct e_int instead of pressure
-=======
   static constexpr double gamma = 5. / 3.;     // default value
   static constexpr double cs_isothermal = NAN; // only used when gamma = 1
   // if true, reconstruct e_int instead of pressure
   static constexpr bool reconstruct_eint = true;
->>>>>>> 6510f1a3
 };
 
 /// Class for the Euler equations of inviscid hydrodynamics
 ///
-<<<<<<< HEAD
-template <typename problem_t> class HydroSystem : public HyperbolicSystem<problem_t>
-{
-      public:
-	enum consVarIndex {
-		density_index = 0,
-		x1Momentum_index = 1,
-		x2Momentum_index = 2,
-		x3Momentum_index = 3,
-		energy_index = 4,
-		internalEnergy_index = 5 // auxiliary internal energy (rho * e)
-	};
-	enum primVarIndex {
-		primDensity_index = 0,
-		x1Velocity_index = 1,
-		x2Velocity_index = 2,
-		x3Velocity_index = 3,
-		pressure_index = 4,
-		primEint_index = 5 // auxiliary internal energy (rho * e)
-	};
-
-	static constexpr int nvar_ = 6;
-
-	static void ConservedToPrimitive(amrex::Array4<const amrex::Real> const &cons,
-					 array_t &primVar, amrex::Box const &indexRange);
-
-	static void ComputeMaxSignalSpeed(amrex::Array4<const amrex::Real> const &cons,
-					  array_t &maxSignal, amrex::Box const &indexRange);
-	// requires GPU reductions
-	static auto CheckStatesValid(amrex::Box const &indexRange, amrex::Array4<const amrex::Real> const &cons)
-    				  -> bool;
-	static void	EnforcePressureFloor(amrex::Real densityFloor, amrex::Real pressureFloor, 
-												  amrex::Box const &indexRange,
-												  amrex::Array4<amrex::Real> const &state);
-
-	AMREX_GPU_DEVICE static auto ComputePressure(amrex::Array4<const amrex::Real> const &cons,
-						     int i, int j, int k) -> amrex::Real;
-	
-	AMREX_GPU_DEVICE static auto isStateValid(amrex::Array4<const amrex::Real> const &cons,
-							 int i, int j, int k) -> bool;
-
-	static void PredictStep(arrayconst_t &consVarOld, array_t &consVarNew,
-    				std::array<arrayconst_t, AMREX_SPACEDIM> fluxArray, double dt_in,
-					amrex::GpuArray<amrex::Real, AMREX_SPACEDIM> dx_in, amrex::Box const &indexRange,
-					int nvars, amrex::Array4<int> const &redoFlag);
-
-	static void AddFluxesRK2(array_t &U_new, arrayconst_t &U0, arrayconst_t &U1,
-					std::array<arrayconst_t, AMREX_SPACEDIM> fluxArray, double dt_in,
-					amrex::GpuArray<amrex::Real, AMREX_SPACEDIM> dx_in, amrex::Box const &indexRange,
-					int nvars, amrex::Array4<int> const &redoFlag);
-
-	template <FluxDir DIR>
-	static void ComputeVelocityDifferences(amrex::Array4<const amrex::Real> const &primVar_in,
-				  array_t &dvn_in, array_t &dvt_in, amrex::Box const &indexRange);
-
-	static void AddInternalEnergyPressureTerm(
-					   amrex::Array4<amrex::Real> const &consVar,
-					   amrex::Array4<const amrex::Real> const &primVar,
-					   amrex::Box const &indexRange,
-					   amrex::GpuArray<amrex::Real, AMREX_SPACEDIM> const &dx,
-					   amrex::Real const dt_in);
-
-	template <FluxDir DIR>
-	static void ComputeFluxes(array_t &x1Flux_in,
-					   amrex::Array4<const amrex::Real> const &x1LeftState_in,
-					   amrex::Array4<const amrex::Real> const &x1RightState_in,
-					   amrex::Array4<const amrex::Real> const &primVar_in,
-					   amrex::Array4<const amrex::Real> const &consVar_in,
-					   array_t &dvn_in, array_t &dvt_in,
-					   amrex::Box const &indexRange);
-
-	template <FluxDir DIR>
-	static void ComputeFirstOrderFluxes(amrex::Array4<const amrex::Real> const &consVar,
-					    array_t &x1FluxDiffusive, amrex::Box const &indexRange);
-
-	template <FluxDir DIR>
-	static void ComputeFlatteningCoefficients(amrex::Array4<const amrex::Real> const &primVar,
-						  array_t &x1Chi, amrex::Box const &indexRange);
-
-	template <FluxDir DIR>
-	static void FlattenShocks(amrex::Array4<const amrex::Real> const &q_in,
-				   amrex::Array4<const amrex::Real> const &x1Chi_in,
-   				   amrex::Array4<const amrex::Real> const &x2Chi_in,
-				   amrex::Array4<const amrex::Real> const &x3Chi_in,
-				   array_t &x1LeftState_in, array_t &x1RightState_in,
-				   amrex::Box const &indexRange, int nvars);
-
-	// C++ does not allow constexpr to be uninitialized, even in a templated class!
-	static constexpr double gamma_ = EOS_Traits<problem_t>::gamma;
-	static constexpr double cs_iso_ = EOS_Traits<problem_t>::cs_isothermal;
-	static constexpr bool reconstruct_eint = EOS_Traits<problem_t>::reconstruct_eint;
-
-	static constexpr auto is_eos_isothermal() -> bool {
-		return (gamma_ == 1.0);
-	}
-};
-
-template <typename problem_t>
-void HydroSystem<problem_t>::ConservedToPrimitive(amrex::Array4<const amrex::Real> const &cons,
-						  array_t &primVar, amrex::Box const &indexRange)
-{
-	amrex::ParallelFor(indexRange, [=] AMREX_GPU_DEVICE(int i, int j, int k) {
-		const auto rho = cons(i, j, k, density_index);
-		const auto px = cons(i, j, k, x1Momentum_index);
-		const auto py = cons(i, j, k, x2Momentum_index);
-		const auto pz = cons(i, j, k, x3Momentum_index);
-		const auto E = cons(i, j, k, energy_index); // *total* gas energy per unit volume
-		const auto Eint_aux = cons(i, j, k, internalEnergy_index);
-
-		AMREX_ASSERT(!std::isnan(rho));
-		AMREX_ASSERT(!std::isnan(px));
-		AMREX_ASSERT(!std::isnan(py));
-		AMREX_ASSERT(!std::isnan(pz));
-		AMREX_ASSERT(!std::isnan(E));
-
-		const auto vx = px / rho;
-		const auto vy = py / rho;
-		const auto vz = pz / rho;
-		const auto kinetic_energy = 0.5 * rho * (vx * vx + vy * vy + vz * vz);
-		const auto thermal_energy_cons = E - kinetic_energy;
-
-		const auto P = thermal_energy_cons * (HydroSystem<problem_t>::gamma_ - 1.0);
-		const auto eint_cons = thermal_energy_cons / rho; // specific internal energy
-
-		AMREX_ASSERT(rho > 0.);
-		AMREX_ASSERT(P > 0.);
-
-		primVar(i, j, k, primDensity_index) = rho;
-		primVar(i, j, k, x1Velocity_index) = vx;
-		primVar(i, j, k, x2Velocity_index) = vy;
-		primVar(i, j, k, x3Velocity_index) = vz;
-		if constexpr (reconstruct_eint) {
-			// save eint_cons
-			primVar(i, j, k, pressure_index) = eint_cons;
-		} else {
-			// save pressure
-			primVar(i, j, k, pressure_index) = P;
-		}
-		// save auxiliary internal energy (rho * e)
-		primVar(i, j, k, primEint_index) = Eint_aux;
-	});
-=======
 template <typename problem_t>
 class HydroSystem : public HyperbolicSystem<problem_t> {
 public:
@@ -192,17 +44,19 @@
     x1Momentum_index = 1,
     x2Momentum_index = 2,
     x3Momentum_index = 3,
-    energy_index = 4
+    energy_index = 4,
+    internalEnergy_index = 5 // auxiliary internal energy (rho * e)
   };
   enum primVarIndex {
     primDensity_index = 0,
     x1Velocity_index = 1,
     x2Velocity_index = 2,
     x3Velocity_index = 3,
-    pressure_index = 4
+    pressure_index = 4,
+    primEint_index = 5 // auxiliary internal energy (rho * e)
   };
 
-  static constexpr int nvar_ = 5;
+  static constexpr int nvar_ = 6;
 
   static void ConservedToPrimitive(amrex::Array4<const amrex::Real> const &cons,
                                    array_t &primVar,
@@ -242,6 +96,13 @@
                            amrex::Box const &indexRange, int nvars,
                            amrex::Array4<int> const &redoFlag);
 
+  static void AddInternalEnergyPressureTerm(
+      amrex::Array4<amrex::Real> const &consVar,
+      amrex::Array4<const amrex::Real> const &primVar,
+      amrex::Box const &indexRange,
+      amrex::GpuArray<amrex::Real, AMREX_SPACEDIM> const &dx,
+      amrex::Real const dt_in);
+
   template <FluxDir DIR>
   static void
   ComputeFluxes(array_t &x1Flux_in,
@@ -290,6 +151,7 @@
     const auto pz = cons(i, j, k, x3Momentum_index);
     const auto E =
         cons(i, j, k, energy_index); // *total* gas energy per unit volume
+    const auto Eint_aux = cons(i, j, k, internalEnergy_index);
 
     AMREX_ASSERT(!std::isnan(rho));
     AMREX_ASSERT(!std::isnan(px));
@@ -301,10 +163,11 @@
     const auto vy = py / rho;
     const auto vz = pz / rho;
     const auto kinetic_energy = 0.5 * rho * (vx * vx + vy * vy + vz * vz);
-    const auto thermal_energy = E - kinetic_energy;
-
-    const auto P = thermal_energy * (HydroSystem<problem_t>::gamma_ - 1.0);
-    const auto eint = thermal_energy / rho; // specific internal energy
+    const auto thermal_energy_cons = E - kinetic_energy;
+
+    const auto P = thermal_energy_cons * (HydroSystem<problem_t>::gamma_ - 1.0);
+    const auto eint_cons =
+        thermal_energy_cons / rho; // specific internal energy
 
     AMREX_ASSERT(rho > 0.);
     if constexpr (!is_eos_isothermal()) {
@@ -316,14 +179,15 @@
     primVar(i, j, k, x2Velocity_index) = vy;
     primVar(i, j, k, x3Velocity_index) = vz;
     if constexpr (reconstruct_eint) {
-      // save eint
-      primVar(i, j, k, pressure_index) = eint;
+      // save eint_cons
+      primVar(i, j, k, pressure_index) = eint_cons;
     } else {
       // save pressure
       primVar(i, j, k, pressure_index) = P;
     }
+    // save auxiliary internal energy (rho * e)
+    primVar(i, j, k, primEint_index) = Eint_aux;
   });
->>>>>>> 6510f1a3
 }
 
 template <typename problem_t>
@@ -594,68 +458,6 @@
 template <FluxDir DIR>
 void HydroSystem<problem_t>::ComputeFlatteningCoefficients(
     amrex::Array4<const amrex::Real> const &primVar_in, array_t &x1Chi_in,
-<<<<<<< HEAD
-    amrex::Box const &indexRange)
-{
-	quokka::Array4View<const amrex::Real, DIR> primVar(primVar_in);
-	quokka::Array4View<amrex::Real, DIR> x1Chi(x1Chi_in);
-
-	// compute the PPM shock flattening coefficient following
-	//   Appendix B1 of Mignone+ 2005 [this description has typos].
-	// Method originally from Miller & Colella,
-	//   Journal of Computational Physics 183, 26–82 (2002) [no typos].
-
-	constexpr double beta_max = 0.85;
-	constexpr double beta_min = 0.75;
-	constexpr double Zmax = 0.75;
-	constexpr double Zmin = 0.25;
-
-	// cell-centered kernel
-	amrex::ParallelFor(indexRange, [=] AMREX_GPU_DEVICE(int i_in, int j_in, int k_in) {
-		auto [i, j, k] = quokka::reorderMultiIndex<DIR>(i_in, j_in, k_in);
-
-		amrex::Real Pplus2 = primVar(i + 2, j, k, pressure_index);
-		amrex::Real Pplus1 = primVar(i + 1, j, k, pressure_index);
-		amrex::Real P = primVar(i, j, k, pressure_index);
-		amrex::Real Pminus1 = primVar(i - 1, j, k, pressure_index);
-		amrex::Real Pminus2 = primVar(i - 2, j, k, pressure_index);
-
-		if constexpr (reconstruct_eint) {
-			Pplus2 *= primVar(i + 2, j, k, primDensity_index) * (gamma_ - 1.0);
-			Pplus1 *= primVar(i + 1, j, k, primDensity_index) * (gamma_ - 1.0);
-			P *= primVar(i, j, k, primDensity_index) * (gamma_ - 1.0);
-			Pminus1 *= primVar(i - 1, j, k, primDensity_index) * (gamma_ - 1.0);
-			Pminus2 *= primVar(i - 2, j, k, primDensity_index) * (gamma_ - 1.0);
-		}
-
-		// beta is a measure of shock resolution (Eq. 74 of Miller & Colella 2002)
-		const double beta = std::abs(Pplus1 - Pminus1) / std::abs(Pplus2 - Pminus2);
-
-		// Eq. 75 of Miller & Colella 2002
-		const double chi_min =
-		    std::max(0., std::min(1., (beta_max - beta) / (beta_max - beta_min)));
-
-		// Z is a measure of shock strength (Eq. 76 of Miller & Colella 2002)
-		const double K_S = gamma_ * P; // equal to \rho c_s^2
-		const double Z = std::abs(Pplus1 - Pminus1) / K_S;
-
-		// check for converging flow along the normal direction DIR (Eq. 77)
-		int velocity_index = 0;
-		if constexpr (DIR == FluxDir::X1) {
-			velocity_index = x1Velocity_index;
-		} else if constexpr (DIR == FluxDir::X2) {
-			velocity_index = x2Velocity_index;
-		} else if constexpr (DIR == FluxDir::X3) {
-			velocity_index = x3Velocity_index;
-		}
-		double chi = 1.0;
-		if (primVar(i + 1, j, k, velocity_index) < primVar(i - 1, j, k, velocity_index)) {
-			chi = std::max(chi_min, std::min(1., (Zmax - Z) / (Zmax - Zmin)));
-		}
-
-		x1Chi(i, j, k) = chi;
-	});
-=======
     amrex::Box const &indexRange) {
   quokka::Array4View<const amrex::Real, DIR> primVar(primVar_in);
   quokka::Array4View<amrex::Real, DIR> x1Chi(x1Chi_in);
@@ -734,7 +536,6 @@
 
     x1Chi(i, j, k) = chi;
   });
->>>>>>> 6510f1a3
 }
 
 template <typename problem_t>
@@ -814,6 +615,8 @@
                                                       int k_in) {
     auto [i, j, k] = quokka::reorderMultiIndex<DIR>(i_in, j_in, k_in);
 
+    const double eta1 = 0.001; // eta_1 dual energy parameter
+
     // HLLC solver following Toro (1998) and Balsara (2017).
     // [Carbuncle correction:
     //  Minoshima & Miyoshi, "A low-dissipation HLLD approximate Riemann solver
@@ -836,6 +639,11 @@
     const double ke_L = 0.5 * rho_L * (vx_L * vx_L + vy_L * vy_L + vz_L * vz_L);
     const double ke_R = 0.5 * rho_R * (vx_R * vx_R + vy_R * vy_R + vz_R * vz_R);
 
+    // auxiliary Eint (rho * e)
+    // this is evolved as a passive scalar by the Riemann solver
+    const double Eint_L = x1LeftState(i, j, k, primEint_index);
+    const double Eint_R = x1RightState(i, j, k, primEint_index);
+
     double P_L = NAN;
     double P_R = NAN;
 
@@ -844,6 +652,22 @@
 
     double cs_L = NAN;
     double cs_R = NAN;
+
+    // used in dual energy switch
+    double Eavg_L = consVar(i - 1, j, k, energy_index);
+    double Eavg_R = consVar(i, j, k, energy_index);
+
+    double rhoavg_L = consVar(i - 1, j, k, density_index);
+    double rhoavg_R = consVar(i, j, k, density_index);
+
+    double x1momavg_L = consVar(i - 1, j, k, x1Momentum_index);
+    double x1momavg_R = consVar(i, j, k, x1Momentum_index);
+
+    double x2momavg_L = consVar(i - 1, j, k, x2Momentum_index);
+    double x2momavg_R = consVar(i, j, k, x2Momentum_index);
+
+    double x3momavg_L = consVar(i - 1, j, k, x3Momentum_index);
+    double x3momavg_R = consVar(i, j, k, x3Momentum_index);
 
     if constexpr (is_eos_isothermal()) {
       P_L = rho_L * (cs_iso_ * cs_iso_);
@@ -859,7 +683,6 @@
 
         P_L = rho_L * eint_L * (gamma_ - 1.0);
         P_R = rho_R * eint_R * (gamma_ - 1.0);
-
       } else { // pressure_index is actually pressure
         P_L = x1LeftState(i, j, k, pressure_index);
         P_R = x1RightState(i, j, k, pressure_index);
@@ -947,346 +770,14 @@
     double dw = std::min(dvl, dvr);
 #endif
 #if AMREX_SPACEDIM == 3
-    amrex::Real dwl = std::min(q(i - 1, j, k + 1, velW_index) - q(i - 1, j, k, velW_index),
+    amrex::Real dwl =
+        std::min(q(i - 1, j, k + 1, velW_index) - q(i - 1, j, k, velW_index),
                  q(i - 1, j, k, velW_index) - q(i - 1, j, k - 1, velW_index));
-    amrex::Real dwr = std::min(q(i, j, k + 1, velW_index) - q(i, j, k, velW_index),
+    amrex::Real dwr =
+        std::min(q(i, j, k + 1, velW_index) - q(i, j, k, velW_index),
                  q(i, j, k, velW_index) - q(i, j, k - 1, velW_index));
     dw = std::min(std::min(dwl, dwr), dw);
 #endif
-<<<<<<< HEAD
-}
-
-template <typename problem_t>
-void HydroSystem<problem_t>::AddInternalEnergyPressureTerm(
-					   amrex::Array4<amrex::Real> const &consVar,
-					   amrex::Array4<const amrex::Real> const &primVar,
-					   amrex::Box const &indexRange,
-					   amrex::GpuArray<amrex::Real, AMREX_SPACEDIM> const &dx,
-					   amrex::Real const dt_in)
-{
-	amrex::Real const dt = dt_in; // workaround nvcc bug
-	constexpr amrex::Real eta2 = 0.1;
-
-	amrex::ParallelFor(indexRange, [=] AMREX_GPU_DEVICE(int i, int j, int k) {
-		// first-order pressure term is added separately to the internal energy
-		// [See Eq. (13) of Schneider & Robertson (2017).]
-		
-		double P = primVar(i, j, k, pressure_index);
-
-		if constexpr (reconstruct_eint) {
-			P *= primVar(i, j, k, primDensity_index) * (gamma_ - 1.0);
-		}
-
-		const double v_xplus  = primVar(i + 1, j, k, x1Velocity_index);
-		const double v_xminus = primVar(i - 1, j, k, x1Velocity_index);
-#if AMREX_SPACEDIM >= 2
-		const double v_yplus  = primVar(i, j + 1, k, x2Velocity_index);
-		const double v_yminus = primVar(i, j - 1, k, x2Velocity_index);
-#endif
-#if AMREX_SPACEDIM == 3
-		const double v_zplus  = primVar(i, j, k + 1, x3Velocity_index);
-		const double v_zminus = primVar(i, j, k - 1, x3Velocity_index);
-#endif
-
-		// compute velocity divergence
-		amrex::Real const div_v = AMREX_D_TERM( (v_xminus - v_xplus) / dx[0],
-										+ (v_yminus - v_yplus) / dx[1],
-										+ (v_zminus - v_zplus) / dx[2] );
-		
-		// add pressure term
-		amrex::Real const Eint = consVar(i, j, k, internalEnergy_index)
-										+ dt * 0.5 * P * div_v;
-
-		// replace Eint with Eint_cons == (Etot - Ekin) if (Eint_cons / E) > eta_2
-		amrex::Real const Etot  = consVar(i, j, k, energy_index);
-		amrex::Real const rho   = consVar(i, j, k, density_index);
-		amrex::Real const x1Mom = consVar(i, j, k, x1Momentum_index);
-		amrex::Real const x2Mom = consVar(i, j, k, x2Momentum_index);
-		amrex::Real const x3Mom = consVar(i, j, k, x3Momentum_index);
-		amrex::Real const Ekin  = 0.5 * (x1Mom*x1Mom + x2Mom*x2Mom + x3Mom*x3Mom) / rho;
-		amrex::Real const Eint_cons = Etot - Ekin;
-
-		amrex::Real const Emax = std::max({Etot,
-									consVar(i - 1, j, k, energy_index), consVar(i + 1, j, k, energy_index), consVar(i, j - 1, k, energy_index), consVar(i, j + 1, k, energy_index), consVar(i, j, k - 1, energy_index), consVar(i, j, k + 1, energy_index)});
-#if 0
-		// Cholla / Schneider & Robertson method
-		const amrex::Real eta1 = 0.001; // dual energy parameter 'eta_1'
-		if (Eint_cons > eta1 * Etot || Eint_cons > eta2 * Emax) {
-			consVar(i, j, k, internalEnergy_index) = Eint_cons;
-		} else {
-			consVar(i, j, k, internalEnergy_index) = Eint;
-			consVar(i, j, k, energy_index) = Eint + Ekin; // non-conservative sync
-		}
-#endif
-		// Enzo / Bryan et al. method
-		if (Eint_cons > eta2 * Emax) {
-			consVar(i, j, k, internalEnergy_index) = Eint_cons;
-		} else {
-			consVar(i, j, k, internalEnergy_index) = Eint;
-		}
-	});
-}
-
-template <typename problem_t>
-template <FluxDir DIR>
-void HydroSystem<problem_t>::ComputeFluxes(array_t &x1Flux_in,
-					   amrex::Array4<const amrex::Real> const &x1LeftState_in,
-					   amrex::Array4<const amrex::Real> const &x1RightState_in,
-					   amrex::Array4<const amrex::Real> const &primVar_in,
-					   amrex::Array4<const amrex::Real> const &consVar_in,
-					   array_t &dvn_in, array_t &dvt_in,
-					   amrex::Box const &indexRange)
-{
-	ComputeVelocityDifferences<DIR>(primVar_in, dvn_in, dvt_in, indexRange);
-
-	quokka::Array4View<const amrex::Real, DIR> dvn(dvn_in);
-	quokka::Array4View<const amrex::Real, DIR> dvt(dvt_in);
-	quokka::Array4View<const amrex::Real, DIR> consVar(consVar_in);
-	quokka::Array4View<const amrex::Real, DIR> x1LeftState(x1LeftState_in);
-	quokka::Array4View<const amrex::Real, DIR> x1RightState(x1RightState_in);
-	quokka::Array4View<amrex::Real, DIR> x1Flux(x1Flux_in);
-
-	// By convention, the interfaces are defined on the left edge of each
-	// zone, i.e. xinterface_(i) is the solution to the Riemann problem at
-	// the left edge of zone i.
-
-	// Indexing note: There are (nx + 1) interfaces for nx zones.
-
-	amrex::ParallelFor(indexRange, [=] AMREX_GPU_DEVICE(int i_in, int j_in, int k_in) {
-		auto [i, j, k] = quokka::reorderMultiIndex<DIR>(i_in, j_in, k_in);
-	
-		const double eta1 = 0.001; // eta_1 dual energy parameter
-
-		// HLLC solver following Toro (1998) and Balsara (2017).
-		// [Carbuncle correction:
-		//  Minoshima & Miyoshi, "A low-dissipation HLLD approximate Riemann solver
-		//  	for a very wide range of Mach numbers," JCP (2021).]
-
-		// gather left- and right- state variables
-
-		const double rho_L = x1LeftState(i, j, k, primDensity_index);
-		const double rho_R = x1RightState(i, j, k, primDensity_index);
-
-		const double vx_L = x1LeftState(i, j, k, x1Velocity_index);
-		const double vx_R = x1RightState(i, j, k, x1Velocity_index);
-
-		const double vy_L = x1LeftState(i, j, k, x2Velocity_index);
-		const double vy_R = x1RightState(i, j, k, x2Velocity_index);
-
-		const double vz_L = x1LeftState(i, j, k, x3Velocity_index);
-		const double vz_R = x1RightState(i, j, k, x3Velocity_index);
-
-		const double ke_L = 0.5 * rho_L * (vx_L * vx_L + vy_L * vy_L + vz_L * vz_L);
-		const double ke_R = 0.5 * rho_R * (vx_R * vx_R + vy_R * vy_R + vz_R * vz_R);
-
-		// auxiliary Eint (rho * e)
-		// this is evolved as a passive scalar by the Riemann solver
-		const double Eint_L = x1LeftState(i, j, k, primEint_index);
-		const double Eint_R = x1RightState(i, j, k, primEint_index);
-
-		double P_L = NAN;
-		double P_R = NAN;
-
-		double E_L = NAN;
-		double E_R = NAN;
-
-		double cs_L = NAN;
-		double cs_R = NAN;
-
-		// used in dual energy switch
-		double Eavg_L = consVar(i - 1, j, k, energy_index);
-		double Eavg_R = consVar(i, j, k, energy_index);
-
-		double rhoavg_L = consVar(i - 1, j, k, density_index);
-		double rhoavg_R = consVar(i, j, k, density_index);
-
-		double x1momavg_L = consVar(i - 1, j, k, x1Momentum_index);
-		double x1momavg_R = consVar(i, j, k, x1Momentum_index);
-
-		double x2momavg_L = consVar(i - 1, j, k, x2Momentum_index);
-		double x2momavg_R = consVar(i, j, k, x2Momentum_index);
-
-		double x3momavg_L = consVar(i - 1, j, k, x3Momentum_index);
-		double x3momavg_R = consVar(i, j, k, x3Momentum_index);
-
-		if constexpr (is_eos_isothermal()) {
-			P_L = rho_L * (cs_iso_ * cs_iso_);
-			P_R = rho_R * (cs_iso_ * cs_iso_);
-
-			cs_L = cs_iso_;
-			cs_R = cs_iso_;
-		} else {
-			if constexpr (reconstruct_eint) { // pressure_index is actually eint
-				// compute pressure from specific internal energy
-				const double eint_L = x1LeftState(i, j, k, pressure_index);
-				const double eint_R = x1RightState(i, j, k, pressure_index);
-
-				P_L = rho_L * eint_L * (gamma_ - 1.0);
-				P_R = rho_R * eint_R * (gamma_ - 1.0);
-			} else { // pressure_index is actually pressure
-				P_L = x1LeftState(i, j, k, pressure_index);
-				P_R = x1RightState(i, j, k, pressure_index);
-			}
-
-			// dual energy switch
-#if 0
-			{
-				double Eintavg_L = Eavg_L - 0.5 * (x1momavg_L*x1momavg_L + x2momavg_L*x2momavg_L + x3momavg_L*x3momavg_L) / rhoavg_L;
-				double Eintavg_R = Eavg_R - 0.5 * (x1momavg_R*x1momavg_R + x2momavg_R*x2momavg_R + x3momavg_R*x3momavg_R) / rhoavg_R;
-
-				if (Eintavg_L < eta1 * Eavg_L) {
-					// use pressure derived from auxiliary internal energy
-					P_L = Eint_L * (gamma_ - 1.0);
-				}
-				if (Eintavg_R < eta1 * Eavg_R) {
-					// use pressure derived from auxiliary internal energy
-					P_R = Eint_R * (gamma_ - 1.0);
-				}
-			}
-#endif
-
-			cs_L = std::sqrt(gamma_ * P_L / rho_L);
-			cs_R = std::sqrt(gamma_ * P_R / rho_R);
-
-			E_L = P_L / (gamma_ - 1.0) + ke_L;
-			E_R = P_R / (gamma_ - 1.0) + ke_R;
-		}
-
-		AMREX_ASSERT(cs_L > 0.0);
-		AMREX_ASSERT(cs_R > 0.0);
-
-		// assign normal component of velocity according to DIR
-
-		double u_L = NAN;
-		double u_R = NAN;
-
-		if constexpr (DIR == FluxDir::X1) {
-			u_L = vx_L;
-			u_R = vx_R;
-		} else if constexpr (DIR == FluxDir::X2) {
-			u_L = vy_L;
-			u_R = vy_R;
-		} else if constexpr (DIR == FluxDir::X3) {
-			u_L = vz_L;
-			u_R = vz_R;
-		}
-
-		// compute PVRS states (Toro 10.5.2)
-
-		const double rho_bar = 0.5 * (rho_L + rho_R);
-		const double cs_bar = 0.5 * (cs_L + cs_R);
-		const double P_PVRS = 0.5 * (P_L + P_R) - 0.5 * (u_R - u_L) * (rho_bar * cs_bar);
-		const double P_star = std::max(P_PVRS, 0.0);
-
-		const double q_L = (P_star <= P_L)
-				       ? 1.0
-				       : std::sqrt(1.0 + ((gamma_ + 1.0) / (2.0 * gamma_)) *
-							     ((P_star / P_L) - 1.0));
-
-		const double q_R = (P_star <= P_R)
-				       ? 1.0
-				       : std::sqrt(1.0 + ((gamma_ + 1.0) / (2.0 * gamma_)) *
-							     ((P_star / P_R) - 1.0));
-
-		// compute wave speeds
-
-		double S_L = u_L - q_L * cs_L;
-		double S_R = u_R + q_R * cs_R;
-
-		// carbuncle correction [Eq. 10 of Minoshima & Miyoshi (2021)]
-		const double cs_max = std::max(cs_L, cs_R);
-		const double du = dvn(i, j, k); // difference in normal velocity along normal axis
-		const double dw = dvt(i, j, k); // difference in transverse velocity
-		const double tp = std::min(1., (cs_max - std::min(du, 0.)) / (cs_max - std::min(dw, 0.)));
-		const double theta = tp*tp*tp*tp;
-		//const double theta = 1.0;
-
-		const double S_star =
-		    (theta * (P_R - P_L) + (rho_L * u_L * (S_L - u_L) - rho_R * u_R * (S_R - u_R))) /
-		    (rho_L * (S_L - u_L) - rho_R * (S_R - u_R));
-
-		// Low-dissipation pressure correction 'phi' [Eq. 23 of Minoshima & Miyoshi]
-		const double vmag_L = std::sqrt(vx_L*vx_L + vy_L*vy_L + vz_L+vz_L);
-		const double vmag_R = std::sqrt(vx_R*vx_R + vy_R*vy_R + vz_R*vz_R);
-		const double chi = std::min(1., std::max(vmag_L, vmag_R) / cs_max);
-		const double phi = chi * (2. - chi);
-		// const double phi = 1.0;
-
-		const double P_LR = 0.5 * (P_L + P_R) + 0.5 * phi * (rho_L * (S_L - u_L) * (S_star - u_L) +
-					   rho_R * (S_R - u_R) * (S_star - u_R));
-
-		// compute fluxes
-		constexpr int fluxdim = nvar_;
-
-		quokka::valarray<double, fluxdim> D_L{};
-		quokka::valarray<double, fluxdim> D_R{};
-		quokka::valarray<double, fluxdim> D_star{};
-
-		if constexpr (DIR == FluxDir::X1) {
-			D_L = {0., 1., 0., 0., u_L, 0.};
-			D_R = {0., 1., 0., 0., u_R, 0.};
-			D_star = {0., 1., 0., 0., S_star, 0.};
-		} else if constexpr (DIR == FluxDir::X2) {
-			D_L = {0., 0., 1., 0., u_L, 0.};
-			D_R = {0., 0., 1., 0., u_R, 0.};
-			D_star = {0., 0., 1., 0., S_star, 0.};
-		} else if constexpr (DIR == FluxDir::X3) {
-			D_L = {0., 0., 0., 1., u_L, 0.};
-			D_R = {0., 0., 0., 1., u_R, 0.};
-			D_star = {0., 0., 0., 1., S_star, 0.};
-		}
-
-		const quokka::valarray<double, fluxdim> U_L = {rho_L, rho_L * vx_L, rho_L * vy_L,
-							       rho_L * vz_L, E_L, Eint_L};
-
-		const quokka::valarray<double, fluxdim> U_R = {rho_R, rho_R * vx_R, rho_R * vy_R,
-							       rho_R * vz_R, E_R, Eint_R};
-
-		quokka::valarray<double, fluxdim> F_L = u_L * U_L + P_L * D_L;
-		quokka::valarray<double, fluxdim> F_R = u_R * U_R + P_R * D_R;
-
-		const quokka::valarray<double, fluxdim> F_starL =
-		    (S_star * (S_L * U_L - F_L) + S_L * P_LR * D_star) / (S_L - S_star);
-
-		const quokka::valarray<double, fluxdim> F_starR =
-		    (S_star * (S_R * U_R - F_R) + S_R * P_LR * D_star) / (S_R - S_star);
-
-		// open the Riemann fan
-		quokka::valarray<double, fluxdim> F{};
-
-		// HLLC flux
-		if (S_L > 0.0) {
-			F = F_L;
-		} else if ((S_star > 0.0) && (S_L <= 0.0)) {
-			F = F_starL;
-		} else if ((S_star <= 0.0) && (S_R >= 0.0)) {
-			F = F_starR;
-		} else { // S_R < 0.0
-			F = F_R;
-		}
-
-		// check states are valid
-		AMREX_ASSERT(!std::isnan(F[0]));
-		AMREX_ASSERT(!std::isnan(F[1]));
-		AMREX_ASSERT(!std::isnan(F[2]));
-		AMREX_ASSERT(!std::isnan(F[3]));
-
-		x1Flux(i, j, k, density_index) = F[0];
-		x1Flux(i, j, k, x1Momentum_index) = F[1];
-		x1Flux(i, j, k, x2Momentum_index) = F[2];
-		x1Flux(i, j, k, x3Momentum_index) = F[3];
-
-		if constexpr (!is_eos_isothermal()) {
-			AMREX_ASSERT(!std::isnan(F[4]));
-			AMREX_ASSERT(!std::isnan(F[5]));
-			x1Flux(i, j, k, energy_index) = F[4];
-			x1Flux(i, j, k, internalEnergy_index) = F[5];
-		} else {
-			x1Flux(i, j, k, energy_index) = 0;
-			x1Flux(i, j, k, internalEnergy_index) = 0;
-		}
-	});
-=======
     const double tp =
         std::min(1., (cs_max - std::min(du, 0.)) / (cs_max - std::min(dw, 0.)));
     const double theta = tp * tp * tp * tp;
@@ -1316,24 +807,24 @@
     quokka::valarray<double, fluxdim> D_star{};
 
     if constexpr (DIR == FluxDir::X1) {
-      D_L = {0., 1., 0., 0., u_L};
-      D_R = {0., 1., 0., 0., u_R};
-      D_star = {0., 1., 0., 0., S_star};
+      D_L = {0., 1., 0., 0., u_L, 0.};
+      D_R = {0., 1., 0., 0., u_R, 0.};
+      D_star = {0., 1., 0., 0., S_star, 0.};
     } else if constexpr (DIR == FluxDir::X2) {
-      D_L = {0., 0., 1., 0., u_L};
-      D_R = {0., 0., 1., 0., u_R};
-      D_star = {0., 0., 1., 0., S_star};
+      D_L = {0., 0., 1., 0., u_L, 0.};
+      D_R = {0., 0., 1., 0., u_R, 0.};
+      D_star = {0., 0., 1., 0., S_star, 0.};
     } else if constexpr (DIR == FluxDir::X3) {
-      D_L = {0., 0., 0., 1., u_L};
-      D_R = {0., 0., 0., 1., u_R};
-      D_star = {0., 0., 0., 1., S_star};
+      D_L = {0., 0., 0., 1., u_L, 0.};
+      D_R = {0., 0., 0., 1., u_R, 0.};
+      D_star = {0., 0., 0., 1., S_star, 0.};
     }
 
     const quokka::valarray<double, fluxdim> U_L = {
-        rho_L, rho_L * vx_L, rho_L * vy_L, rho_L * vz_L, E_L};
+        rho_L, rho_L * vx_L, rho_L * vy_L, rho_L * vz_L, E_L, Eint_L};
 
     const quokka::valarray<double, fluxdim> U_R = {
-        rho_R, rho_R * vx_R, rho_R * vy_R, rho_R * vz_R, E_R};
+        rho_R, rho_R * vx_R, rho_R * vy_R, rho_R * vz_R, E_R, Eint_R};
 
     quokka::valarray<double, fluxdim> F_L = u_L * U_L + P_L * D_L;
     quokka::valarray<double, fluxdim> F_R = u_R * U_R + P_R * D_R;
@@ -1368,14 +859,17 @@
     x1Flux(i, j, k, x1Momentum_index) = F[1];
     x1Flux(i, j, k, x2Momentum_index) = F[2];
     x1Flux(i, j, k, x3Momentum_index) = F[3];
+
     if constexpr (!is_eos_isothermal()) {
       AMREX_ASSERT(!std::isnan(F[4]));
+      AMREX_ASSERT(!std::isnan(F[5]));
       x1Flux(i, j, k, energy_index) = F[4];
+      x1Flux(i, j, k, internalEnergy_index) = F[5];
     } else {
       x1Flux(i, j, k, energy_index) = 0;
+      x1Flux(i, j, k, internalEnergy_index) = 0;
     }
   });
->>>>>>> 6510f1a3
 }
 
 #endif // HYDRO_SYSTEM_HPP_