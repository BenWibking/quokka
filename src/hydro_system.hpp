--- conflicted
+++ resolved
@@ -766,11 +766,7 @@
 			if (auxTemp < tempFloor) {
 				amrex::Real const new_Eint = quokka::EOS<problem_t>::ComputeEintFromTgas(rho_new, tempFloor, massScalars);
 				state[bx](i, j, k, internalEnergy_index) = new_Eint;
-<<<<<<< HEAD
-				state[bx](i, j, k, energy_index) = Ekin + new_Eint;
-=======
 				// total energy should NOT be updated here
->>>>>>> fda0b4a5
 			}
 		}
 	});
