#ifndef HYDRO_SYSTEM_HPP_ // NOLINT
#define HYDRO_SYSTEM_HPP_
//==============================================================================
// TwoMomentRad - a radiation transport library for patch-based AMR codes
// Copyright 2020 Benjamin Wibking.
// Released under the MIT license. See LICENSE file included in the GitHub repo.
//==============================================================================
/// \file hydro_system.hpp
/// \brief Defines a class for solving the Euler equations.
///

// c++ headers
#include <cmath>

// library headers
#include "AMReX_Arena.H"
#include "AMReX_Array4.H"
#include "AMReX_BLassert.H"
#include "AMReX_FArrayBox.H"
#include "AMReX_Loop.H"
#include "AMReX_REAL.H"

// internal headers
#include "ArrayView.hpp"
#include "HLLC.hpp"
#include "hyperbolic_system.hpp"
#include "radiation_system.hpp"
#include "valarray.hpp"

// this struct is specialized by the user application code
//
template <typename problem_t> struct HydroSystem_Traits {
	// if true, reconstruct e_int instead of pressure
	static constexpr bool reconstruct_eint = true;
};

/// Class for the Euler equations of inviscid hydrodynamics
///
template <typename problem_t> class HydroSystem : public HyperbolicSystem<problem_t>
{
      public:
	static constexpr int nscalars_ = Physics_Traits<problem_t>::numPassiveScalars;
	static constexpr int nvar_ = Physics_NumVars::numHydroVars + nscalars_;

	enum consVarIndex {
		density_index = Physics_Indices<problem_t>::hydroFirstIndex,
		x1Momentum_index,
		x2Momentum_index,
		x3Momentum_index,
		energy_index,
		internalEnergy_index, // auxiliary internal energy (rho * e)
		scalar0_index	      // first passive scalar (only present if nscalars > 0!)
	};

	enum primVarIndex {
		primDensity_index = 0,
		x1Velocity_index,
		x2Velocity_index,
		x3Velocity_index,
		pressure_index,
		primEint_index,	  // auxiliary internal energy (rho * e)
		primScalar0_index // first passive scalar (only present if nscalars > 0!)
	};

	static void ConservedToPrimitive(amrex::MultiFab const &cons_mf, amrex::MultiFab &primVar_mf, int nghost);

	static auto maxSignalSpeedLocal(amrex::MultiFab const &cons) -> amrex::Real;

	static void ComputeMaxSignalSpeed(amrex::Array4<const amrex::Real> const &cons, array_t &maxSignal, amrex::Box const &indexRange);

	static auto CheckStatesValid(amrex::MultiFab const &cons_mf) -> bool;

	AMREX_GPU_DEVICE static auto ComputePressure(amrex::Array4<const amrex::Real> const &cons, int i, int j, int k) -> amrex::Real;

	AMREX_GPU_DEVICE static auto ComputeVelocityX1(amrex::Array4<const amrex::Real> const &cons, int i, int j, int k) -> amrex::Real;

	AMREX_GPU_DEVICE static auto ComputeVelocityX2(amrex::Array4<const amrex::Real> const &cons, int i, int j, int k) -> amrex::Real;

	AMREX_GPU_DEVICE static auto ComputeVelocityX3(amrex::Array4<const amrex::Real> const &cons, int i, int j, int k) -> amrex::Real;

	AMREX_GPU_DEVICE static auto isStateValid(amrex::Array4<const amrex::Real> const &cons, int i, int j, int k) -> bool;

	static void ComputeRhsFromFluxes(amrex::MultiFab &rhs_mf, std::array<amrex::MultiFab, AMREX_SPACEDIM> const &fluxArray,
					 amrex::GpuArray<amrex::Real, AMREX_SPACEDIM> dx, int nvars);

	static void PredictStep(amrex::MultiFab const &consVarOld, amrex::MultiFab &consVarNew, amrex::MultiFab const &rhs, double dt, int nvars,
				amrex::iMultiFab &redoFlag_mf);

	static void AddFluxesRK2(amrex::MultiFab &Unew_mf, amrex::MultiFab const &U0_mf, amrex::MultiFab const &U1_mf, amrex::MultiFab const &rhs_mf, double dt,
				 int nvars, amrex::iMultiFab &redoFlag_mf);

	AMREX_GPU_DEVICE static auto GetGradFixedPotential(amrex::GpuArray<amrex::Real, AMREX_SPACEDIM> posvec) -> amrex::GpuArray<amrex::Real, AMREX_SPACEDIM>;

<<<<<<< HEAD
	static void EnforceLimits(amrex::Real densityFloor,amrex::Real pressureFloor, amrex::Real speedCeiling,
				              amrex::Real tempCeiling, amrex::Real  tempFloor,    amrex::MultiFab &state_mf);
=======
	static void EnforceLimits(amrex::Real densityFloor, amrex::Real const pressureFloor, amrex::Real const speedCeiling, amrex::Real const tempCeiling,
				  amrex::Real const tempFloor, amrex::MultiFab &state_mf);
>>>>>>> 0d58d0d5

	static void AddInternalEnergyPdV(amrex::MultiFab &rhs_mf, amrex::MultiFab const &consVar_mf, amrex::GpuArray<amrex::Real, AMREX_SPACEDIM> dx,
					 std::array<amrex::MultiFab, AMREX_SPACEDIM> const &faceVelArray);

	static void SyncDualEnergy(amrex::MultiFab &consVar_mf);

	template <FluxDir DIR>
	static void ComputeFluxes(amrex::MultiFab &x1Flux_mf, amrex::MultiFab &x1FaceVel_mf, amrex::MultiFab const &x1LeftState_mf,
				  amrex::MultiFab const &x1RightState_mf, amrex::MultiFab const &primVar_mf);

	template <FluxDir DIR>
	static void ComputeFirstOrderFluxes(amrex::Array4<const amrex::Real> const &consVar, array_t &x1FluxDiffusive, amrex::Box const &indexRange);

	template <FluxDir DIR> static void ComputeFlatteningCoefficients(amrex::MultiFab const &primVar_mf, amrex::MultiFab &x1Chi_mf, int nghost);

	template <FluxDir DIR>
	static void FlattenShocks(amrex::MultiFab const &q_mf, amrex::MultiFab const &x1Chi_mf, amrex::MultiFab const &x2Chi_mf,
				  amrex::MultiFab const &x3Chi_mf, amrex::MultiFab &x1LeftState_mf, amrex::MultiFab &x1RightState_mf, int nghost, int nvars);

	// C++ does not allow constexpr to be uninitialized, even in a templated
	// class!
	static constexpr double gamma_ = quokka::EOS_Traits<problem_t>::gamma;
	static constexpr double cs_iso_ = quokka::EOS_Traits<problem_t>::cs_isothermal;
	static constexpr auto is_eos_isothermal() -> bool { return (gamma_ == 1.0); }

	static constexpr bool reconstruct_eint = HydroSystem_Traits<problem_t>::reconstruct_eint;
};

template <typename problem_t> void HydroSystem<problem_t>::ConservedToPrimitive(amrex::MultiFab const &cons_mf, amrex::MultiFab &primVar_mf, const int nghost)
{
	// convert conserved to primitive variables
	auto const &cons = cons_mf.const_arrays();
	auto const &primVar = primVar_mf.arrays();
	amrex::IntVect ng{AMREX_D_DECL(nghost, nghost, nghost)};

	amrex::ParallelFor(cons_mf, ng, [=] AMREX_GPU_DEVICE(int bx, int i, int j, int k) {
		const auto rho = cons[bx](i, j, k, density_index);
		const auto px = cons[bx](i, j, k, x1Momentum_index);
		const auto py = cons[bx](i, j, k, x2Momentum_index);
		const auto pz = cons[bx](i, j, k, x3Momentum_index);
		const auto E = cons[bx](i, j, k, energy_index); // *total* gas energy per unit volume
		const auto Eint_aux = cons[bx](i, j, k, internalEnergy_index);

		AMREX_ASSERT(!std::isnan(rho));
		AMREX_ASSERT(!std::isnan(px));
		AMREX_ASSERT(!std::isnan(py));
		AMREX_ASSERT(!std::isnan(pz));
		AMREX_ASSERT(!std::isnan(E));

		const auto vx = px / rho;
		const auto vy = py / rho;
		const auto vz = pz / rho;
		const auto kinetic_energy = 0.5 * rho * (vx * vx + vy * vy + vz * vz);
		const auto Eint_cons = E - kinetic_energy;

		const amrex::Real Pgas = Eint_cons * (HydroSystem<problem_t>::gamma_ - 1.0);
		const amrex::Real eint_cons = Eint_cons / rho;
		const amrex::Real eint_aux = Eint_aux / rho;

		AMREX_ASSERT(rho > 0.);
		if constexpr (!is_eos_isothermal()) {
			AMREX_ASSERT(Pgas > 0.);
		}

		primVar[bx](i, j, k, primDensity_index) = rho;
		primVar[bx](i, j, k, x1Velocity_index) = vx;
		primVar[bx](i, j, k, x2Velocity_index) = vy;
		primVar[bx](i, j, k, x3Velocity_index) = vz;

		if constexpr (reconstruct_eint) {
			// save specific internal energy (SIE) == (Etot - KE) / rho
			primVar[bx](i, j, k, pressure_index) = eint_cons;
			// save auxiliary specific internal energy (SIE) == Eint_aux / rho
			primVar[bx](i, j, k, primEint_index) = eint_aux;
		} else {
			// save pressure
			primVar[bx](i, j, k, pressure_index) = Pgas;
			// save auxiliary internal energy (rho * e)
			primVar[bx](i, j, k, primEint_index) = Eint_aux;
		}

		// copy any passive scalars
		for (int nc = 0; nc < nscalars_; ++nc) {
			primVar[bx](i, j, k, primScalar0_index + nc) = cons[bx](i, j, k, scalar0_index + nc);
		}
	});
}

template <typename problem_t> auto HydroSystem<problem_t>::maxSignalSpeedLocal(amrex::MultiFab const &cons_mf) -> amrex::Real
{
	// return maximum signal speed on local grids

	auto const &cons = cons_mf.const_arrays();
	return amrex::ParReduce(amrex::TypeList<amrex::ReduceOpMax>{}, amrex::TypeList<amrex::Real>{}, cons_mf, amrex::IntVect(0), // no ghost cells
				[=] AMREX_GPU_DEVICE(int bx, int i, int j, int k) noexcept -> amrex::GpuTuple<amrex::Real> {
					const auto rho = cons[bx](i, j, k, HydroSystem<problem_t>::density_index);
					const auto px = cons[bx](i, j, k, HydroSystem<problem_t>::x1Momentum_index);
					const auto py = cons[bx](i, j, k, HydroSystem<problem_t>::x2Momentum_index);
					const auto pz = cons[bx](i, j, k, HydroSystem<problem_t>::x3Momentum_index);
					const auto kinetic_energy = (px * px + py * py + pz * pz) / (2.0 * rho);
					const double abs_vel = std::sqrt(2.0 * kinetic_energy / rho);
					double cs = NAN;

					if constexpr (is_eos_isothermal()) {
						cs = cs_iso_;
					} else {
						const auto Etot = cons[bx](i, j, k, HydroSystem<problem_t>::energy_index);
						const auto Eint = Etot - kinetic_energy;
						const auto P = Eint * (HydroSystem<problem_t>::gamma_ - 1.0);
						cs = std::sqrt(HydroSystem<problem_t>::gamma_ * P / rho);
					}
					return {cs + abs_vel};
				});
}

template <typename problem_t>
void HydroSystem<problem_t>::ComputeMaxSignalSpeed(amrex::Array4<const amrex::Real> const &cons, array_t &maxSignal, amrex::Box const &indexRange)
{
	amrex::ParallelFor(indexRange, [=] AMREX_GPU_DEVICE(int i, int j, int k) {
		const auto rho = cons(i, j, k, density_index);
		const auto px = cons(i, j, k, x1Momentum_index);
		const auto py = cons(i, j, k, x2Momentum_index);
		const auto pz = cons(i, j, k, x3Momentum_index);
		AMREX_ASSERT(!std::isnan(rho));
		AMREX_ASSERT(!std::isnan(px));
		AMREX_ASSERT(!std::isnan(py));
		AMREX_ASSERT(!std::isnan(pz));

		const auto vx = px / rho;
		const auto vy = py / rho;
		const auto vz = pz / rho;
		const double vel_mag = std::sqrt(vx * vx + vy * vy + vz * vz);
		double cs = NAN;

		if constexpr (is_eos_isothermal()) {
			cs = cs_iso_;
		} else {
			const auto E = cons(i, j, k, energy_index); // *total* gas energy per unit volume
			AMREX_ASSERT(!std::isnan(E));
			const auto kinetic_energy = 0.5 * rho * (vx * vx + vy * vy + vz * vz);
			const auto thermal_energy = E - kinetic_energy;
			const auto P = thermal_energy * (HydroSystem<problem_t>::gamma_ - 1.0);
			cs = std::sqrt(HydroSystem<problem_t>::gamma_ * P / rho);
		}
		AMREX_ASSERT(cs > 0.);

		const double signal_max = cs + vel_mag;
		maxSignal(i, j, k) = signal_max;
	});
}

template <typename problem_t> auto HydroSystem<problem_t>::CheckStatesValid(amrex::MultiFab const &cons_mf) -> bool
{
	// check whether density or pressure are negative
	auto const &cons = cons_mf.const_arrays();

	return amrex::ParReduce(amrex::TypeList<amrex::ReduceOpLogicalAnd>{}, amrex::TypeList<bool>{}, cons_mf, amrex::IntVect(0), // no ghost cells
				[=] AMREX_GPU_DEVICE(int bx, int i, int j, int k) noexcept -> amrex::GpuTuple<bool> {
					const auto rho = cons[bx](i, j, k, density_index);
					const auto px = cons[bx](i, j, k, x1Momentum_index);
					const auto py = cons[bx](i, j, k, x2Momentum_index);
					const auto pz = cons[bx](i, j, k, x3Momentum_index);
					const auto E = cons[bx](i, j, k, energy_index);
					const auto vx = px / rho;
					const auto vy = py / rho;
					const auto vz = pz / rho;
					const auto kinetic_energy = 0.5 * rho * (vx * vx + vy * vy + vz * vz);
					const auto thermal_energy = E - kinetic_energy;
					const auto P = thermal_energy * (HydroSystem<problem_t>::gamma_ - 1.0);

					bool negativeDensity = (rho <= 0.);
					bool negativePressure = (P <= 0.);

					if constexpr (is_eos_isothermal()) {
						if (negativeDensity) {
							printf("invalid state at (%d, %d, %d): rho %g\n", i, j, k, rho);
							return {false};
						}
					} else {
						if (negativeDensity || negativePressure) {
							printf("invalid state at (%d, %d, %d): rho %g, Etot %g, Eint %g, P %g\n", i, j, k, rho, E,
							       thermal_energy, P);
							return {false};
						}
					}
					return {true};
				});
}

template <typename problem_t>
AMREX_GPU_DEVICE AMREX_FORCE_INLINE auto HydroSystem<problem_t>::ComputePressure(amrex::Array4<const amrex::Real> const &cons, int i, int j, int k)
    -> amrex::Real
{
	const auto rho = cons(i, j, k, density_index);
	const auto px = cons(i, j, k, x1Momentum_index);
	const auto py = cons(i, j, k, x2Momentum_index);
	const auto pz = cons(i, j, k, x3Momentum_index);
	const auto E = cons(i, j, k, energy_index); // *total* gas energy per unit volume
	const auto vx = px / rho;
	const auto vy = py / rho;
	const auto vz = pz / rho;
	const auto kinetic_energy = 0.5 * rho * (vx * vx + vy * vy + vz * vz);
	const auto thermal_energy = E - kinetic_energy;
	const auto P = thermal_energy * (HydroSystem<problem_t>::gamma_ - 1.0);
	return P;
}

template <typename problem_t>
AMREX_GPU_DEVICE AMREX_FORCE_INLINE auto HydroSystem<problem_t>::ComputeVelocityX1(amrex::Array4<const amrex::Real> const &cons, int i, int j, int k)
    -> amrex::Real
{
	amrex::Real const rho = cons(i, j, k, density_index);
	amrex::Real const vel_x = cons(i, j, k, x1Momentum_index) / rho;
	return vel_x;
}

template <typename problem_t>
AMREX_GPU_DEVICE AMREX_FORCE_INLINE auto HydroSystem<problem_t>::ComputeVelocityX2(amrex::Array4<const amrex::Real> const &cons, int i, int j, int k)
    -> amrex::Real
{
	amrex::Real const rho = cons(i, j, k, density_index);
	amrex::Real const vel_y = cons(i, j, k, x2Momentum_index) / rho;
	return vel_y;
}

template <typename problem_t>
AMREX_GPU_DEVICE AMREX_FORCE_INLINE auto HydroSystem<problem_t>::ComputeVelocityX3(amrex::Array4<const amrex::Real> const &cons, int i, int j, int k)
    -> amrex::Real
{
	amrex::Real const rho = cons(i, j, k, density_index);
	amrex::Real const vel_z = cons(i, j, k, x3Momentum_index) / rho;
	return vel_z;
}

template <typename problem_t>
AMREX_GPU_DEVICE AMREX_FORCE_INLINE auto HydroSystem<problem_t>::isStateValid(amrex::Array4<const amrex::Real> const &cons, int i, int j, int k) -> bool
{
	// check if cons(i, j, k) is a valid state
	const amrex::Real rho = cons(i, j, k, density_index);
	bool isDensityPositive = (rho > 0.);

	// when the dual energy method is used, we *cannot* reset on pressure
	// failures. on the other hand, we don't need to -- the auxiliary internal
	// energy is used instead!
#if 0
  bool isPressurePositive = false;
  if constexpr (!is_eos_isothermal()) {
    const amrex::Real P = ComputePressure(cons, i, j, k);
    isPressurePositive = (P > 0.);
  } else {
    isPressurePositive = true;
  }
#endif
	// return (isDensityPositive && isPressurePositive);

	return isDensityPositive;
}

template <typename problem_t>
void HydroSystem<problem_t>::ComputeRhsFromFluxes(amrex::MultiFab &rhs_mf, std::array<amrex::MultiFab, AMREX_SPACEDIM> const &fluxArray,
						  amrex::GpuArray<amrex::Real, AMREX_SPACEDIM> dx, const int nvars)
{
	// compute the total right-hand-side for the MOL integration

	// By convention, the fluxes are defined on the left edge of each zone,
	// i.e. flux_(i) is the flux *into* zone i through the interface on the
	// left of zone i, and -1.0*flux(i+1) is the flux *into* zone i through
	// the interface on the right of zone i.

	auto const x1Flux = fluxArray[0].const_arrays();
#if AMREX_SPACEDIM >= 2
	auto const x2Flux = fluxArray[1].const_arrays();
#endif
#if AMREX_SPACEDIM == 3
	auto const x3Flux = fluxArray[2].const_arrays();
#endif
	auto rhs = rhs_mf.arrays();

	amrex::ParallelFor(rhs_mf, amrex::IntVect{0}, nvars, [=] AMREX_GPU_DEVICE(int bx, int i, int j, int k, int n) noexcept {
		rhs[bx](i, j, k, n) = AMREX_D_TERM((1.0 / dx[0]) * (x1Flux[bx](i, j, k, n) - x1Flux[bx](i + 1, j, k, n)),
						   +(1.0 / dx[1]) * (x2Flux[bx](i, j, k, n) - x2Flux[bx](i, j + 1, k, n)),
						   +(1.0 / dx[2]) * (x3Flux[bx](i, j, k, n) - x3Flux[bx](i, j, k + 1, n)));
	});
}

template <typename problem_t>
void HydroSystem<problem_t>::PredictStep(amrex::MultiFab const &consVarOld_mf, amrex::MultiFab &consVarNew_mf, amrex::MultiFab const &rhs_mf, const double dt,
					 const int nvars, amrex::iMultiFab &redoFlag_mf)
{
	BL_PROFILE("HydroSystem::PredictStep()");

	auto const &consVarOld = consVarOld_mf.const_arrays();
	auto const &rhs = rhs_mf.const_arrays();
	auto consVarNew = consVarNew_mf.arrays();
	auto redoFlag = redoFlag_mf.arrays();

	amrex::ParallelFor(consVarNew_mf, [=] AMREX_GPU_DEVICE(int bx, int i, int j, int k) noexcept {
		for (int n = 0; n < nvars; ++n) {
			consVarNew[bx](i, j, k, n) = consVarOld[bx](i, j, k, n) + dt * rhs[bx](i, j, k, n);
		}
		// check if state is valid -- flag for re-do if not
		if (!isStateValid(consVarNew[bx], i, j, k)) {
			redoFlag[bx](i, j, k) = quokka::redoFlag::redo;
		} else {
			redoFlag[bx](i, j, k) = quokka::redoFlag::none;
		}
	});
}

template <typename problem_t>
void HydroSystem<problem_t>::AddFluxesRK2(amrex::MultiFab &Unew_mf, amrex::MultiFab const &U0_mf, amrex::MultiFab const &U1_mf, amrex::MultiFab const &rhs_mf,
					  const double dt, const int nvars, amrex::iMultiFab &redoFlag_mf)
{
	BL_PROFILE("HyperbolicSystem::AddFluxesRK2()");

	auto const &U0 = U0_mf.const_arrays();
	auto const &U1 = U1_mf.const_arrays();
	auto const &rhs = rhs_mf.const_arrays();
	auto U_new = Unew_mf.arrays();
	auto redoFlag = redoFlag_mf.arrays();

	amrex::ParallelFor(Unew_mf, [=] AMREX_GPU_DEVICE(int bx, int i, int j, int k) noexcept {
		for (int n = 0; n < nvars; ++n) {
			// RK-SSP2 integrator
			const double U_0 = U0[bx](i, j, k, n);
			const double U_1 = U1[bx](i, j, k, n);
			const double FU = dt * rhs[bx](i, j, k, n);

			// save results in U_new
			U_new[bx](i, j, k, n) = (0.5 * U_0 + 0.5 * U_1) + 0.5 * FU;
		}

		// check if state is valid -- flag for re-do if not
		if (!isStateValid(U_new[bx], i, j, k)) {
			redoFlag[bx](i, j, k) = quokka::redoFlag::redo;
		} else {
			redoFlag[bx](i, j, k) = quokka::redoFlag::none;
		}
	});
}

template <typename problem_t>
template <FluxDir DIR>
void HydroSystem<problem_t>::ComputeFlatteningCoefficients(amrex::MultiFab const &primVar_mf, amrex::MultiFab &x1Chi_mf, const int nghost)
{
	// compute the PPM shock flattening coefficient following
	//   Appendix B1 of Mignone+ 2005 [this description has typos].
	// Method originally from Miller & Colella,
	//   Journal of Computational Physics 183, 26–82 (2002) [no typos].

	constexpr double beta_max = 0.85;
	constexpr double beta_min = 0.75;
	constexpr double Zmax = 0.75;
	constexpr double Zmin = 0.25;

	auto const &primVar_in = primVar_mf.const_arrays();
	auto x1Chi_in = x1Chi_mf.arrays();
	amrex::IntVect ng{AMREX_D_DECL(nghost, nghost, nghost)};

	// cell-centered kernel
	amrex::ParallelFor(primVar_mf, ng, [=] AMREX_GPU_DEVICE(int bx, int i_in, int j_in, int k_in) {
		quokka::Array4View<const amrex::Real, DIR> primVar(primVar_in[bx]);
		quokka::Array4View<amrex::Real, DIR> x1Chi(x1Chi_in[bx]);
		auto [i, j, k] = quokka::reorderMultiIndex<DIR>(i_in, j_in, k_in);

		amrex::Real Pplus2 = primVar(i + 2, j, k, pressure_index);
		amrex::Real Pplus1 = primVar(i + 1, j, k, pressure_index);
		amrex::Real P = primVar(i, j, k, pressure_index);
		amrex::Real Pminus1 = primVar(i - 1, j, k, pressure_index);
		amrex::Real Pminus2 = primVar(i - 2, j, k, pressure_index);

		if constexpr (reconstruct_eint) {
			// compute (rho e) (gamma - 1)
			Pplus2 *= primVar(i + 2, j, k, primDensity_index) * (gamma_ - 1.0);
			Pplus1 *= primVar(i + 1, j, k, primDensity_index) * (gamma_ - 1.0);
			P *= primVar(i, j, k, primDensity_index) * (gamma_ - 1.0);
			Pminus1 *= primVar(i - 1, j, k, primDensity_index) * (gamma_ - 1.0);
			Pminus2 *= primVar(i - 2, j, k, primDensity_index) * (gamma_ - 1.0);
		}

		if constexpr (is_eos_isothermal()) {
			const amrex::Real cs_sq = cs_iso_ * cs_iso_;
			Pplus2 = primVar(i + 2, j, k, primDensity_index) * cs_sq;
			Pplus1 = primVar(i + 1, j, k, primDensity_index) * cs_sq;
			P = primVar(i, j, k, primDensity_index) * cs_sq;
			Pminus1 = primVar(i - 1, j, k, primDensity_index) * cs_sq;
			Pminus2 = primVar(i - 2, j, k, primDensity_index) * cs_sq;
		}

		// beta is a measure of shock resolution (Eq. 74 of Miller & Colella 2002)
		// Miller & Collela note: "If beta is 1/2, then pressure is linear across
		//   four computational cells. If beta is small enough, then we assume that
		//   any discontinuity is already sufficiently well resolved that additional
		//   dissipation (flattening) is not required."
		const double beta_denom = std::abs(Pplus2 - Pminus2);
		// avoid division by zero (in this case, chi = 1 anyway)
		const double beta = (beta_denom != 0) ? (std::abs(Pplus1 - Pminus1) / beta_denom) : 0;

		// Eq. 75 of Miller & Colella 2002
		const double chi_min = std::max(0., std::min(1., (beta_max - beta) / (beta_max - beta_min)));

		// Z is a measure of shock strength (Eq. 76 of Miller & Colella 2002)
		const double K_S = gamma_ * P; // equal to \rho c_s^2
		const double Z = std::abs(Pplus1 - Pminus1) / K_S;

		// check for converging flow along the normal direction DIR (Eq. 77)
		int velocity_index = 0;
		if constexpr (DIR == FluxDir::X1) {
			velocity_index = x1Velocity_index;
		} else if constexpr (DIR == FluxDir::X2) {
			velocity_index = x2Velocity_index;
		} else if constexpr (DIR == FluxDir::X3) {
			velocity_index = x3Velocity_index;
		}
		double chi = 1.0;
		if (primVar(i + 1, j, k, velocity_index) < primVar(i - 1, j, k, velocity_index)) {
			chi = std::max(chi_min, std::min(1., (Zmax - Z) / (Zmax - Zmin)));
		}

		x1Chi(i, j, k) = chi;
	});
}

template <typename problem_t>
template <FluxDir DIR>
void HydroSystem<problem_t>::FlattenShocks(amrex::MultiFab const &q_mf, amrex::MultiFab const &x1Chi_mf, amrex::MultiFab const &x2Chi_mf,
					   amrex::MultiFab const &x3Chi_mf, amrex::MultiFab &x1LeftState_mf, amrex::MultiFab &x1RightState_mf, const int nghost,
					   const int nvars)
{
	// Apply shock flattening based on Miller & Colella (2002)
	// [This is necessary to get a reasonable solution to the slow-moving
	// shock problem, and reduces post-shock oscillations in other cases.]

	auto const &q_in = q_mf.const_arrays();
	auto const &x1Chi_in = x1Chi_mf.const_arrays();
	auto const &x2Chi_in = x2Chi_mf.const_arrays();
	auto const &x3Chi_in = x3Chi_mf.const_arrays();
	auto x1LeftState_in = x1LeftState_mf.arrays();
	auto x1RightState_in = x1RightState_mf.arrays();
	amrex::IntVect ng{AMREX_D_DECL(nghost, nghost, nghost)};

	// cell-centered kernel
	amrex::ParallelFor(q_mf, ng, nvars, [=] AMREX_GPU_DEVICE(int bx, int i_in, int j_in, int k_in, int n) {
		quokka::Array4View<const amrex::Real, DIR> q(q_in[bx]);
		quokka::Array4View<amrex::Real, DIR> x1LeftState(x1LeftState_in[bx]);
		quokka::Array4View<amrex::Real, DIR> x1RightState(x1RightState_in[bx]);

		// compute coefficient as the minimum from adjacent cells along *each
		// axis*
		//  (Eq. 86 of Miller & Colella 2001; Eq. 78 of Miller & Colella 2002)
		double chi_ijk = std::min({
			x1Chi_in[bx](i_in - 1, j_in, k_in), x1Chi_in[bx](i_in, j_in, k_in), x1Chi_in[bx](i_in + 1, j_in, k_in),
#if (AMREX_SPACEDIM >= 2)
			    x2Chi_in[bx](i_in, j_in - 1, k_in), x2Chi_in[bx](i_in, j_in, k_in), x2Chi_in[bx](i_in, j_in + 1, k_in),
#endif
#if (AMREX_SPACEDIM == 3)
			    x3Chi_in[bx](i_in, j_in, k_in - 1), x3Chi_in[bx](i_in, j_in, k_in), x3Chi_in[bx](i_in, j_in, k_in + 1),
#endif
		});

		auto [i, j, k] = quokka::reorderMultiIndex<DIR>(i_in, j_in, k_in);

		// get interfaces
		const double a_minus = x1RightState(i, j, k, n);
		const double a_plus = x1LeftState(i + 1, j, k, n);
		const double a_mean = q(i, j, k, n);

		// left side of zone i (Eq. 70a)
		const double new_a_minus = chi_ijk * a_minus + (1. - chi_ijk) * a_mean;

		// right side of zone i (Eq. 70b)
		const double new_a_plus = chi_ijk * a_plus + (1. - chi_ijk) * a_mean;

		x1RightState(i, j, k, n) = new_a_minus;
		x1LeftState(i + 1, j, k, n) = new_a_plus;
	});
}

// to ensure that physical quantities are within reasonable
// floors and ceilings which can be set in the param file
template <typename problem_t>
void HydroSystem<problem_t>::EnforceLimits(amrex::Real const densityFloor, amrex::Real const pressureFloor, amrex::Real const speedCeiling,
					   amrex::Real const tempCeiling, amrex::Real const tempFloor, amrex::MultiFab &state_mf)
{

	amrex::Real const rho_floor = densityFloor; // workaround nvcc bug
	amrex::Real const P_floor = pressureFloor;
	auto state = state_mf.arrays();

	amrex::ParallelFor(state_mf, [=] AMREX_GPU_DEVICE(int bx, int i, int j, int k) noexcept {
<<<<<<< HEAD
		
		amrex::Real const rho   = state[bx](i, j, k, density_index);
		amrex::Real const vx1   = state[bx](i, j, k, x1Momentum_index) / rho;
		amrex::Real const vx2   = state[bx](i, j, k, x2Momentum_index) / rho;
		amrex::Real const vx3   = state[bx](i, j, k, x3Momentum_index) / rho;
		amrex::Real const vsq   = (vx1*vx1 + vx2*vx2 + vx3*vx3);
		amrex::Real const v_abs = std::sqrt(vx1 * vx1 + vx2 * vx2 + vx3 * vx3);
		amrex::Real Etot = state[bx](i, j, k, energy_index);
		amrex::Real Eint = state[bx](i, j, k, internalEnergy_index);
		amrex::Real Ekin = rho * vsq/2.;
=======
		int dindex = HydroSystem<problem_t>::density_index;
		int p1index = HydroSystem<problem_t>::x1Momentum_index;
		int p2index = HydroSystem<problem_t>::x2Momentum_index;
		int p3index = HydroSystem<problem_t>::x3Momentum_index;
		int eindex = HydroSystem<problem_t>::energy_index;
		int eint_index = HydroSystem<problem_t>::internalEnergy_index;

		amrex::Real const rho = state[bx](i, j, k, dindex);
		amrex::Real const vx1 = state[bx](i, j, k, p1index) / rho;
		amrex::Real const vx2 = state[bx](i, j, k, p2index) / rho;
		amrex::Real const vx3 = state[bx](i, j, k, p3index) / rho;
		amrex::Real const vsq = (vx1 * vx1 + vx2 * vx2 + vx3 * vx3);
		amrex::Real Etot = state[bx](i, j, k, eindex);
		amrex::Real Eint = state[bx](i, j, k, eint_index);
		amrex::Real Ekin = rho * vsq / 2.;
>>>>>>> 0d58d0d5
		amrex::Real rho_new = rho;

		if (rho < rho_floor) {
			rho_new = rho_floor;
<<<<<<< HEAD
			state[bx](i, j, k, density_index)     = rho_new;
			state[bx](i, j, k, internalEnergy_index) = Eint * rho_new / rho;
			state[bx](i, j, k, energy_index)     = rho_new * vsq/2. + (Etot - Ekin);
=======
			state[bx](i, j, k, dindex) = rho_new;
			state[bx](i, j, k, eint_index) = Eint * rho_new / rho;
			state[bx](i, j, k, eindex) = rho_new * vsq / 2. + (Etot - Ekin);
>>>>>>> 0d58d0d5
			if (nscalars_ > 0) {
				for (int n = 0; n < nscalars_; ++n) {
					state[bx](i, j, k, scalar0_index + n) *= rho / rho_new;
				}}
		}

		if(v_abs > speedCeiling){
			amrex::Real rescale_factor = speedCeiling / v_abs;
			state[bx](i, j, k, x1Momentum_index) *=rescale_factor;
			state[bx](i, j, k, x2Momentum_index) *=rescale_factor;
			state[bx](i, j, k, x3Momentum_index) *=rescale_factor;
		}

<<<<<<< HEAD
        //Enforcing Limits on temperature estimated from Etot and Ekin
		//re-obtain Ekin and Etot for putting limits on Temperature
		Ekin = std::pow(state[bx](i, j, k, x1Momentum_index), 2.) / state[bx](i, j, k, density_index) / 2. ;
		Ekin+= std::pow(state[bx](i, j, k, x2Momentum_index), 2.) / state[bx](i, j, k, density_index) / 2. ;
		Ekin+= std::pow(state[bx](i, j, k, x3Momentum_index), 2.) / state[bx](i, j, k, density_index) / 2. ;
		Etot = state[bx](i, j, k, energy_index);
        amrex::Real primTemp = quokka::EOS<problem_t>::ComputeTgasFromEint(rho, (Etot-Ekin) );
=======
		/******Enforcing Limits on temperature estimated from Etot and Ekin******/
		/*re-obtain Ekin and Etot for putting limits on Temperature*/
		Ekin = std::pow(state[bx](i, j, k, p1index), 2.) / state[bx](i, j, k, dindex) / 2.;
		Ekin += std::pow(state[bx](i, j, k, p2index), 2.) / state[bx](i, j, k, dindex) / 2.;
		Ekin += std::pow(state[bx](i, j, k, p3index), 2.) / state[bx](i, j, k, dindex) / 2.;
		Etot = state[bx](i, j, k, eindex);
		amrex::Real primTemp = quokka::EOS<problem_t>::ComputeTgasFromEint(rho, (Etot - Ekin));
>>>>>>> 0d58d0d5

		if (primTemp > tempCeiling) {
			amrex::Real prim_eint = quokka::EOS<problem_t>::ComputeEintFromTgas(state[bx](i, j, k, density_index), tempCeiling);
			state[bx](i, j, k, energy_index) = Ekin + prim_eint;
		}

		if (primTemp < tempFloor) {
			amrex::Real prim_eint = quokka::EOS<problem_t>::ComputeEintFromTgas(state[bx](i, j, k, density_index), tempFloor);
			state[bx](i, j, k, energy_index) = Ekin + prim_eint;
		}

<<<<<<< HEAD
        //Enforcing Limits on Auxiliary temperature estimated from Eint
		Eint = state[bx](i, j, k, internalEnergy_index);
        amrex::Real auxTemp = quokka::EOS<problem_t>::ComputeTgasFromEint(rho, Eint );
=======
		/******Enforcing Limits on Auxiliary temperature estimated from Eint******/
		Eint = state[bx](i, j, k, eint_index);
		amrex::Real auxTemp = quokka::EOS<problem_t>::ComputeTgasFromEint(rho, Eint);
>>>>>>> 0d58d0d5

		if (auxTemp > tempCeiling) {
			state[bx](i, j, k, internalEnergy_index) = quokka::EOS<problem_t>::ComputeEintFromTgas(state[bx](i, j, k, density_index), tempCeiling);
			state[bx](i, j, k, energy_index) = Ekin + state[bx](i, j, k, internalEnergy_index);
		}

		if (auxTemp < tempFloor) {
			state[bx](i, j, k, internalEnergy_index) = quokka::EOS<problem_t>::ComputeEintFromTgas(state[bx](i, j, k, density_index), tempFloor);
			state[bx](i, j, k, energy_index) = Ekin + state[bx](i, j, k, internalEnergy_index);
		}

		if (!HydroSystem<problem_t>::is_eos_isothermal()) {
			// recompute gas energy (to prevent P < 0)
			amrex::Real const Eint_star = Etot - 0.5 * rho_new * vsq;
			amrex::Real const P_star = Eint_star * (HydroSystem<problem_t>::gamma_ - 1.);
			amrex::Real P_new = P_star;
			if (P_star < P_floor) {
				P_new = P_floor;
#pragma nv_diag_suppress divide_by_zero
				amrex::Real const Etot_new = P_new / (HydroSystem<problem_t>::gamma_ - 1.) + 0.5 * rho_new * vsq;
				state[bx](i, j, k, HydroSystem<problem_t>::energy_index) = Etot_new;
			}
		}
	});
}

template <typename problem_t>
void HydroSystem<problem_t>::AddInternalEnergyPdV(amrex::MultiFab &rhs_mf, amrex::MultiFab const &consVar_mf,
						  amrex::GpuArray<amrex::Real, AMREX_SPACEDIM> const dx,
						  std::array<amrex::MultiFab, AMREX_SPACEDIM> const &faceVelArray)
{
	// compute P dV source term for the internal energy equation,
	// using the face-centered velocities in faceVelArray and the pressure

	auto vel_x = faceVelArray[0].const_arrays();
#if AMREX_SPACEDIM >= 2
	auto vel_y = faceVelArray[1].const_arrays();
#endif
#if AMREX_SPACEDIM == 3
	auto vel_z = faceVelArray[2].const_arrays();
#endif

	auto const &consVar = consVar_mf.const_arrays();
	auto rhs = rhs_mf.arrays();

	amrex::ParallelFor(rhs_mf, [=] AMREX_GPU_DEVICE(int bx, int i, int j, int k) {
		// get cell-centered pressure
		const amrex::Real Pgas = ComputePressure(consVar[bx], i, j, k);

		// compute div v from face-centered velocities
		amrex::Real div_v = AMREX_D_TERM((vel_x[bx](i + 1, j, k) - vel_x[bx](i, j, k)) / dx[0], +(vel_y[bx](i, j + 1, k) - vel_y[bx](i, j, k)) / dx[1],
						 +(vel_z[bx](i, j, k + 1) - vel_z[bx](i, j, k)) / dx[2]);

#if 0                
    if (redoFlag(i,j,k) == quokka::redoFlag::none) {
      div_v = AMREX_D_TERM(  ( vel_x(i+1, j  , k  ) - vel_x(i, j, k) ) / dx[0],
                           + ( vel_y(i  , j+1, k  ) - vel_y(i, j, k) ) / dx[1],
                           + ( vel_z(i  , j  , k+1) - vel_z(i, j, k) ) / dx[2]  );
    } else {
      div_v = 0.5 * ( AMREX_D_TERM(
                ( ComputeVelocityX1(consVar, i+1, j, k) - ComputeVelocityX1(consVar, i-1, j, k) ) / dx[0],
              + ( ComputeVelocityX2(consVar, i, j+1, k) - ComputeVelocityX2(consVar, i, j-1, k) ) / dx[1],
              + ( ComputeVelocityX3(consVar, i, j, k+1) - ComputeVelocityX3(consVar, i, j, k-1) ) / dx[2]
              ) );
    }
#endif

		// add P dV term to rhs array
		rhs[bx](i, j, k, internalEnergy_index) += -Pgas * div_v;
	});
}

template <typename problem_t> void HydroSystem<problem_t>::SyncDualEnergy(amrex::MultiFab &consVar_mf)
{
	// sync internal energy and total energy
	// this step must be done as an operator-split step after *each* RK stage

	const amrex::Real eta = 1.0e-3; // dual energy parameter 'eta'

	auto consVar = consVar_mf.arrays();

	amrex::ParallelFor(consVar_mf, [=] AMREX_GPU_DEVICE(int bx, int i, int j, int k) {
		amrex::Real const rho = consVar[bx](i, j, k, density_index);
		amrex::Real const px = consVar[bx](i, j, k, x1Momentum_index);
		amrex::Real const py = consVar[bx](i, j, k, x2Momentum_index);
		amrex::Real const pz = consVar[bx](i, j, k, x3Momentum_index);
		amrex::Real const Etot = consVar[bx](i, j, k, energy_index);
		amrex::Real const Eint_aux = consVar[bx](i, j, k, internalEnergy_index);

		// abort if density is negative (can't compute kinetic energy)
		if (rho <= 0.) {
			amrex::Abort("density is negative in SyncDualEnergy! abort!!");
		}

		amrex::Real const Ekin = (px * px + py * py + pz * pz) / (2.0 * rho);
		amrex::Real const Eint_cons = Etot - Ekin;

		// Li et al. sync method
		// replace Eint with Eint_cons == (Etot - Ekin) if (Eint_cons / E) > eta
		if (Eint_cons > eta * Etot) {
			consVar[bx](i, j, k, internalEnergy_index) = Eint_cons;
		} else { // non-conservative sync
			consVar[bx](i, j, k, internalEnergy_index) = Eint_aux;
			consVar[bx](i, j, k, energy_index) = Eint_aux + Ekin;
		}
	});
}

template <typename problem_t>
template <FluxDir DIR>
void HydroSystem<problem_t>::ComputeFluxes(amrex::MultiFab &x1Flux_mf, amrex::MultiFab &x1FaceVel_mf, amrex::MultiFab const &x1LeftState_mf,
					   amrex::MultiFab const &x1RightState_mf, amrex::MultiFab const &primVar_mf)
{

	// By convention, the interfaces are defined on the left edge of each
	// zone, i.e. xinterface_(i) is the solution to the Riemann problem at
	// the left edge of zone i.

	// Indexing note: There are (nx + 1) interfaces for nx zones.

	auto const &x1LeftState_in = x1LeftState_mf.const_arrays();
	auto const &x1RightState_in = x1RightState_mf.const_arrays();
	auto const &primVar_in = primVar_mf.const_arrays();
	auto x1Flux_in = x1Flux_mf.arrays();
	auto x1FaceVel_in = x1FaceVel_mf.arrays();

	amrex::ParallelFor(x1Flux_mf, [=] AMREX_GPU_DEVICE(int bx, int i_in, int j_in, int k_in) {
		quokka::Array4View<const amrex::Real, DIR> x1LeftState(x1LeftState_in[bx]);
		quokka::Array4View<const amrex::Real, DIR> x1RightState(x1RightState_in[bx]);
		quokka::Array4View<amrex::Real, DIR> x1Flux(x1Flux_in[bx]);
		quokka::Array4View<amrex::Real, DIR> x1FaceVel(x1FaceVel_in[bx]);
		quokka::Array4View<const amrex::Real, DIR> q(primVar_in[bx]);

		auto [i, j, k] = quokka::reorderMultiIndex<DIR>(i_in, j_in, k_in);

		// gather left- and right- state variables

		const double rho_L = x1LeftState(i, j, k, primDensity_index);
		const double rho_R = x1RightState(i, j, k, primDensity_index);

		const double vx_L = x1LeftState(i, j, k, x1Velocity_index);
		const double vx_R = x1RightState(i, j, k, x1Velocity_index);

		const double vy_L = x1LeftState(i, j, k, x2Velocity_index);
		const double vy_R = x1RightState(i, j, k, x2Velocity_index);

		const double vz_L = x1LeftState(i, j, k, x3Velocity_index);
		const double vz_R = x1RightState(i, j, k, x3Velocity_index);

		const double ke_L = 0.5 * rho_L * (vx_L * vx_L + vy_L * vy_L + vz_L * vz_L);
		const double ke_R = 0.5 * rho_R * (vx_R * vx_R + vy_R * vy_R + vz_R * vz_R);

		// auxiliary Eint (rho * e)
		// this is evolved as a passive scalar by the Riemann solver
		double Eint_L = NAN;
		double Eint_R = NAN;

		double P_L = NAN;
		double P_R = NAN;

		double E_L = NAN;
		double E_R = NAN;

		double cs_L = NAN;
		double cs_R = NAN;

		if constexpr (is_eos_isothermal()) {
			P_L = rho_L * (cs_iso_ * cs_iso_);
			P_R = rho_R * (cs_iso_ * cs_iso_);

			cs_L = cs_iso_;
			cs_R = cs_iso_;
		} else {
			if constexpr (reconstruct_eint) {
				// compute pressure from specific internal energy
				// (pressure_index is actually eint)
				const double eint_L = x1LeftState(i, j, k, pressure_index);
				const double eint_R = x1RightState(i, j, k, pressure_index);
				P_L = rho_L * eint_L * (gamma_ - 1.0);
				P_R = rho_R * eint_R * (gamma_ - 1.0);

				// auxiliary Eint is actually (auxiliary) specific internal energy
				Eint_L = rho_L * x1LeftState(i, j, k, primEint_index);
				Eint_R = rho_R * x1RightState(i, j, k, primEint_index);
			} else {
				// pressure_index is actually pressure
				P_L = x1LeftState(i, j, k, pressure_index);
				P_R = x1RightState(i, j, k, pressure_index);

				// primEint_index is actually (rho * e)
				Eint_L = x1LeftState(i, j, k, primEint_index);
				Eint_R = x1RightState(i, j, k, primEint_index);
			}

			cs_L = std::sqrt(gamma_ * P_L / rho_L);
			cs_R = std::sqrt(gamma_ * P_R / rho_R);

			E_L = P_L / (gamma_ - 1.0) + ke_L;
			E_R = P_R / (gamma_ - 1.0) + ke_R;
		}

		AMREX_ASSERT(cs_L > 0.0);
		AMREX_ASSERT(cs_R > 0.0);

		// assign normal component of velocity according to DIR

		int velN_index = x1Velocity_index;
		int velV_index = x2Velocity_index;
		int velW_index = x3Velocity_index;

		if constexpr (DIR == FluxDir::X1) {
			velN_index = x1Velocity_index;
			velV_index = x2Velocity_index;
			velW_index = x3Velocity_index;
		} else if constexpr (DIR == FluxDir::X2) {
			if constexpr (AMREX_SPACEDIM == 2) {
				velN_index = x2Velocity_index;
				velV_index = x1Velocity_index;
				velW_index = x3Velocity_index; // unchanged in 2D
			} else if constexpr (AMREX_SPACEDIM == 3) {
				velN_index = x2Velocity_index;
				velV_index = x3Velocity_index;
				velW_index = x1Velocity_index;
			}
		} else if constexpr (DIR == FluxDir::X3) {
			velN_index = x3Velocity_index;
			velV_index = x1Velocity_index;
			velW_index = x2Velocity_index;
		}

		quokka::HydroState<nscalars_> sL{};
		sL.rho = rho_L;
		sL.u = x1LeftState(i, j, k, velN_index);
		sL.v = x1LeftState(i, j, k, velV_index);
		sL.w = x1LeftState(i, j, k, velW_index);
		sL.P = P_L;
		sL.cs = cs_L;
		sL.E = E_L;
		sL.Eint = Eint_L;

		quokka::HydroState<nscalars_> sR{};
		sR.rho = rho_R;
		sR.u = x1RightState(i, j, k, velN_index);
		sR.v = x1RightState(i, j, k, velV_index);
		sR.w = x1RightState(i, j, k, velW_index);
		sR.P = P_R;
		sR.cs = cs_R;
		sR.E = E_R;
		sR.Eint = Eint_R;

		// The remaining components are passive scalars, so just copy them from
		// x1LeftState and x1RightState into the (left, right) state vectors U_L and
		// U_R
		for (int n = 0; n < nscalars_; ++n) {
			sL.scalar[n] = x1LeftState(i, j, k, scalar0_index + n);
			sR.scalar[n] = x1RightState(i, j, k, scalar0_index + n);
		}

		// difference in normal velocity along normal axis
		const double du = q(i, j, k, velN_index) - q(i - 1, j, k, velN_index);

		// difference in transverse velocity
#if AMREX_SPACEDIM == 1
		const double dw = 0.;
#else
	  	amrex::Real dvl = std::min(q(i - 1, j + 1, k, velV_index) - q(i - 1, j, k, velV_index), q(i - 1, j, k, velV_index) - q(i - 1, j - 1, k, velV_index));
	  	amrex::Real dvr = std::min(q(i, j + 1, k, velV_index) - q(i, j, k, velV_index), q(i, j, k, velV_index) - q(i, j - 1, k, velV_index));
	  	double dw = std::min(dvl, dvr);
#endif
#if AMREX_SPACEDIM == 3
		amrex::Real dwl =
		    std::min(q(i - 1, j, k + 1, velW_index) - q(i - 1, j, k, velW_index), q(i - 1, j, k, velW_index) - q(i - 1, j, k - 1, velW_index));
		amrex::Real dwr = std::min(q(i, j, k + 1, velW_index) - q(i, j, k, velW_index), q(i, j, k, velW_index) - q(i, j, k - 1, velW_index));
		dw = std::min(std::min(dwl, dwr), dw);
#endif

		// solve the Riemann problem in canonical form
		quokka::valarray<double, nvar_> F_canonical = quokka::Riemann::HLLC<nscalars_, nvar_>(sL, sR, gamma_, du, dw);
		quokka::valarray<double, nvar_> F = F_canonical;

		// permute momentum components according to flux direction DIR
		F[velN_index] = F_canonical[x1Momentum_index];
		F[velV_index] = F_canonical[x2Momentum_index];
		F[velW_index] = F_canonical[x3Momentum_index];

		// set energy fluxes to zero if EOS is isothermal
		if constexpr (HydroSystem<problem_t>::is_eos_isothermal()) {
			F[energy_index] = 0;
			F[internalEnergy_index] = 0;
		}

		// compute face-centered normal velocity
		const double v_norm = (F[density_index] >= 0.) ? (F[density_index] / rho_R) : (F[density_index] / rho_L);
		x1FaceVel(i, j, k) = v_norm;

		// copy all flux components to the flux array
		for (int nc = 0; nc < nvar_; ++nc) {
			AMREX_ASSERT(!std::isnan(F[nc])); // check flux is valid
			x1Flux(i, j, k, nc) = F[nc];
		}
	});
}

#endif // HYDRO_SYSTEM_HPP_<|MERGE_RESOLUTION|>--- conflicted
+++ resolved
@@ -91,13 +91,8 @@
 
 	AMREX_GPU_DEVICE static auto GetGradFixedPotential(amrex::GpuArray<amrex::Real, AMREX_SPACEDIM> posvec) -> amrex::GpuArray<amrex::Real, AMREX_SPACEDIM>;
 
-<<<<<<< HEAD
-	static void EnforceLimits(amrex::Real densityFloor,amrex::Real pressureFloor, amrex::Real speedCeiling,
-				              amrex::Real tempCeiling, amrex::Real  tempFloor,    amrex::MultiFab &state_mf);
-=======
 	static void EnforceLimits(amrex::Real densityFloor, amrex::Real const pressureFloor, amrex::Real const speedCeiling, amrex::Real const tempCeiling,
 				  amrex::Real const tempFloor, amrex::MultiFab &state_mf);
->>>>>>> 0d58d0d5
 
 	static void AddInternalEnergyPdV(amrex::MultiFab &rhs_mf, amrex::MultiFab const &consVar_mf, amrex::GpuArray<amrex::Real, AMREX_SPACEDIM> dx,
 					 std::array<amrex::MultiFab, AMREX_SPACEDIM> const &faceVelArray);
@@ -588,7 +583,6 @@
 	auto state = state_mf.arrays();
 
 	amrex::ParallelFor(state_mf, [=] AMREX_GPU_DEVICE(int bx, int i, int j, int k) noexcept {
-<<<<<<< HEAD
 		
 		amrex::Real const rho   = state[bx](i, j, k, density_index);
 		amrex::Real const vx1   = state[bx](i, j, k, x1Momentum_index) / rho;
@@ -599,36 +593,13 @@
 		amrex::Real Etot = state[bx](i, j, k, energy_index);
 		amrex::Real Eint = state[bx](i, j, k, internalEnergy_index);
 		amrex::Real Ekin = rho * vsq/2.;
-=======
-		int dindex = HydroSystem<problem_t>::density_index;
-		int p1index = HydroSystem<problem_t>::x1Momentum_index;
-		int p2index = HydroSystem<problem_t>::x2Momentum_index;
-		int p3index = HydroSystem<problem_t>::x3Momentum_index;
-		int eindex = HydroSystem<problem_t>::energy_index;
-		int eint_index = HydroSystem<problem_t>::internalEnergy_index;
-
-		amrex::Real const rho = state[bx](i, j, k, dindex);
-		amrex::Real const vx1 = state[bx](i, j, k, p1index) / rho;
-		amrex::Real const vx2 = state[bx](i, j, k, p2index) / rho;
-		amrex::Real const vx3 = state[bx](i, j, k, p3index) / rho;
-		amrex::Real const vsq = (vx1 * vx1 + vx2 * vx2 + vx3 * vx3);
-		amrex::Real Etot = state[bx](i, j, k, eindex);
-		amrex::Real Eint = state[bx](i, j, k, eint_index);
-		amrex::Real Ekin = rho * vsq / 2.;
->>>>>>> 0d58d0d5
 		amrex::Real rho_new = rho;
 
 		if (rho < rho_floor) {
 			rho_new = rho_floor;
-<<<<<<< HEAD
 			state[bx](i, j, k, density_index)     = rho_new;
 			state[bx](i, j, k, internalEnergy_index) = Eint * rho_new / rho;
 			state[bx](i, j, k, energy_index)     = rho_new * vsq/2. + (Etot - Ekin);
-=======
-			state[bx](i, j, k, dindex) = rho_new;
-			state[bx](i, j, k, eint_index) = Eint * rho_new / rho;
-			state[bx](i, j, k, eindex) = rho_new * vsq / 2. + (Etot - Ekin);
->>>>>>> 0d58d0d5
 			if (nscalars_ > 0) {
 				for (int n = 0; n < nscalars_; ++n) {
 					state[bx](i, j, k, scalar0_index + n) *= rho / rho_new;
@@ -642,7 +613,6 @@
 			state[bx](i, j, k, x3Momentum_index) *=rescale_factor;
 		}
 
-<<<<<<< HEAD
         //Enforcing Limits on temperature estimated from Etot and Ekin
 		//re-obtain Ekin and Etot for putting limits on Temperature
 		Ekin = std::pow(state[bx](i, j, k, x1Momentum_index), 2.) / state[bx](i, j, k, density_index) / 2. ;
@@ -650,15 +620,6 @@
 		Ekin+= std::pow(state[bx](i, j, k, x3Momentum_index), 2.) / state[bx](i, j, k, density_index) / 2. ;
 		Etot = state[bx](i, j, k, energy_index);
         amrex::Real primTemp = quokka::EOS<problem_t>::ComputeTgasFromEint(rho, (Etot-Ekin) );
-=======
-		/******Enforcing Limits on temperature estimated from Etot and Ekin******/
-		/*re-obtain Ekin and Etot for putting limits on Temperature*/
-		Ekin = std::pow(state[bx](i, j, k, p1index), 2.) / state[bx](i, j, k, dindex) / 2.;
-		Ekin += std::pow(state[bx](i, j, k, p2index), 2.) / state[bx](i, j, k, dindex) / 2.;
-		Ekin += std::pow(state[bx](i, j, k, p3index), 2.) / state[bx](i, j, k, dindex) / 2.;
-		Etot = state[bx](i, j, k, eindex);
-		amrex::Real primTemp = quokka::EOS<problem_t>::ComputeTgasFromEint(rho, (Etot - Ekin));
->>>>>>> 0d58d0d5
 
 		if (primTemp > tempCeiling) {
 			amrex::Real prim_eint = quokka::EOS<problem_t>::ComputeEintFromTgas(state[bx](i, j, k, density_index), tempCeiling);
@@ -670,15 +631,9 @@
 			state[bx](i, j, k, energy_index) = Ekin + prim_eint;
 		}
 
-<<<<<<< HEAD
         //Enforcing Limits on Auxiliary temperature estimated from Eint
 		Eint = state[bx](i, j, k, internalEnergy_index);
         amrex::Real auxTemp = quokka::EOS<problem_t>::ComputeTgasFromEint(rho, Eint );
-=======
-		/******Enforcing Limits on Auxiliary temperature estimated from Eint******/
-		Eint = state[bx](i, j, k, eint_index);
-		amrex::Real auxTemp = quokka::EOS<problem_t>::ComputeTgasFromEint(rho, Eint);
->>>>>>> 0d58d0d5
 
 		if (auxTemp > tempCeiling) {
 			state[bx](i, j, k, internalEnergy_index) = quokka::EOS<problem_t>::ComputeEintFromTgas(state[bx](i, j, k, density_index), tempCeiling);
