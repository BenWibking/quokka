#ifndef RADIATION_SIMULATION_HPP_ // NOLINT
#define RADIATION_SIMULATION_HPP_
//==============================================================================
// TwoMomentRad - a radiation transport library for patch-based AMR codes
// Copyright 2020 Benjamin Wibking.
// Released under the MIT license. See LICENSE file included in the GitHub repo.
//==============================================================================
/// \file QuokkaSimulation.hpp
/// \brief Implements classes and functions to organise the overall setup,
/// timestepping, solving, and I/O of a simulation for radiation moments.

#include <array>
#include <filesystem>
#include <limits>
#include <string>
#include <tuple>
#include <unordered_map>
#include <utility>

#include "AMReX.H"
#include "AMReX_AmrParticles.H"
#include "AMReX_Arena.H"
#include "AMReX_Array.H"
#include "AMReX_Array4.H"
#include "AMReX_BCRec.H"
#include "AMReX_BLassert.H"
#include "AMReX_Box.H"
#include "AMReX_FArrayBox.H"
#include "AMReX_FabArray.H"
#include "AMReX_FabFactory.H"
#include "AMReX_Geometry.H"
#include "AMReX_GpuControl.H"
#include "AMReX_GpuDevice.H"
#include "AMReX_GpuQualifiers.H"
#include "AMReX_IntVect.H"
#include "AMReX_MultiFab.H"
#include "AMReX_MultiFabUtil.H"
#include "AMReX_ParallelDescriptor.H"
#include "AMReX_ParmParse.H"
#include "AMReX_PlotFileUtil.H"
#include "AMReX_Print.H"
#include "AMReX_REAL.H"
#include "AMReX_YAFluxRegister.H"
#include "particles/RadParticles.hpp"

#ifdef AMREX_USE_ASCENT
#include "AMReX_Conduit_Blueprint.H"
#include <ascent.hpp>
#include <conduit_node.hpp>
#endif

#include "SimulationData.hpp"
#include "chemistry/Chemistry.hpp"
#include "cooling/GrackleLikeCooling.hpp"
#include "cooling/TabulatedCooling.hpp"
#include "eos.H"
#include "hydro/hydro_system.hpp"
#include "hyperbolic_system.hpp"
#include "physics_info.hpp"
#include "physics_numVars.hpp"
#include "radiation/radiation_system.hpp"
#include "simulation.hpp"

// Simulation class should be initialized only once per program (i.e., is a singleton)
template <typename problem_t> class QuokkaSimulation : public AMRSimulation<problem_t>
{
      public:
	using AMRSimulation<problem_t>::state_old_cc_;
	using AMRSimulation<problem_t>::state_new_cc_;
	using AMRSimulation<problem_t>::max_signal_speed_;
	using AMRSimulation<problem_t>::state_old_fc_;
	using AMRSimulation<problem_t>::state_new_fc_;
	using AMRSimulation<problem_t>::TracerPC;

	using AMRSimulation<problem_t>::nghost_cc_;
	using AMRSimulation<problem_t>::areInitialConditionsDefined_;
	using AMRSimulation<problem_t>::BCs_cc_;
	using AMRSimulation<problem_t>::BCs_fc_;
	using AMRSimulation<problem_t>::componentNames_cc_;
	using AMRSimulation<problem_t>::componentNames_fc_;
	using AMRSimulation<problem_t>::cflNumber_;
	using AMRSimulation<problem_t>::fillBoundaryConditions;
	using AMRSimulation<problem_t>::CustomPlotFileName;
	using AMRSimulation<problem_t>::geom;
	using AMRSimulation<problem_t>::grids;
	using AMRSimulation<problem_t>::dmap;
	using AMRSimulation<problem_t>::istep;
	using AMRSimulation<problem_t>::flux_reg_;
	using AMRSimulation<problem_t>::incrementFluxRegisters;
	using AMRSimulation<problem_t>::finest_level;
	using AMRSimulation<problem_t>::finestLevel;
	using AMRSimulation<problem_t>::do_reflux;
	using AMRSimulation<problem_t>::do_tracers;
	using AMRSimulation<problem_t>::Verbose;
	using AMRSimulation<problem_t>::constantDt_;
	using AMRSimulation<problem_t>::boxArray;
	using AMRSimulation<problem_t>::DistributionMap;
	using AMRSimulation<problem_t>::refRatio;
	using AMRSimulation<problem_t>::cellUpdates_;
	using AMRSimulation<problem_t>::CountCells;
	using AMRSimulation<problem_t>::WriteCheckpointFile;
	using AMRSimulation<problem_t>::GetData;
	using AMRSimulation<problem_t>::FillPatchWithData;
	using AMRSimulation<problem_t>::Gconst_;

	using AMRSimulation<problem_t>::densityFloor_;
	using AMRSimulation<problem_t>::tempFloor_;

	SimulationData<problem_t> userData_;

	int enableCooling_ = 0;
	int enableChemistry_ = 0;
	Real max_density_allowed = std::numeric_limits<amrex::Real>::max();
	Real min_density_allowed = std::numeric_limits<amrex::Real>::min();

	quokka::GrackleLikeCooling::grackle_tables grackleTables_;
	quokka::TabulatedCooling::cloudy_tables cloudyTables_;
	std::string coolingTableType_{};
	std::string coolingTableFilename_{};

	static constexpr int nvarTotal_cc_ = Physics_Indices<problem_t>::nvarTotal_cc;
	static constexpr int ncompHydro_ = HydroSystem<problem_t>::nvar_; // hydro
	static constexpr int ncompHyperbolic_ = RadSystem<problem_t>::nvarHyperbolic_;
	static constexpr int nstartHyperbolic_ = RadSystem<problem_t>::nstartHyperbolic_;

	amrex::Real radiationCflNumber_ = 0.3;
	int maxSubsteps_ = 10;				// maximum number of radiation subcycles per hydro step
	amrex::Real dustGasInteractionCoeff_ = 2.5e-34; // erg cm^3 s^−1 K^−3/2

	bool computeReferenceSolution_ = false;
	amrex::Real errorNorm_ = NAN;
	amrex::Real pressureFloor_ = 0.;

	bool use_wavespeed_correction_ = false;
	bool print_rad_counter_ = false;

	int lowLevelDebuggingOutput_ = 0;	// 0 == do nothing; 1 == output intermediate multifabs used in hydro each timestep (ONLY USE FOR DEBUGGING)
	int integratorOrder_ = 2;		// 1 == forward Euler; 2 == RK2-SSP (default)
	int reconstructionOrder_ = 3;		// 1 == donor cell; 2 == PLM; 3 == PPM (default)
	int radiationReconstructionOrder_ = 3;	// 1 == donor cell; 2 == PLM; 3 == PPM (default)
	int useDualEnergy_ = 1;			// 0 == disabled; 1 == use auxiliary internal energy equation (default)
	int abortOnFofcFailure_ = 1;		// 0 == keep going, 1 == abort hydro advance if FOFC fails
	amrex::Real artificialViscosityK_ = 0.; // artificial viscosity coefficient (default == None)

	amrex::Long radiationCellUpdates_ = 0; // total number of radiation cell-updates

	// member functions
	explicit QuokkaSimulation(amrex::Vector<amrex::BCRec> &BCs_cc, amrex::Vector<amrex::BCRec> &BCs_fc) : AMRSimulation<problem_t>(BCs_cc, BCs_fc)
	{
		initialize();
	}

	explicit QuokkaSimulation(amrex::Vector<amrex::BCRec> &BCs_cc) : AMRSimulation<problem_t>(BCs_cc) { initialize(); }

	inline void initialize()
	{
		defineComponentNames();
		// read in runtime parameters
		readParmParse();
		// set gamma
		amrex::ParmParse eos("eos");
		eos.add("eos_gamma", quokka::EOS_Traits<problem_t>::gamma);
		// initialize Microphysics params
		init_extern_parameters();
		// initialize Microphysics EOS
		amrex::Real small_temp = 1e-10;
		amrex::Real small_dens = 1e-100;
		eos_init(small_temp, small_dens);
	}

	[[nodiscard]] static auto getScalarVariableNames() -> std::vector<std::string>;
	void defineComponentNames();
	void readParmParse();

	void checkHydroStates(amrex::MultiFab &mf, char const *file, int line);
	void computeMaxSignalLocal(int level) override;
	auto computeExtraPhysicsTimestep(int lev) -> amrex::Real override;
	void preCalculateInitialConditions() override;
	void setInitialConditionsOnGrid(quokka::grid const &grid_elem) override;
	void setInitialConditionsOnGridFaceVars(quokka::grid const &grid_elem) override;
	void createInitialParticles() override;
	void createInitialRadParticles() override;
	void advanceSingleTimestepAtLevel(int lev, amrex::Real time, amrex::Real dt_lev, int ncycle) override;
	void computeBeforeTimestep() override;
	void computeAfterTimestep() override;
	void computeAfterLevelAdvance(int lev, amrex::Real time, amrex::Real dt_lev, int /*ncycle*/);
	void computeAfterEvolve(amrex::Vector<amrex::Real> &initSumCons) override;
	void computeReferenceSolution(amrex::MultiFab &ref, amrex::GpuArray<amrex::Real, AMREX_SPACEDIM> const &dx,
				      amrex::GpuArray<amrex::Real, AMREX_SPACEDIM> const &prob_lo);

	// compute derived variables
	void ComputeDerivedVar(int lev, std::string const &dname, amrex::MultiFab &mf, int ncomp) const override;

	// compute projected vars
	[[nodiscard]] auto ComputeProjections(const amrex::Direction dir) const -> std::unordered_map<std::string, amrex::BaseFab<amrex::Real>> override;

	// compute statistics
	auto ComputeStatistics() -> std::map<std::string, amrex::Real> override;

	// fix-up states
	void FixupState(int level) override;

	// implement FillPatch function
	void FillPatch(int lev, amrex::Real time, amrex::MultiFab &mf, int icomp, int ncomp, quokka::centering cen, quokka::direction dir,
		       FillPatchType fptype) override;

	// functions to operate on state vector before/after interpolating between levels
	static void PreInterpState(amrex::MultiFab &mf, int scomp, int ncomp);
	static void PostInterpState(amrex::MultiFab &mf, int scomp, int ncomp);

	// compute axis-aligned 1D profile of user_f(x, y, z)
	template <typename F> auto computeAxisAlignedProfile(int axis, F const &user_f) -> amrex::Gpu::HostVector<amrex::Real>;

	// tag cells for refinement
	void ErrorEst(int lev, amrex::TagBoxArray &tags, amrex::Real time, int ngrow) override;

	// fill rhs for Poisson solve
	void fillPoissonRhsAtLevel(amrex::MultiFab &rhs, int lev) override;

	// add gravitational acceleration to hydro state
	void applyPoissonGravityAtLevel(amrex::MultiFab const &phi, int lev, amrex::Real dt) override;

	void addFluxArrays(std::array<amrex::MultiFab, AMREX_SPACEDIM> &dstfluxes, std::array<amrex::MultiFab, AMREX_SPACEDIM> &srcfluxes, int srccomp,
			   int dstcomp);

	auto expandFluxArrays(std::array<amrex::FArrayBox, AMREX_SPACEDIM> &fluxes, int nstartNew, int ncompNew)
	    -> std::array<amrex::FArrayBox, AMREX_SPACEDIM>;

	void printCoordinates(int lev, const amrex::IntVect &cell_idx);

	void advanceHydroAtLevelWithRetries(int lev, amrex::Real time, amrex::Real dt_lev, amrex::YAFluxRegister *fr_as_crse,
					    amrex::YAFluxRegister *fr_as_fine);

	auto advanceHydroAtLevel(amrex::MultiFab &state_old_cc_tmp, amrex::YAFluxRegister *fr_as_crse, amrex::YAFluxRegister *fr_as_fine, int lev,
				 amrex::Real time, amrex::Real dt_lev) -> bool;

	void addStrangSplitSources(amrex::MultiFab &state, int lev, amrex::Real time, amrex::Real dt_lev);
	auto addStrangSplitSourcesWithBuiltin(amrex::MultiFab &state, int lev, amrex::Real time, amrex::Real dt_lev) -> bool;

	auto isCflViolated(int lev, amrex::Real time, amrex::Real dt_actual) -> bool;

	// radiation subcycle
	void swapRadiationState(amrex::MultiFab &stateOld, amrex::MultiFab const &stateNew);
	auto computeNumberOfRadiationSubsteps(int lev, amrex::Real dt_lev_hydro) -> int;
	void advanceRadiationSubstepAtLevel(int lev, amrex::Real time, amrex::Real dt_radiation, int iter_count, int nsubsteps,
					    amrex::YAFluxRegister *fr_as_crse, amrex::YAFluxRegister *fr_as_fine);
	void advanceRadiationForwardEuler(int lev, amrex::Real time, amrex::Real dt_radiation, int iter_count, int nsubsteps, amrex::YAFluxRegister *fr_as_crse,
					  amrex::YAFluxRegister *fr_as_fine);
	void advanceRadiationMidpointRK2(int lev, amrex::Real time, amrex::Real dt_radiation, int iter_count, int nsubsteps, amrex::YAFluxRegister *fr_as_crse,
					 amrex::YAFluxRegister *fr_as_fine);

	void subcycleRadiationAtLevel(int lev, amrex::Real time, amrex::Real dt_lev_hydro, amrex::YAFluxRegister *fr_as_crse,
				      amrex::YAFluxRegister *fr_as_fine);

	void operatorSplitSourceTerms(amrex::Array4<amrex::Real> const &stateNew, amrex::Array4<amrex::Real> const &radEnergySource,
				      const amrex::Box &indexRange, amrex::Real time, double dt, int stage,
				      amrex::GpuArray<amrex::Real, AMREX_SPACEDIM> const &dx, amrex::GpuArray<amrex::Real, AMREX_SPACEDIM> const &prob_lo,
				      amrex::GpuArray<amrex::Real, AMREX_SPACEDIM> const &prob_hi, int *p_iteration_counter, int *p_iteration_failure_counter);

	auto computeRadiationFluxes(amrex::Array4<const amrex::Real> const &consVar, const amrex::Box &indexRange, int nvars,
				    amrex::GpuArray<amrex::Real, AMREX_SPACEDIM> dx)
	    -> std::tuple<std::array<amrex::FArrayBox, AMREX_SPACEDIM>, std::array<amrex::FArrayBox, AMREX_SPACEDIM>>;

	auto computeHydroFluxes(amrex::MultiFab const &consVar, int nvars, int lev)
	    -> std::pair<std::array<amrex::MultiFab, AMREX_SPACEDIM>, std::array<amrex::MultiFab, AMREX_SPACEDIM>>;

	auto computeFOHydroFluxes(amrex::MultiFab const &consVar, int nvars, int lev)
	    -> std::pair<std::array<amrex::MultiFab, AMREX_SPACEDIM>, std::array<amrex::MultiFab, AMREX_SPACEDIM>>;

	template <FluxDir DIR>
	void fluxFunction(amrex::Array4<const amrex::Real> const &consState, amrex::FArrayBox &x1Flux, amrex::FArrayBox &x1FluxDiffusive,
			  const amrex::Box &indexRange, int nvars, amrex::GpuArray<amrex::Real, AMREX_SPACEDIM> dx);

	template <FluxDir DIR>
	void hydroFluxFunction(amrex::MultiFab const &primVar, amrex::MultiFab &leftState, amrex::MultiFab &rightState, amrex::MultiFab &x1Flux,
			       amrex::MultiFab &x1FaceVel, amrex::MultiFab const &x1Flat, amrex::MultiFab const &x2Flat, amrex::MultiFab const &x3Flat,
			       int ng_reconstruct, int nvars);

	template <FluxDir DIR>
	void hydroFOFluxFunction(amrex::MultiFab const &primVar, amrex::MultiFab &leftState, amrex::MultiFab &rightState, amrex::MultiFab &x1Flux,
				 amrex::MultiFab &x1FaceVel, int ng_reconstruct, int nvars);

	void replaceFluxes(std::array<amrex::MultiFab, AMREX_SPACEDIM> &fluxes, std::array<amrex::MultiFab, AMREX_SPACEDIM> &FOfluxes,
			   amrex::iMultiFab &redoFlag);

	void PrintRadEnergySource(amrex::MultiFab const &radEnergySource);
};

template <typename problem_t> void QuokkaSimulation<problem_t>::PrintRadEnergySource(amrex::MultiFab const &radEnergySource)
{
	amrex::Print() << "radEnergySource_arr.data() = ";
	for (amrex::MFIter iter(radEnergySource); iter.isValid(); ++iter) {
		auto const &radEnergySource_arr = radEnergySource.array(iter);
		for (int i = 0; i <= 63; ++i) {
			amrex::Print() << radEnergySource_arr(i, 0, 0) << ", ";
		}
		amrex::Print() << "\n";
	}
}

template <typename problem_t> void QuokkaSimulation<problem_t>::defineComponentNames()
{

	// cell-centred
	// add hydro state variables
	if constexpr (Physics_Traits<problem_t>::is_hydro_enabled || Physics_Traits<problem_t>::is_radiation_enabled) {
		std::vector<std::string> hydroNames = {"gasDensity", "x-GasMomentum", "y-GasMomentum", "z-GasMomentum", "gasEnergy", "gasInternalEnergy"};
		componentNames_cc_.insert(componentNames_cc_.end(), hydroNames.begin(), hydroNames.end());
	}
	// add passive scalar variables
	if constexpr (Physics_Traits<problem_t>::numPassiveScalars > 0) {
		std::vector<std::string> scalarNames = getScalarVariableNames();
		componentNames_cc_.insert(componentNames_cc_.end(), scalarNames.begin(), scalarNames.end());
	}
	// add radiation state variables
	if constexpr (Physics_Traits<problem_t>::is_radiation_enabled) {
		std::vector<std::string> radNames = {};
		for (int i = 0; i < Physics_Traits<problem_t>::nGroups; ++i) {
			radNames.push_back("radEnergy-Group" + std::to_string(i));
			radNames.push_back("x-RadFlux-Group" + std::to_string(i));
			radNames.push_back("y-RadFlux-Group" + std::to_string(i));
			radNames.push_back("z-RadFlux-Group" + std::to_string(i));
		}
		componentNames_cc_.insert(componentNames_cc_.end(), radNames.begin(), radNames.end());
	}

	// face-centred

	// add face-centered velocities
	for (int idim = 0; idim < AMREX_SPACEDIM; idim++) {
		componentNames_fc_.push_back({quokka::face_dir_str[idim] + "-velocity"});
	}
	// add mhd state variables
	if constexpr (Physics_Traits<problem_t>::is_mhd_enabled) {
		for (int idim = 0; idim < AMREX_SPACEDIM; idim++) {
			componentNames_fc_.push_back({quokka::face_dir_str[idim] + "-BField"});
		}
	}
}

// initialize metadata
template <typename problem_t> void AMRSimulation<problem_t>::initializeSimulationMetadata()
{
	if constexpr (Physics_Traits<problem_t>::unit_system == UnitSystem::CONSTANTS) {
		// if unit system is CONSTANTS, the units are not well defined unless all four constants, G, k_B, c, and a_rad, are defined. However, in a hydro
		// simulation, only k_B is defined. In a radiation-hydrodynamics simulation, only k_B, c, and a_rad are defined. Besides, CONSTANTS is only used
		// for testing purposes, so we don't care about the units in that case.
		simulationMetadata_["unit_length"] = NAN;
		simulationMetadata_["unit_mass"] = NAN;
		simulationMetadata_["unit_time"] = NAN;
		simulationMetadata_["unit_temperature"] = NAN;

		// constants
		simulationMetadata_["k_B"] = Physics_Traits<problem_t>::boltzmann_constant;
		simulationMetadata_["G"] = Physics_Traits<problem_t>::gravitational_constant;
		if constexpr (Physics_Traits<problem_t>::is_radiation_enabled) {
			simulationMetadata_["c"] = Physics_Traits<problem_t>::c_light;
			simulationMetadata_["c_hat"] = Physics_Traits<problem_t>::c_light * RadSystem_Traits<problem_t>::c_hat_over_c;
			simulationMetadata_["a_rad"] = Physics_Traits<problem_t>::radiation_constant;
		}
	} else {
		// units
		simulationMetadata_["unit_length"] = unit_length;
		simulationMetadata_["unit_mass"] = unit_mass;
		simulationMetadata_["unit_time"] = unit_time;
		simulationMetadata_["unit_temperature"] = unit_temperature;

		// constants
		double k_B = NAN;
		if constexpr (Physics_Traits<problem_t>::unit_system == UnitSystem::CGS) {
			k_B = C::k_B;
		} else if constexpr (Physics_Traits<problem_t>::unit_system == UnitSystem::CUSTOM) {
			// Have to do a conversion because EOS class is not accessible here
			k_B = C::k_B /
			      (Physics_Traits<problem_t>::unit_length * Physics_Traits<problem_t>::unit_length * Physics_Traits<problem_t>::unit_mass /
			       (Physics_Traits<problem_t>::unit_time * Physics_Traits<problem_t>::unit_time) / Physics_Traits<problem_t>::unit_temperature);
		}
		simulationMetadata_["k_B"] = k_B;
		simulationMetadata_["G"] = Gconst_;
		if constexpr (Physics_Traits<problem_t>::is_radiation_enabled) {
			simulationMetadata_["c"] = RadSystem<problem_t>::c_light_;
			simulationMetadata_["c_hat"] = RadSystem<problem_t>::c_hat_;
			simulationMetadata_["a_rad"] = RadSystem<problem_t>::radiation_constant_;
		}
	}
}

template <typename problem_t> auto QuokkaSimulation<problem_t>::getScalarVariableNames() -> std::vector<std::string>
{
	// return vector of names for the passive scalars
	// this can be specialized by the user to provide more descriptive names
	// (these names are used to label the variables in the plotfiles)

	std::vector<std::string> names;
	int nscalars = HydroSystem<problem_t>::nscalars_;
	names.reserve(nscalars);
	for (int n = 0; n < nscalars; ++n) {
		// write string 'scalar_1', etc.
		names.push_back(fmt::format("scalar_{}", n));
	}
	return names;
}

template <typename problem_t> void QuokkaSimulation<problem_t>::readParmParse()
{
	// set hydro runtime parameters
	{
		amrex::ParmParse hpp("hydro");
		hpp.query("low_level_debugging_output", lowLevelDebuggingOutput_);
		hpp.query("rk_integrator_order", integratorOrder_);
		hpp.query("reconstruction_order", reconstructionOrder_);
		hpp.query("use_dual_energy", useDualEnergy_);
		hpp.query("abort_on_fofc_failure", abortOnFofcFailure_);
		hpp.query("artificial_viscosity_coefficient", artificialViscosityK_);
	}

	// set cooling runtime parameters
	{
		amrex::ParmParse hpp("cooling");
		int alwaysReadTables = 0;
		hpp.query("enabled", enableCooling_);
		hpp.query("cooling_table_type", coolingTableType_);
		hpp.query("read_tables_even_if_disabled", alwaysReadTables);
		hpp.query("hdf5_data_file", coolingTableFilename_);

		if ((enableCooling_ == 1) || (alwaysReadTables == 1)) {
			if (coolingTableType_ == "grackle") {
				// read Grackle tables
				amrex::Print() << "Reading Grackle tables...\n";
				quokka::GrackleLikeCooling::readGrackleData(coolingTableFilename_, grackleTables_);
			} else if (coolingTableType_ == "cloudy_cooling_tools") {
				// read cloudy_cooling_tools tables
				amrex::Print() << "Reading cloudy-cooling-tools tables...\n";
				quokka::TabulatedCooling::readCloudyData(coolingTableFilename_, cloudyTables_);
			} else {
				amrex::Abort("Invalid cooling table type!");
			}
		}
	}

#ifdef CHEMISTRY
	// set chemistry runtime parameters
	{
		amrex::ParmParse hpp("chemistry");
		hpp.query("enabled", enableChemistry_);
		hpp.query("max_density_allowed", max_density_allowed); // chemistry is not accurate for densities > 3e-6
		hpp.query("min_density_allowed", min_density_allowed); // don't do chemistry in cells with densities below the minimum density specified
	}
#endif

	// set radiation runtime parameters
	{
		amrex::ParmParse rpp("radiation");
		rpp.query("reconstruction_order", radiationReconstructionOrder_);
		rpp.query("cfl", radiationCflNumber_);
		rpp.query("dust_gas_interaction_coeff", dustGasInteractionCoeff_);
		rpp.query("print_iteration_counts", print_rad_counter_);
	}
}

template <typename problem_t> auto QuokkaSimulation<problem_t>::computeNumberOfRadiationSubsteps(int lev, amrex::Real dt_lev_hydro) -> int
{
	// compute radiation timestep
	auto const &dx = geom[lev].CellSizeArray();
	amrex::Real c_hat = RadSystem<problem_t>::c_hat_;
	amrex::Real dx_min = std::min({AMREX_D_DECL(dx[0], dx[1], dx[2])});
	amrex::Real dtrad_tmp = radiationCflNumber_ * (dx_min / c_hat);
	int nsubSteps = std::ceil(dt_lev_hydro / dtrad_tmp);
	return nsubSteps;
}

template <typename problem_t> void QuokkaSimulation<problem_t>::computeMaxSignalLocal(int const level)
{
	BL_PROFILE("QuokkaSimulation::computeMaxSignalLocal()");

	// hydro: loop over local grids, compute CFL timestep
	for (amrex::MFIter iter(state_new_cc_[level]); iter.isValid(); ++iter) {
		const amrex::Box &indexRange = iter.validbox();
		auto const &stateNew = state_new_cc_[level].const_array(iter);
		auto const &maxSignal = max_signal_speed_[level].array(iter);

		if constexpr (Physics_Traits<problem_t>::is_hydro_enabled && !(Physics_Traits<problem_t>::is_radiation_enabled)) {
			// hydro only
			HydroSystem<problem_t>::ComputeMaxSignalSpeed(stateNew, maxSignal, indexRange);
		} else if constexpr (Physics_Traits<problem_t>::is_radiation_enabled) {
			// radiation hydro, or radiation only
			RadSystem<problem_t>::ComputeMaxSignalSpeed(stateNew, maxSignal, indexRange);
			if constexpr (Physics_Traits<problem_t>::is_hydro_enabled) {
				auto maxSignalHydroFAB = amrex::FArrayBox(indexRange);
				auto const &maxSignalHydro = maxSignalHydroFAB.array();
				HydroSystem<problem_t>::ComputeMaxSignalSpeed(stateNew, maxSignalHydro, indexRange);
				const int maxSubsteps = maxSubsteps_;
				// ensure that we use the smaller of the two timesteps
				amrex::ParallelFor(indexRange, [=] AMREX_GPU_DEVICE(int i, int j, int k) noexcept {
					amrex::Real const maxSignalRadiation = maxSignal(i, j, k) / static_cast<double>(maxSubsteps);
					maxSignal(i, j, k) = std::max(maxSignalRadiation, maxSignalHydro(i, j, k));
				});
			}
		} else {
			// no physics modules enabled, why are we running?
			amrex::Abort("At least one of hydro or radiation must be enabled! Cannot "
				     "compute a time step.");
		}
	}
}

template <typename problem_t> auto QuokkaSimulation<problem_t>::computeExtraPhysicsTimestep(int const /*level*/) -> amrex::Real
{
	BL_PROFILE("QuokkaSimulation::computeExtraPhysicsTimestep()");
	// users can override this to enforce additional timestep constraints
	return std::numeric_limits<amrex::Real>::max();
}

#if !defined(NDEBUG)
#define CHECK_HYDRO_STATES(mf) checkHydroStates(mf, __FILE__, __LINE__)
#else
#define CHECK_HYDRO_STATES(mf)
#endif

template <typename problem_t> void QuokkaSimulation<problem_t>::checkHydroStates(amrex::MultiFab &mf, char const *file, int line)
{
	BL_PROFILE("QuokkaSimulation::checkHydroStates()");

	bool validStates = HydroSystem<problem_t>::CheckStatesValid(mf);
	amrex::ParallelDescriptor::ReduceBoolAnd(validStates);

	if (!validStates) {
		amrex::Print() << "Hydro states invalid (" + std::string(file) + ":" + std::to_string(line) + ")\n";
		amrex::Print() << "Writing checkpoint for debugging...\n";
		amrex::MFIter::allowMultipleMFIters(1);
		WriteCheckpointFile();
		amrex::Abort("Hydro states invalid (" + std::string(file) + ":" + std::to_string(line) + ")");
	}
}

template <typename problem_t> void QuokkaSimulation<problem_t>::preCalculateInitialConditions()
{
	// default empty implementation
	// user should implement using problem-specific template specialization
}

template <typename problem_t> void QuokkaSimulation<problem_t>::setInitialConditionsOnGrid(quokka::grid const &grid_elem)
{
	// default empty implementation
	// user should implement using problem-specific template specialization
}

template <typename problem_t> void QuokkaSimulation<problem_t>::setInitialConditionsOnGridFaceVars(quokka::grid const &grid_elem)
{
	// default empty implementation
	// user should implement using problem-specific template specialization
	// note: an implementation is only required if face-centered vars are used
}

template <typename problem_t> void QuokkaSimulation<problem_t>::createInitialParticles()
{
	// default empty implementation
	// user should implement using problem-specific template specialization
	// note: an implementation is only required if particles are used
}

template <typename problem_t> void QuokkaSimulation<problem_t>::createInitialRadParticles()
{
	// default empty implementation
	// user should implement using problem-specific template specialization
	// note: an implementation is only required if rad-particles are used
}

template <typename problem_t> void QuokkaSimulation<problem_t>::computeBeforeTimestep()
{
	// do nothing -- user should implement if desired
}

template <typename problem_t> void QuokkaSimulation<problem_t>::computeAfterTimestep()
{
	// do nothing -- user should implement if desired
}

template <typename problem_t> void QuokkaSimulation<problem_t>::computeAfterLevelAdvance(int lev, amrex::Real time, amrex::Real dt_lev, int ncycle)
{
	// user should implement if desired
}

template <typename problem_t> void QuokkaSimulation<problem_t>::addStrangSplitSources(amrex::MultiFab &state, int lev, amrex::Real time, amrex::Real dt)
{
	// user should implement
	// (when Strang splitting is enabled, dt is actually 0.5*dt_lev)
}

template <typename problem_t>
auto QuokkaSimulation<problem_t>::addStrangSplitSourcesWithBuiltin(amrex::MultiFab &state, int lev, amrex::Real time, amrex::Real dt) -> bool
{
	// start by assuming cooling integrator is successful.
	bool cool_success = true;
	if (enableCooling_ == 1) {
		// compute cooling
		if (coolingTableType_ == "grackle") {
			cool_success = quokka::GrackleLikeCooling::computeCooling<problem_t>(state, dt, grackleTables_, tempFloor_);
		} else if (coolingTableType_ == "cloudy_cooling_tools") {
			cool_success = quokka::TabulatedCooling::computeCooling<problem_t>(state, dt, cloudyTables_, tempFloor_);
		} else {
			amrex::Abort("Invalid cooling table type!");
		}
	}

	// start by assuming chemistry burn is successful.
	bool burn_success = true; // NOLINT
#ifdef CHEMISTRY
	if (enableChemistry_ == 1) {
		// compute chemistry
		burn_success = quokka::chemistry::computeChemistry<problem_t>(state, dt, max_density_allowed, min_density_allowed);
	}
#endif

	// compute user-specified sources
	addStrangSplitSources(state, lev, time, dt);

	return (burn_success && cool_success);
}

template <typename problem_t> void QuokkaSimulation<problem_t>::ComputeDerivedVar(int lev, std::string const &dname, amrex::MultiFab &mf, const int ncomp) const
{
	// compute derived variables and save in 'mf' -- user should implement
}

template <typename problem_t>
auto QuokkaSimulation<problem_t>::ComputeProjections(const amrex::Direction /*dir*/) const -> std::unordered_map<std::string, amrex::BaseFab<amrex::Real>>
{
	// compute projections and return as unordered_map -- user should implement
	return std::unordered_map<std::string, amrex::BaseFab<amrex::Real>>{};
}

template <typename problem_t> auto QuokkaSimulation<problem_t>::ComputeStatistics() -> std::map<std::string, amrex::Real>
{
	// compute statistics and return a std::map<std::string, amrex::Real> -- user should implement
	// IMPORTANT: the user is responsible for performing any necessary MPI reductions before returning
	return std::map<std::string, amrex::Real>{};
}

template <typename problem_t> void QuokkaSimulation<problem_t>::ErrorEst(int lev, amrex::TagBoxArray &tags, amrex::Real /*time*/, int /*ngrow*/)
{
	// tag cells for refinement -- user should implement
}

template <typename problem_t>
void QuokkaSimulation<problem_t>::computeReferenceSolution(amrex::MultiFab &ref, amrex::GpuArray<amrex::Real, AMREX_SPACEDIM> const &dx,
							   amrex::GpuArray<amrex::Real, AMREX_SPACEDIM> const &prob_lo)
{
	// user should implement
}

template <typename problem_t> void QuokkaSimulation<problem_t>::computeAfterEvolve(amrex::Vector<amrex::Real> &initSumCons)
{
	amrex::GpuArray<amrex::Real, AMREX_SPACEDIM> const &dx0 = geom[0].CellSizeArray();
	amrex::Real const vol = AMREX_D_TERM(dx0[0], *dx0[1], *dx0[2]);

	// check conservation of total energy
	amrex::Real const Egas0 = initSumCons[RadSystem<problem_t>::gasEnergy_index];
	amrex::Real const Egas = state_new_cc_[0].sum(RadSystem<problem_t>::gasEnergy_index) * vol;

	amrex::Real Etot0 = NAN;
	amrex::Real Etot = NAN;
	if constexpr (Physics_Traits<problem_t>::is_radiation_enabled) {
		amrex::Real Erad0 = 0.;
		for (int g = 0; g < Physics_Traits<problem_t>::nGroups; ++g) {
			Erad0 += initSumCons[RadSystem<problem_t>::radEnergy_index + Physics_NumVars::numRadVars * g];
		}
		Etot0 = Egas0 + (RadSystem<problem_t>::c_light_ / RadSystem<problem_t>::c_hat_) * Erad0;
		amrex::Real Erad = 0.;
		for (int g = 0; g < Physics_Traits<problem_t>::nGroups; ++g) {
			Erad += state_new_cc_[0].sum(RadSystem<problem_t>::radEnergy_index + Physics_NumVars::numRadVars * g) * vol;
		}
		Etot = Egas + (RadSystem<problem_t>::c_light_ / RadSystem<problem_t>::c_hat_) * Erad;
	} else {
		Etot0 = Egas0;
		Etot = Egas;
	}

	amrex::Real const abs_err = (Etot - Etot0);
	amrex::Real rel_err = NAN;
	if (Etot0 != 0) {
		rel_err = abs_err / Etot0;
	}

	amrex::Print() << "\nInitial gas+radiation energy = " << Etot0 << '\n';
	amrex::Print() << "Final gas+radiation energy = " << Etot << '\n';
	amrex::Print() << "\tabsolute conservation error = " << abs_err << '\n';
	amrex::Print() << "\trelative conservation error = " << rel_err << '\n';
	amrex::Print() << '\n';

	if (computeReferenceSolution_) {
		// compute reference solution
		const int ncomp = state_new_cc_[0].nComp();
		amrex::MultiFab state_ref_level0(boxArray(0), DistributionMap(0), ncomp, 0);
		computeReferenceSolution(state_ref_level0, geom[0].CellSizeArray(), geom[0].ProbLoArray());

		// compute error norm
		amrex::MultiFab residual(boxArray(0), DistributionMap(0), ncomp, 0);
		amrex::MultiFab::Copy(residual, state_ref_level0, 0, 0, ncomp, 0);
		amrex::MultiFab::Saxpy(residual, -1., state_new_cc_[0], 0, 0, ncomp, 0);

		amrex::Real sol_norm = 0.;
		amrex::Real err_norm = 0.;
		// compute rms of each component
		for (int n = 0; n < ncomp; ++n) {
			sol_norm += std::pow(state_ref_level0.norm1(n), 2);
			err_norm += std::pow(residual.norm1(n), 2);
		}
		sol_norm = std::sqrt(sol_norm);
		err_norm = std::sqrt(err_norm);

		const double rel_error = err_norm / sol_norm;
		errorNorm_ = rel_error;
		amrex::Print() << "Relative rms L1 error norm = " << rel_error << '\n';
	}
	amrex::Print() << '\n';

	// compute average number of radiation subcycles per timestep
	double const avg_rad_subcycles = static_cast<double>(radiationCellUpdates_) / static_cast<double>(cellUpdates_);
	amrex::Print() << "avg. num. of radiation subcycles = " << avg_rad_subcycles << '\n';
	amrex::Print() << '\n';
}

template <typename problem_t> void QuokkaSimulation<problem_t>::advanceSingleTimestepAtLevel(int lev, amrex::Real time, amrex::Real dt_lev, int ncycle)
{
	BL_PROFILE("QuokkaSimulation::advanceSingleTimestepAtLevel()");

	// get flux registers
	amrex::YAFluxRegister *fr_as_crse = nullptr;
	amrex::YAFluxRegister *fr_as_fine = nullptr;
	if (do_reflux != 0) {
		if (lev < finestLevel()) {
			fr_as_crse = flux_reg_[lev + 1].get();
			fr_as_crse->reset();
		}
		if (lev > 0) {
			fr_as_fine = flux_reg_[lev].get();
		}
	}

	// since we are starting a new timestep, need to swap old and new state vectors
	std::swap(state_old_cc_[lev], state_new_cc_[lev]);
	if (Physics_Indices<problem_t>::nvarTotal_fc > 0) {
		std::swap(state_old_fc_[lev], state_new_fc_[lev]);
	}

	// check hydro states before update (this can be caused by the flux register!)
	CHECK_HYDRO_STATES(state_old_cc_[lev]);

	// advance hydro
	if constexpr (Physics_Traits<problem_t>::is_hydro_enabled) {
		advanceHydroAtLevelWithRetries(lev, time, dt_lev, fr_as_crse, fr_as_fine);
	} else {
		// copy hydro vars from state_old_cc_ to state_new_cc_
		// (otherwise radiation update will be wrong!)
		amrex::MultiFab::Copy(state_new_cc_[lev], state_old_cc_[lev], 0, 0, ncompHydro_, 0);
	}

	// check hydro states after hydro update
	CHECK_HYDRO_STATES(state_new_cc_[lev]);

	// subcycle radiation
	if constexpr (Physics_Traits<problem_t>::is_radiation_enabled) {
		subcycleRadiationAtLevel(lev, time, dt_lev, fr_as_crse, fr_as_fine);
	}

	// check hydro states after radiation update
	CHECK_HYDRO_STATES(state_new_cc_[lev]);

	// compute any operator-split terms here (user-defined)
	computeAfterLevelAdvance(lev, time, dt_lev, ncycle);

	// check hydro states after user work
	CHECK_HYDRO_STATES(state_new_cc_[lev]);

	// check state validity
	AMREX_ASSERT(!state_new_cc_[lev].contains_nan(0, state_new_cc_[lev].nComp()));
}

template <typename problem_t> void QuokkaSimulation<problem_t>::fillPoissonRhsAtLevel(amrex::MultiFab &rhs_mf, const int lev)
{
	// add hydro density to Poisson rhs
	auto const &state = state_new_cc_[lev].const_arrays();
	auto rhs = rhs_mf.arrays();
	const Real G = Gconst_;

	amrex::ParallelFor(rhs_mf, [=] AMREX_GPU_DEVICE(int bx, int i, int j, int k) noexcept {
		// *add* density to rhs_mf
		// (N.B. particles **will not work** if you overwrite the density here!)
		rhs[bx](i, j, k) += 4.0 * M_PI * G * state[bx](i, j, k, HydroSystem<problem_t>::density_index);
	});
	amrex::Gpu::streamSynchronizeAll();
}

template <typename problem_t> void QuokkaSimulation<problem_t>::applyPoissonGravityAtLevel(amrex::MultiFab const &phi_mf, const int lev, const amrex::Real dt)
{
	if constexpr (AMREX_SPACEDIM == 3) {
		// apply Poisson gravity operator on level 'lev'
		auto const &dx = geom[lev].CellSizeArray();
		auto const &phi = phi_mf.const_arrays();
		auto state = state_new_cc_[lev].arrays();

		amrex::ParallelFor(phi_mf, [=] AMREX_GPU_DEVICE(int bx, int i, int j, int k) noexcept {
			// add operator-split gravitational acceleration
			const amrex::Real rho = state[bx](i, j, k, HydroSystem<problem_t>::density_index);
			amrex::Real px = state[bx](i, j, k, HydroSystem<problem_t>::x1Momentum_index);
			amrex::Real py = state[bx](i, j, k, HydroSystem<problem_t>::x2Momentum_index);
			amrex::Real pz = state[bx](i, j, k, HydroSystem<problem_t>::x3Momentum_index);
			const amrex::Real KE_old = 0.5 * (px * px + py * py + pz * pz) / rho;

			// g = -grad \phi
			amrex::Real gx = -0.5 * (phi[bx](i + 1, j, k) - phi[bx](i - 1, j, k)) / dx[0];
			amrex::Real gy = -0.5 * (phi[bx](i, j + 1, k) - phi[bx](i, j - 1, k)) / dx[1];
			amrex::Real gz = -0.5 * (phi[bx](i, j, k + 1) - phi[bx](i, j, k - 1)) / dx[2];

			px += dt * rho * gx;
			py += dt * rho * gy;
			pz += dt * rho * gz;
			const amrex::Real KE_new = 0.5 * (px * px + py * py + pz * pz) / rho;
			const amrex::Real dKE = KE_new - KE_old;

			state[bx](i, j, k, HydroSystem<problem_t>::x1Momentum_index) = px;
			state[bx](i, j, k, HydroSystem<problem_t>::x2Momentum_index) = py;
			state[bx](i, j, k, HydroSystem<problem_t>::x3Momentum_index) = pz;
			state[bx](i, j, k, HydroSystem<problem_t>::energy_index) += dKE;
		});
	}
}

// fix-up any unphysical states created by AMR operations
// (e.g., caused by the flux register or from interpolation)
template <typename problem_t> void QuokkaSimulation<problem_t>::FixupState(int lev)
{
	BL_PROFILE("QuokkaSimulation::FixupState()");

	// fix hydro state
	HydroSystem<problem_t>::EnforceLimits(densityFloor_, tempFloor_, state_new_cc_[lev]);

	// sync internal energy and total energy
	HydroSystem<problem_t>::SyncDualEnergy(state_new_cc_[lev]);
}

// Compute a new multifab 'mf' by copying in state from valid region and filling
// ghost cells
// NOTE: This has to be implemented here because PreInterpState and PostInterpState
// are implemented in this class (and must be *static* functions).
template <typename problem_t>
void QuokkaSimulation<problem_t>::FillPatch(int lev, amrex::Real time, amrex::MultiFab &mf, int icomp, int ncomp, quokka::centering cen, quokka::direction dir,
					    FillPatchType fptype)
{
	BL_PROFILE("AMRSimulation::FillPatch()");

	amrex::Vector<amrex::MultiFab *> cmf;
	amrex::Vector<amrex::MultiFab *> fmf;
	amrex::Vector<amrex::Real> ctime;
	amrex::Vector<amrex::Real> ftime;

	if (lev == 0) {
		// in this case, should return either state_new_[lev] or state_old_[lev]
		GetData(lev, time, fmf, ftime, cen, dir);
	} else {
		// in this case, should return either state_new_[lev] or state_old_[lev]
		// returns old state, new state, or both depending on 'time'
		GetData(lev, time, fmf, ftime, cen, dir);
		GetData(lev - 1, time, cmf, ctime, cen, dir);
	}

	if (cen == quokka::centering::cc) {
		FillPatchWithData(lev, time, mf, cmf, ctime, fmf, ftime, icomp, ncomp, BCs_cc_, cen, fptype, PreInterpState, PostInterpState);
	} else if (cen == quokka::centering::fc) {
		FillPatchWithData(lev, time, mf, cmf, ctime, fmf, ftime, icomp, ncomp, BCs_fc_, cen, fptype, PreInterpState, PostInterpState);
	}
}

template <typename problem_t> void QuokkaSimulation<problem_t>::PreInterpState(amrex::MultiFab &mf, int /*scomp*/, int /*ncomp*/)
{
	BL_PROFILE("QuokkaSimulation::PreInterpState()");

	auto const &cons = mf.arrays();
	amrex::ParallelFor(mf, [=] AMREX_GPU_DEVICE(int bx, int i, int j, int k) {
		const auto rho = cons[bx](i, j, k, HydroSystem<problem_t>::density_index);
		const auto px = cons[bx](i, j, k, HydroSystem<problem_t>::x1Momentum_index);
		const auto py = cons[bx](i, j, k, HydroSystem<problem_t>::x2Momentum_index);
		const auto pz = cons[bx](i, j, k, HydroSystem<problem_t>::x3Momentum_index);
		const auto Etot = cons[bx](i, j, k, HydroSystem<problem_t>::energy_index);
		const auto kinetic_energy = (px * px + py * py + pz * pz) / (2.0 * rho);

		// replace hydro total energy with specific internal energy (SIE)
		const auto e = (Etot - kinetic_energy) / rho;
		cons[bx](i, j, k, HydroSystem<problem_t>::energy_index) = e;
	});
}

template <typename problem_t> void QuokkaSimulation<problem_t>::PostInterpState(amrex::MultiFab &mf, int /*scomp*/, int /*ncomp*/)
{
	BL_PROFILE("QuokkaSimulation::PostInterpState()");

	auto const &cons = mf.arrays();
	amrex::ParallelFor(mf, [=] AMREX_GPU_DEVICE(int bx, int i, int j, int k) {
		const auto rho = cons[bx](i, j, k, HydroSystem<problem_t>::density_index);
		const auto px = cons[bx](i, j, k, HydroSystem<problem_t>::x1Momentum_index);
		const auto py = cons[bx](i, j, k, HydroSystem<problem_t>::x2Momentum_index);
		const auto pz = cons[bx](i, j, k, HydroSystem<problem_t>::x3Momentum_index);
		const auto e = cons[bx](i, j, k, HydroSystem<problem_t>::energy_index);
		const auto Eint = rho * e;
		const auto kinetic_energy = (px * px + py * py + pz * pz) / (2.0 * rho);

		// recompute hydro total energy from Eint + KE
		const auto Etot = Eint + kinetic_energy;
		cons[bx](i, j, k, HydroSystem<problem_t>::energy_index) = Etot;
	});
}

template <typename problem_t>
template <typename F>
auto QuokkaSimulation<problem_t>::computeAxisAlignedProfile(const int axis, F const &user_f) -> amrex::Gpu::HostVector<amrex::Real>
{
	// compute a 1D profile of user_f(i, j, k, state) along the given axis.
	BL_PROFILE("QuokkaSimulation::computeAxisAlignedProfile()");

	// allocate temporary multifabs
	amrex::Vector<amrex::MultiFab> q;
	q.resize(finest_level + 1);
	for (int lev = 0; lev <= finest_level; ++lev) {
		q[lev].define(boxArray(lev), DistributionMap(lev), 1, 0);
	}

	// evaluate user_f on all levels
	for (int lev = 0; lev <= finest_level; ++lev) {
		for (amrex::MFIter iter(q[lev]); iter.isValid(); ++iter) {
			auto const &box = iter.validbox();
			auto const &state = state_new_cc_[lev].const_array(iter);
			auto const &result = q[lev].array(iter);
			amrex::ParallelFor(box, [=] AMREX_GPU_DEVICE(int i, int j, int k) { result(i, j, k) = user_f(i, j, k, state); });
		}
	}

	// average down
	for (int crse_lev = finest_level - 1; crse_lev >= 0; --crse_lev) {
		amrex::average_down(q[crse_lev + 1], q[crse_lev], geom[crse_lev + 1], geom[crse_lev], 0, q[crse_lev].nComp(), refRatio(crse_lev));
	}

	// compute 1D profile from level 0 multifab
	amrex::Box domain = geom[0].Domain();
	auto profile = amrex::sumToLine(q[0], 0, q[0].nComp(), domain, axis);

	// normalize profile
	amrex::Long numCells = domain.numPts() / domain.length(axis);
	for (double &bin : profile) {
		bin /= static_cast<amrex::Real>(numCells);
	}

	return profile;
}

template <typename problem_t>
void QuokkaSimulation<problem_t>::advanceHydroAtLevelWithRetries(int lev, amrex::Real time, amrex::Real dt_lev, amrex::YAFluxRegister *fr_as_crse,
								 amrex::YAFluxRegister *fr_as_fine)
{
	BL_PROFILE_REGION("HydroSolver");
	// timestep retries
	const int max_retries = 6;
	bool success = false;

	// save the pre-advance fine flux register state in originalFineData
	amrex::MultiFab originalFineData;
	if (fr_as_fine != nullptr) {
		amrex::MultiFab const &fineData = fr_as_fine->getFineData();
		originalFineData.define(fineData.boxArray(), fineData.DistributionMap(), fineData.nComp(), 0);
		amrex::Copy(originalFineData, fineData, 0, 0, fineData.nComp(), 0);
	}

#ifdef AMREX_PARTICLES
	amrex::AmrTracerParticleContainer::ContainerLike<amrex::DefaultAllocator> originalTracerPC;
	if (do_tracers != 0) {
		// save the pre-advance tracer particles
		originalTracerPC = TracerPC->make_alike();	 // create empty particle container
		originalTracerPC.copyParticles(*TracerPC, true); // do local copy of particles
	}
#endif

	for (int retry_count = 0; retry_count <= max_retries; ++retry_count) {
		// reduce timestep by a factor of 2^retry_count
		const int nsubsteps = static_cast<int>(std::pow(2, retry_count));
		const amrex::Real dt_step = dt_lev / nsubsteps;

		if (retry_count > 0 && Verbose()) {
			amrex::Print() << "\t>> Re-trying hydro advance at level " << lev << " with reduced timestep (nsubsteps = " << nsubsteps
				       << ", dt_new = " << dt_step << ")\n";
		}

		if (retry_count > 0) {
			// reset the flux registers to their pre-advance state
			if (fr_as_crse != nullptr) {
				fr_as_crse->reset();
			}
			if (fr_as_fine != nullptr) {
				amrex::Copy(fr_as_fine->getFineData(), originalFineData, 0, 0, originalFineData.nComp(), 0);
			}

#ifdef AMREX_PARTICLES
			if (do_tracers != 0) {
				// reset the tracer particles to their pre-advance state
				TracerPC->copyParticles(originalTracerPC, true);
			}
#endif
		}

		// create temporary multifab for old state
		amrex::MultiFab state_old_cc_tmp(grids[lev], dmap[lev], Physics_Indices<problem_t>::nvarTotal_cc, nghost_cc_);
		amrex::Copy(state_old_cc_tmp, state_old_cc_[lev], 0, 0, Physics_Indices<problem_t>::nvarTotal_cc, nghost_cc_);

		// subcycle advanceHydroAtLevel, checking return value
		for (int substep = 0; substep < nsubsteps; ++substep) {
			if (substep > 0) {
				// since we are starting a new substep, we need to copy hydro state from
				//  the new state vector to old state vector
				amrex::Copy(state_old_cc_tmp, state_new_cc_[lev], 0, 0, ncompHydro_, nghost_cc_);
			}

			success = advanceHydroAtLevel(state_old_cc_tmp, fr_as_crse, fr_as_fine, lev, time, dt_step);

			if (!success) {
				if (Verbose()) {
					amrex::Print() << "\t>> WARNING: Hydro advance failed on level " << lev << "\n";
				}
				break;
			}
		}

		if (success) {
			// we are done, do not attempt more retries
			break;
		}
	}

	if (!success) {
		// crash, we have exceeded max_retries
		amrex::Print() << "\nQUOKKA FATAL ERROR\n"
			       << "Hydro update exceeded max_retries on level " << lev << ". Cannot continue, crashing...\n"
			       << std::endl; // NOLINT(performance-avoid-endl)

		// write plotfile or Ascent Blueprint file
		amrex::ParallelDescriptor::Barrier();
#ifdef AMREX_USE_ASCENT
		conduit::Node mesh;
		amrex::SingleLevelToBlueprint(state_new_cc_[lev], componentNames_cc_, geom[lev], time, istep[lev] + 1, mesh);
		conduit::Node bpMeshHost;
		bpMeshHost.set(mesh); // copy to host mem (needed for Blueprint HDF5 output)
		amrex::WriteBlueprintFiles(bpMeshHost, "debug_hydro_state_fatal", istep[lev] + 1, "hdf5");
#else
		WriteSingleLevelPlotfile(CustomPlotFileName("debug_hydro_state_fatal", istep[lev] + 1), state_new_cc_[lev], componentNames_cc_, geom[lev], time,
					 istep[lev] + 1);
#endif
		amrex::ParallelDescriptor::Barrier();

		if (amrex::ParallelDescriptor::IOProcessor()) {
			amrex::ParallelDescriptor::Abort();
		}
	}
}

template <typename problem_t> auto QuokkaSimulation<problem_t>::isCflViolated(int lev, amrex::Real /*time*/, amrex::Real dt_actual) -> bool
{
	// check whether dt_actual would violate CFL condition using the post-update hydro state

	// compute max signal speed
	amrex::Real max_signal = HydroSystem<problem_t>::maxSignalSpeedLocal(state_new_cc_[lev]);
	amrex::ParallelDescriptor::ReduceRealMax(max_signal);

	// compute dt_cfl
	auto dx = geom[lev].CellSizeArray();
	const amrex::Real dx_min = std::min({AMREX_D_DECL(dx[0], dx[1], dx[2])});
	const amrex::Real dt_cfl = cflNumber_ * (dx_min / max_signal);

	// check whether dt_actual > dt_cfl (CFL violation)
	const amrex::Real max_factor = 1.1;
	const bool cflViolation = dt_actual > (max_factor * dt_cfl);
	if (cflViolation && Verbose()) {
		amrex::Print() << "\t>> CFL violation detected on level " << lev << " with dt_lev = " << dt_actual << " and dt_cfl = " << dt_cfl << "\n"
			       << "\t   max_signal = " << max_signal << "\n";
	}
	return cflViolation;
}

template <typename problem_t> void QuokkaSimulation<problem_t>::printCoordinates(int lev, const amrex::IntVect &cell_idx)
{

	amrex::Real x_coord = geom[lev].ProbLo(0) + (cell_idx[0] + 0.5) * geom[lev].CellSize(0);
	amrex::Real y_coord = NAN;
	amrex::Real z_coord = NAN;

	if (AMREX_SPACEDIM > 1) {
		y_coord = geom[lev].ProbLo(1) + (cell_idx[1] + 0.5) * geom[lev].CellSize(1);

		if (AMREX_SPACEDIM > 2) {
			z_coord = geom[lev].ProbLo(2) + (cell_idx[2] + 0.5) * geom[lev].CellSize(2);
		}
	}
	amrex::Print() << "Coordinates: (" << x_coord << ", " << y_coord << ", " << z_coord << "): ";
}

template <typename problem_t>
auto QuokkaSimulation<problem_t>::advanceHydroAtLevel(amrex::MultiFab &state_old_cc_tmp, amrex::YAFluxRegister *fr_as_crse, amrex::YAFluxRegister *fr_as_fine,
						      int lev, amrex::Real time, amrex::Real dt_lev) -> bool
{
	BL_PROFILE("QuokkaSimulation::advanceHydroAtLevel()");

	amrex::Real fluxScaleFactor = NAN;
	if (integratorOrder_ == 2) {
		fluxScaleFactor = 0.5;
	} else if (integratorOrder_ == 1) {
		fluxScaleFactor = 1.0;
	}

	auto dx = geom[lev].CellSizeArray();

	// do Strang split source terms (first half-step)
	auto burn_success_first = addStrangSplitSourcesWithBuiltin(state_old_cc_tmp, lev, time, 0.5 * dt_lev);

	// check if reactions failed for source terms. If it failed, return false.
	if (!burn_success_first) {
		return burn_success_first;
	}

	// create temporary multifab for intermediate state
	amrex::MultiFab state_inter_cc_(grids[lev], dmap[lev], Physics_Indices<problem_t>::nvarTotal_cc, nghost_cc_);
	state_inter_cc_.setVal(0); // prevent assert in fillBoundaryConditions when radiation is enabled

	// create temporary multifabs for combined RK2 flux and time-average face velocity
	std::array<amrex::MultiFab, AMREX_SPACEDIM> flux_rk2;
	std::array<amrex::MultiFab, AMREX_SPACEDIM> avgFaceVel;
	const int nghost_vel = 2; // 2 ghost faces are needed for tracer particles
	auto ba = grids[lev];
	auto dm = dmap[lev];
	for (int idim = 0; idim < AMREX_SPACEDIM; ++idim) {
		auto ba_face = amrex::convert(ba, amrex::IntVect::TheDimensionVector(idim));
		// initialize flux MultiFab
		flux_rk2[idim] = amrex::MultiFab(ba_face, dm, ncompHydro_, 0);
		flux_rk2[idim].setVal(0);
		// initialize velocity MultiFab
		avgFaceVel[idim] = amrex::MultiFab(ba_face, dm, 1, nghost_vel);
		avgFaceVel[idim].setVal(0);
	}

	// update ghost zones [old timestep]
	fillBoundaryConditions(state_old_cc_tmp, state_old_cc_tmp, lev, time, quokka::centering::cc, quokka::direction::na, PreInterpState, PostInterpState);

	// LOW LEVEL DEBUGGING: output state_old_cc_tmp (with ghost cells)
	if (lowLevelDebuggingOutput_ == 1) {
#ifdef AMREX_USE_ASCENT
		// write Blueprint HDF5 files
		conduit::Node mesh;
		amrex::SingleLevelToBlueprint(state_old_cc_tmp, componentNames_cc_, geom[lev], time, istep[lev] + 1, mesh);
		amrex::WriteBlueprintFiles(mesh, "debug_stage1_filled_state_old", istep[lev] + 1, "hdf5");
#else
		// write AMReX plotfile
		// WriteSingleLevelPlotfile(CustomPlotFileName("debug_stage1_filled_state_old", istep[lev]+1),
		//    state_old_cc_tmp, componentNames_cc_, geom[lev], time, istep[lev]+1);
#endif
	}

	// check state validity
	AMREX_ASSERT(!state_old_cc_tmp.contains_nan(0, state_old_cc_tmp.nComp()));
	AMREX_ASSERT(!state_old_cc_tmp.contains_nan()); // check ghost cells

	auto [FOfluxArrays, FOfaceVel] = computeFOHydroFluxes(state_old_cc_tmp, ncompHydro_, lev);

	// Stage 1 of RK2-SSP
	{
		// advance all grids on local processor (Stage 1 of integrator)
		auto const &stateOld = state_old_cc_tmp;
		auto &stateNew = state_inter_cc_;
		auto [fluxArrays, faceVel] = computeHydroFluxes(stateOld, ncompHydro_, lev);

		for (int idim = 0; idim < AMREX_SPACEDIM; ++idim) {
			amrex::MultiFab::Saxpy(flux_rk2[idim], 0.5, fluxArrays[idim], 0, 0, ncompHydro_, 0);
			amrex::MultiFab::Saxpy(avgFaceVel[idim], 0.5, faceVel[idim], 0, 0, 1, 0);
		}

		amrex::MultiFab rhs(grids[lev], dmap[lev], ncompHydro_, 0);
		amrex::iMultiFab redoFlag(grids[lev], dmap[lev], 1, 1);
		redoFlag.setVal(quokka::redoFlag::none);

		HydroSystem<problem_t>::ComputeRhsFromFluxes(rhs, fluxArrays, dx, ncompHydro_);
		HydroSystem<problem_t>::AddInternalEnergyPdV(rhs, stateOld, dx, faceVel, redoFlag);
		HydroSystem<problem_t>::PredictStep(stateOld, stateNew, rhs, dt_lev, ncompHydro_, redoFlag);

		// LOW LEVEL DEBUGGING: output rhs
		if (lowLevelDebuggingOutput_ == 1) {
			// write rhs
			std::string plotfile_name = CustomPlotFileName("debug_stage1_rhs_fluxes", istep[lev] + 1);
			WriteSingleLevelPlotfile(plotfile_name, rhs, componentNames_cc_, geom[lev], time, istep[lev] + 1);

			// write fluxes
			for (int idim = 0; idim < AMREX_SPACEDIM; ++idim) {
				if (amrex::ParallelDescriptor::IOProcessor()) {
					std::filesystem::create_directories(plotfile_name + "/raw_fields/Level_" + std::to_string(lev));
				}
				std::string fullprefix =
				    amrex::MultiFabFileFullPrefix(lev, plotfile_name, "raw_fields/Level_", std::string("Flux_") + quokka::face_dir_str[idim]);
				amrex::VisMF::Write(fluxArrays[idim], fullprefix);
			}
			// write face velocities
			for (int idim = 0; idim < AMREX_SPACEDIM; ++idim) {
				if (amrex::ParallelDescriptor::IOProcessor()) {
					std::filesystem::create_directories(plotfile_name + "/raw_fields/Level_" + std::to_string(lev));
				}
				std::string fullprefix = amrex::MultiFabFileFullPrefix(lev, plotfile_name, "raw_fields/Level_",
										       std::string("FaceVel_") + quokka::face_dir_str[idim]);
				amrex::VisMF::Write(faceVel[idim], fullprefix);
			}
		}

		// do first-order flux correction (FOFC)
		amrex::Gpu::streamSynchronizeAll(); // just in case
		amrex::Long const ncells_bad = redoFlag.sum(0);
		if (ncells_bad > 0) {
			if (Verbose()) {
				amrex::Print() << "[FOFC-1] flux correcting " << ncells_bad << " cells on level " << lev << "\n";
				const amrex::IntVect cell_idx = redoFlag.maxIndex(0);
				// Calculate the coordinates based on the cell index and cell size
				printCoordinates(lev, cell_idx);
				amrex::print_state(stateNew, cell_idx);
			}

			// synchronize redoFlag across ranks
			redoFlag.FillBoundary(geom[lev].periodicity());

			// replace fluxes around troubled cells with Godunov fluxes
			replaceFluxes(fluxArrays, FOfluxArrays, redoFlag);
			replaceFluxes(faceVel, FOfaceVel, redoFlag); // needed for dual energy

			// re-do RK update
			HydroSystem<problem_t>::ComputeRhsFromFluxes(rhs, fluxArrays, dx, ncompHydro_);
			HydroSystem<problem_t>::AddInternalEnergyPdV(rhs, stateOld, dx, faceVel, redoFlag);
			HydroSystem<problem_t>::PredictStep(stateOld, stateNew, rhs, dt_lev, ncompHydro_, redoFlag);

			amrex::Gpu::streamSynchronizeAll(); // just in case
			amrex::Long const ncells_bad = static_cast<int>(redoFlag.sum(0));
			if (ncells_bad > 0) {
				// FOFC failed
				if (Verbose()) {
					const amrex::IntVect cell_idx = redoFlag.maxIndex(0);
					// print cell state
					amrex::Print() << "[FOFC-1] Flux correction failed:\n";
					printCoordinates(lev, cell_idx);
					amrex::print_state(stateNew, cell_idx);
					amrex::Print() << "[FOFC-1] failed for " << ncells_bad << " cells on level " << lev << "\n";
				}
				if (abortOnFofcFailure_ != 0) {
					return false;
				}
			}
		}

		// prevent vacuum
		HydroSystem<problem_t>::EnforceLimits(densityFloor_, tempFloor_, stateNew);

		if (useDualEnergy_ == 1) {
			// sync internal energy (requires positive density)
			HydroSystem<problem_t>::SyncDualEnergy(stateNew);
		}

		if (do_reflux == 1) {
			// increment flux registers
			incrementFluxRegisters(fr_as_crse, fr_as_fine, fluxArrays, lev, fluxScaleFactor * dt_lev);
		}
	}
	amrex::Gpu::streamSynchronizeAll();

	// Stage 2 of RK2-SSP
	if (integratorOrder_ == 2) {
		// update ghost zones [intermediate stage stored in state_inter_cc_]
		fillBoundaryConditions(state_inter_cc_, state_inter_cc_, lev, time + dt_lev, quokka::centering::cc, quokka::direction::na, PreInterpState,
				       PostInterpState);

		// check intermediate state validity
		AMREX_ASSERT(!state_inter_cc_.contains_nan(0, state_inter_cc_.nComp()));
		AMREX_ASSERT(!state_inter_cc_.contains_nan()); // check ghost zones

		// write out FABs with ghost zones
		// amrex::writeFabs(state_inter_cc_, "state_inter_cc_" + std::to_string(istep[lev]));

		auto const &stateOld = state_old_cc_tmp;
		auto const &stateInter = state_inter_cc_;
		auto &stateFinal = state_new_cc_[lev];
		auto [fluxArrays, faceVel] = computeHydroFluxes(stateInter, ncompHydro_, lev);

		for (int idim = 0; idim < AMREX_SPACEDIM; ++idim) {
			amrex::MultiFab::Saxpy(flux_rk2[idim], 0.5, fluxArrays[idim], 0, 0, ncompHydro_, 0);
			amrex::MultiFab::Saxpy(avgFaceVel[idim], 0.5, faceVel[idim], 0, 0, 1, 0);
		}

		amrex::MultiFab rhs(grids[lev], dmap[lev], ncompHydro_, 0);
		amrex::iMultiFab redoFlag(grids[lev], dmap[lev], 1, 1);
		redoFlag.setVal(quokka::redoFlag::none);

		HydroSystem<problem_t>::ComputeRhsFromFluxes(rhs, flux_rk2, dx, ncompHydro_);
		HydroSystem<problem_t>::AddInternalEnergyPdV(rhs, stateOld, dx, avgFaceVel, redoFlag);
		HydroSystem<problem_t>::PredictStep(stateOld, stateFinal, rhs, dt_lev, ncompHydro_, redoFlag);

		// do first-order flux correction (FOFC)
		amrex::Gpu::streamSynchronizeAll(); // just in case
		amrex::Long const ncells_bad = redoFlag.sum(0);
		if (ncells_bad > 0) {
			if (Verbose()) {
				amrex::Print() << "[FOFC-2] flux correcting " << ncells_bad << " cells on level " << lev << "\n";
				const amrex::IntVect cell_idx = redoFlag.maxIndex(0);
				printCoordinates(lev, cell_idx);
				amrex::print_state(stateFinal, cell_idx);
			}

			// synchronize redoFlag across ranks
			redoFlag.FillBoundary(geom[lev].periodicity());

			// replace fluxes around troubled cells with Godunov fluxes
			replaceFluxes(flux_rk2, FOfluxArrays, redoFlag);
			replaceFluxes(avgFaceVel, FOfaceVel, redoFlag); // needed for dual energy

			// re-do RK update
			HydroSystem<problem_t>::ComputeRhsFromFluxes(rhs, flux_rk2, dx, ncompHydro_);
			HydroSystem<problem_t>::AddInternalEnergyPdV(rhs, stateOld, dx, avgFaceVel, redoFlag);
			HydroSystem<problem_t>::PredictStep(stateOld, stateFinal, rhs, dt_lev, ncompHydro_, redoFlag);

			amrex::Gpu::streamSynchronizeAll(); // just in case
			amrex::Long ncells_bad = redoFlag.sum(0);
			if (ncells_bad > 0) {
				// FOFC failed
				if (Verbose()) {
					const amrex::IntVect cell_idx = redoFlag.maxIndex(0);
					// print cell state
					amrex::Print() << "[FOFC-2] Flux correction failed:\n";
					printCoordinates(lev, cell_idx);
					amrex::print_state(stateFinal, cell_idx);
					amrex::Print() << "[FOFC-2] failed for " << ncells_bad << " cells on level " << lev << "\n";
				}
				if (abortOnFofcFailure_ != 0) {
					return false;
				}
			}
		}

		// prevent vacuum
		HydroSystem<problem_t>::EnforceLimits(densityFloor_, tempFloor_, stateFinal);

		if (useDualEnergy_ == 1) {
			// sync internal energy (requires positive density)
			HydroSystem<problem_t>::SyncDualEnergy(stateFinal);
		}

		if (do_reflux == 1) {
			// increment flux registers
			incrementFluxRegisters(fr_as_crse, fr_as_fine, fluxArrays, lev, fluxScaleFactor * dt_lev);
		}
	} else { // we are only doing forward Euler
		amrex::Copy(state_new_cc_[lev], state_inter_cc_, 0, 0, ncompHydro_, 0);
	}
	amrex::Gpu::streamSynchronizeAll();

	// advect tracer particles using avgFaceVel
#ifdef AMREX_PARTICLES
	if (do_tracers != 0) {
		// copy avgFaceVel to state_new_fc_[lev]
		for (int idim = 0; idim < AMREX_SPACEDIM; ++idim) {
			amrex::Copy(state_new_fc_[lev][idim], avgFaceVel[idim], Physics_Indices<problem_t>::velFirstIndex, 0,
				    Physics_NumVars::numVelVars_per_dim, nghost_vel);
		}

		// fill ghost faces
		for (int idim = 0; idim < AMREX_SPACEDIM; ++idim) {
			fillBoundaryConditions(state_new_fc_[lev][idim], state_new_fc_[lev][idim], lev, time + 0.5 * dt_lev, quokka::centering::fc,
					       quokka::direction{idim}, AMRSimulation<problem_t>::InterpHookNone, AMRSimulation<problem_t>::InterpHookNone,
					       FillPatchType::fillpatch_function);
		}

		// copy state_new_fc_[lev] to avgFaceVel
		for (int idim = 0; idim < AMREX_SPACEDIM; ++idim) {
			amrex::Copy(avgFaceVel[idim], state_new_fc_[lev][idim], 0, Physics_Indices<problem_t>::velFirstIndex,
				    Physics_NumVars::numVelVars_per_dim, nghost_vel);
		}

		// advect particles
		TracerPC->AdvectWithUmac(avgFaceVel.data(), lev, dt_lev);
	}
#endif

	// do Strang split source terms (second half-step)
	auto burn_success_second = addStrangSplitSourcesWithBuiltin(state_new_cc_[lev], lev, time + dt_lev, 0.5 * dt_lev);

	// check if we have violated the CFL timestep or reactions failed for source terms
	return (!isCflViolated(lev, time, dt_lev) && burn_success_second);
}

template <typename problem_t>
void QuokkaSimulation<problem_t>::replaceFluxes(std::array<amrex::MultiFab, AMREX_SPACEDIM> &fluxes, std::array<amrex::MultiFab, AMREX_SPACEDIM> &FOfluxes,
						amrex::iMultiFab &redoFlag)
{
	BL_PROFILE("QuokkaSimulation::replaceFluxes()");

	for (int idim = 0; idim < AMREX_SPACEDIM; ++idim) { // loop over dimension
		// ensure that flux arrays have the same number of components
		AMREX_ASSERT(fluxes[idim].nComp() == FOfluxes[idim].nComp());
		int ncomp = fluxes[idim].nComp();

		auto const &FOflux_arrs = FOfluxes[idim].const_arrays();
		auto const &redoFlag_arrs = redoFlag.const_arrays();
		auto flux_arrs = fluxes[idim].arrays();

		// By convention, the fluxes are defined on the left edge of each zone,
		// i.e. flux_(i) is the flux *into* zone i through the interface on the
		// left of zone i, and -1.0*flux(i+1) is the flux *into* zone i through
		// the interface on the right of zone i.

		amrex::IntVect ng{AMREX_D_DECL(1, 1, 1)}; // must include 1 ghost zone

		amrex::ParallelFor(redoFlag, ng, ncomp, [=] AMREX_GPU_DEVICE(int bx, int i, int j, int k, int n) noexcept {
			if (redoFlag_arrs[bx](i, j, k) == quokka::redoFlag::redo) {
				// replace fluxes with first-order ones at the faces of cell (i,j,k)
				if (flux_arrs[bx].contains(i, j, k)) {
					flux_arrs[bx](i, j, k, n) = FOflux_arrs[bx](i, j, k, n);
				}
				if (idim == 0) { // x-dir fluxes
					if (flux_arrs[bx].contains(i + 1, j, k)) {
						flux_arrs[bx](i + 1, j, k, n) = FOflux_arrs[bx](i + 1, j, k, n);
					}
				} else if (idim == 1) { // y-dir fluxes
					if (flux_arrs[bx].contains(i, j + 1, k)) {
						flux_arrs[bx](i, j + 1, k, n) = FOflux_arrs[bx](i, j + 1, k, n);
					}
				} else if (idim == 2) { // z-dir fluxes
					if (flux_arrs[bx].contains(i, j, k + 1)) {
						flux_arrs[bx](i, j, k + 1, n) = FOflux_arrs[bx](i, j, k + 1, n);
					}
				}
			}
		});
	}
}

template <typename problem_t>
void QuokkaSimulation<problem_t>::addFluxArrays(std::array<amrex::MultiFab, AMREX_SPACEDIM> &dstfluxes, std::array<amrex::MultiFab, AMREX_SPACEDIM> &srcfluxes,
						const int srccomp, const int dstcomp)
{
	BL_PROFILE("QuokkaSimulation::addFluxArrays()");

	for (int idim = 0; idim < AMREX_SPACEDIM; ++idim) {
		auto const &srcflux = srcfluxes[idim];
		auto &dstflux = dstfluxes[idim];
		amrex::Add(dstflux, srcflux, srccomp, dstcomp, srcflux.nComp(), 0);
	}
}

template <typename problem_t>
auto QuokkaSimulation<problem_t>::expandFluxArrays(std::array<amrex::FArrayBox, AMREX_SPACEDIM> &fluxes, const int nstartNew, const int ncompNew)
    -> std::array<amrex::FArrayBox, AMREX_SPACEDIM>
{
	BL_PROFILE("QuokkaSimulation::expandFluxArrays()");

	// This is needed because reflux arrays must have the same number of components as
	// state_new_cc_[lev]
	auto copyFlux = [nstartNew, ncompNew](amrex::FArrayBox const &oldFlux) {
		amrex::Box const &fluxRange = oldFlux.box();
		amrex::FArrayBox newFlux(fluxRange, ncompNew, amrex::The_Async_Arena());
		newFlux.setVal<amrex::RunOn::Device>(0.);
		// copy oldFlux (starting at 0) to newFlux (starting at nstart)
		AMREX_ASSERT(ncompNew >= oldFlux.nComp());
		newFlux.copy<amrex::RunOn::Device>(oldFlux, 0, nstartNew, oldFlux.nComp());
		return newFlux;
	};
	return {AMREX_D_DECL(copyFlux(fluxes[0]), copyFlux(fluxes[1]), copyFlux(fluxes[2]))};
}

template <typename problem_t>
auto QuokkaSimulation<problem_t>::computeHydroFluxes(amrex::MultiFab const &consVar, const int nvars, const int lev)
    -> std::pair<std::array<amrex::MultiFab, AMREX_SPACEDIM>, std::array<amrex::MultiFab, AMREX_SPACEDIM>>
{
	BL_PROFILE("QuokkaSimulation::computeHydroFluxes()");

	auto ba = grids[lev];
	auto dm = dmap[lev];
	const int flatteningGhost = 2;
	const int reconstructGhost = 1;

	// allocate temporary MultiFabs
	amrex::MultiFab primVar(ba, dm, nvars, nghost_cc_);
	std::array<amrex::MultiFab, 3> flatCoefs;
	std::array<amrex::MultiFab, AMREX_SPACEDIM> flux;
	std::array<amrex::MultiFab, AMREX_SPACEDIM> facevel;
	std::array<amrex::MultiFab, AMREX_SPACEDIM> leftState;
	std::array<amrex::MultiFab, AMREX_SPACEDIM> rightState;

	for (int idim = 0; idim < 3; ++idim) {
		flatCoefs[idim] = amrex::MultiFab(ba, dm, 1, flatteningGhost);
	}

	for (int idim = 0; idim < AMREX_SPACEDIM; ++idim) {
		auto ba_face = amrex::convert(ba, amrex::IntVect::TheDimensionVector(idim));
		leftState[idim] = amrex::MultiFab(ba_face, dm, nvars, reconstructGhost);
		rightState[idim] = amrex::MultiFab(ba_face, dm, nvars, reconstructGhost);
		flux[idim] = amrex::MultiFab(ba_face, dm, nvars, 0);
		facevel[idim] = amrex::MultiFab(ba_face, dm, 1, 0);
	}

	// conserved to primitive variables
	HydroSystem<problem_t>::ConservedToPrimitive(consVar, primVar, nghost_cc_);

	// compute flattening coefficients
	AMREX_D_TERM(HydroSystem<problem_t>::template ComputeFlatteningCoefficients<FluxDir::X1>(primVar, flatCoefs[0], flatteningGhost);
		     , HydroSystem<problem_t>::template ComputeFlatteningCoefficients<FluxDir::X2>(primVar, flatCoefs[1], flatteningGhost);
		     , HydroSystem<problem_t>::template ComputeFlatteningCoefficients<FluxDir::X3>(primVar, flatCoefs[2], flatteningGhost);)

	// compute flux functions
	AMREX_D_TERM(hydroFluxFunction<FluxDir::X1>(primVar, leftState[0], rightState[0], flux[0], facevel[0], flatCoefs[0], flatCoefs[1], flatCoefs[2],
						    reconstructGhost, nvars);
		     , hydroFluxFunction<FluxDir::X2>(primVar, leftState[1], rightState[1], flux[1], facevel[1], flatCoefs[0], flatCoefs[1], flatCoefs[2],
						      reconstructGhost, nvars);
		     , hydroFluxFunction<FluxDir::X3>(primVar, leftState[2], rightState[2], flux[2], facevel[2], flatCoefs[0], flatCoefs[1], flatCoefs[2],
						      reconstructGhost, nvars);)

	// synchronization point to prevent MultiFabs from going out of scope
	amrex::Gpu::streamSynchronizeAll();

	// LOW LEVEL DEBUGGING: output all of the temporary MultiFabs
	if (lowLevelDebuggingOutput_ == 1) {
		// write primitive cell-centered state
		std::string plotfile_name = CustomPlotFileName("debug_reconstruction", istep[lev] + 1);
		WriteSingleLevelPlotfile(plotfile_name, primVar, componentNames_cc_, geom[lev], 0.0, istep[lev] + 1);

		// write flattening coefficients
		std::string flatx_filename = CustomPlotFileName("debug_flattening_x", istep[lev] + 1);
		std::string flaty_filename = CustomPlotFileName("debug_flattening_y", istep[lev] + 1);
		std::string flatz_filename = CustomPlotFileName("debug_flattening_z", istep[lev] + 1);
		amrex::Vector<std::string> flatCompNames{"chi"};
		WriteSingleLevelPlotfile(flatx_filename, flatCoefs[0], flatCompNames, geom[lev], 0.0, istep[lev] + 1);
		WriteSingleLevelPlotfile(flaty_filename, flatCoefs[1], flatCompNames, geom[lev], 0.0, istep[lev] + 1);
		WriteSingleLevelPlotfile(flatz_filename, flatCoefs[2], flatCompNames, geom[lev], 0.0, istep[lev] + 1);

		// write L interface states
		for (int idim = 0; idim < AMREX_SPACEDIM; ++idim) {
			if (amrex::ParallelDescriptor::IOProcessor()) {
				std::filesystem::create_directories(plotfile_name + "/raw_fields/Level_" + std::to_string(lev));
			}
			std::string const fullprefix =
			    amrex::MultiFabFileFullPrefix(lev, plotfile_name, "raw_fields/Level_", std::string("StateL_") + quokka::face_dir_str[idim]);
			amrex::VisMF::Write(leftState[idim], fullprefix);
		}
		// write R interface states
		for (int idim = 0; idim < AMREX_SPACEDIM; ++idim) {
			if (amrex::ParallelDescriptor::IOProcessor()) {
				std::filesystem::create_directories(plotfile_name + "/raw_fields/Level_" + std::to_string(lev));
			}
			std::string const fullprefix =
			    amrex::MultiFabFileFullPrefix(lev, plotfile_name, "raw_fields/Level_", std::string("StateR_") + quokka::face_dir_str[idim]);
			amrex::VisMF::Write(rightState[idim], fullprefix);
		}
	}

	// return flux and face-centered velocities
	return std::make_pair(std::move(flux), std::move(facevel));
}

template <typename problem_t>
template <FluxDir DIR>
void QuokkaSimulation<problem_t>::hydroFluxFunction(amrex::MultiFab const &primVar, amrex::MultiFab &leftState, amrex::MultiFab &rightState,
						    amrex::MultiFab &flux, amrex::MultiFab &faceVel, amrex::MultiFab const &x1Flat,
						    amrex::MultiFab const &x2Flat, amrex::MultiFab const &x3Flat, const int ng_reconstruct, const int nvars)
{
	if (reconstructionOrder_ == 3) {
		HyperbolicSystem<problem_t>::template ReconstructStatesPPM<DIR>(primVar, leftState, rightState, ng_reconstruct, nvars);
	} else if (reconstructionOrder_ == 2) {
		HyperbolicSystem<problem_t>::template ReconstructStatesPLM<DIR, SlopeLimiter::minmod>(primVar, leftState, rightState, ng_reconstruct, nvars);
	} else if (reconstructionOrder_ == 1) {
		HyperbolicSystem<problem_t>::template ReconstructStatesConstant<DIR>(primVar, leftState, rightState, ng_reconstruct, nvars);
	} else {
		amrex::Abort("Invalid reconstruction order specified!");
	}

	// cell-centered kernel
	HydroSystem<problem_t>::template FlattenShocks<DIR>(primVar, x1Flat, x2Flat, x3Flat, leftState, rightState, ng_reconstruct, nvars);

	// interface-centered kernel
	if constexpr (Physics_Traits<problem_t>::is_mhd_enabled) {
		HydroSystem<problem_t>::template ComputeFluxes<RiemannSolver::HLLD, DIR>(flux, faceVel, leftState, rightState, primVar, artificialViscosityK_);
	} else {
		HydroSystem<problem_t>::template ComputeFluxes<RiemannSolver::HLLC, DIR>(flux, faceVel, leftState, rightState, primVar, artificialViscosityK_);
	}
}

template <typename problem_t>
auto QuokkaSimulation<problem_t>::computeFOHydroFluxes(amrex::MultiFab const &consVar, const int nvars, const int lev)
    -> std::pair<std::array<amrex::MultiFab, AMREX_SPACEDIM>, std::array<amrex::MultiFab, AMREX_SPACEDIM>>
{
	BL_PROFILE("QuokkaSimulation::computeFOHydroFluxes()");

	auto ba = grids[lev];
	auto dm = dmap[lev];
	const int reconstructRange = 1;

	// allocate temporary MultiFabs
	amrex::MultiFab primVar(ba, dm, nvars, nghost_cc_);
	std::array<amrex::MultiFab, AMREX_SPACEDIM> flux;
	std::array<amrex::MultiFab, AMREX_SPACEDIM> facevel;
	std::array<amrex::MultiFab, AMREX_SPACEDIM> leftState;
	std::array<amrex::MultiFab, AMREX_SPACEDIM> rightState;

	for (int idim = 0; idim < AMREX_SPACEDIM; ++idim) {
		auto ba_face = amrex::convert(ba, amrex::IntVect::TheDimensionVector(idim));
		leftState[idim] = amrex::MultiFab(ba_face, dm, nvars, reconstructRange);
		rightState[idim] = amrex::MultiFab(ba_face, dm, nvars, reconstructRange);
		flux[idim] = amrex::MultiFab(ba_face, dm, nvars, 0);
		facevel[idim] = amrex::MultiFab(ba_face, dm, 1, 0);
	}

	// conserved to primitive variables
	HydroSystem<problem_t>::ConservedToPrimitive(consVar, primVar, nghost_cc_);

	// compute flux functions
	AMREX_D_TERM(hydroFOFluxFunction<FluxDir::X1>(primVar, leftState[0], rightState[0], flux[0], facevel[0], reconstructRange, nvars);
		     , hydroFOFluxFunction<FluxDir::X2>(primVar, leftState[1], rightState[1], flux[1], facevel[1], reconstructRange, nvars);
		     , hydroFOFluxFunction<FluxDir::X3>(primVar, leftState[2], rightState[2], flux[2], facevel[2], reconstructRange, nvars);)

	// synchronization point to prevent MultiFabs from going out of scope
	amrex::Gpu::streamSynchronizeAll();

	// return flux and face-centered velocities
	return std::make_pair(std::move(flux), std::move(facevel));
}

template <typename problem_t>
template <FluxDir DIR>
void QuokkaSimulation<problem_t>::hydroFOFluxFunction(amrex::MultiFab const &primVar, amrex::MultiFab &leftState, amrex::MultiFab &rightState,
						      amrex::MultiFab &flux, amrex::MultiFab &faceVel, const int ng_reconstruct, const int nvars)
{
	// donor-cell reconstruction
	HydroSystem<problem_t>::template ReconstructStatesConstant<DIR>(primVar, leftState, rightState, ng_reconstruct, nvars);
	// LLF solver
	HydroSystem<problem_t>::template ComputeFluxes<RiemannSolver::LLF, DIR>(flux, faceVel, leftState, rightState, primVar, artificialViscosityK_);
}

template <typename problem_t> void QuokkaSimulation<problem_t>::swapRadiationState(amrex::MultiFab &stateOld, amrex::MultiFab const &stateNew)
{
	// copy radiation state variables from stateNew to stateOld
	amrex::MultiFab::Copy(stateOld, stateNew, nstartHyperbolic_, nstartHyperbolic_, ncompHyperbolic_, 0);
}

template <typename problem_t>
void QuokkaSimulation<problem_t>::subcycleRadiationAtLevel(int lev, amrex::Real time, amrex::Real dt_lev_hydro, amrex::YAFluxRegister *fr_as_crse,
							   amrex::YAFluxRegister *fr_as_fine)
{
	// compute radiation timestep
	int nsubSteps = 0;
	amrex::Real dt_radiation = NAN;

	if (Physics_Traits<problem_t>::is_hydro_enabled && !(constantDt_ > 0.)) {
		// adjust to get integer number of substeps
		nsubSteps = computeNumberOfRadiationSubsteps(lev, dt_lev_hydro);
		dt_radiation = dt_lev_hydro / static_cast<double>(nsubSteps);
	} else { // no hydro, or using constant dt (this is necessary for radiation test problems)
		dt_radiation = dt_lev_hydro;
		nsubSteps = 1;
	}

	if (Verbose() != 0) {
		amrex::Print() << "\tRadiation substeps: " << nsubSteps << "\tdt: " << dt_radiation << "\n";
	}
	AMREX_ALWAYS_ASSERT(nsubSteps >= 1);
	AMREX_ALWAYS_ASSERT(nsubSteps <= (maxSubsteps_ + 1));
	AMREX_ALWAYS_ASSERT(dt_radiation > 0.0);

	// perform subcycle
	auto const &dx = geom[lev].CellSizeArray();
	amrex::Real time_subcycle = time;
	for (int i = 0; i < nsubSteps; ++i) {
		if (i > 0) {
			// since we are starting a new substep, we need to copy radiation state from
			//     new state vector to old state vector
			// (this is not necessary for the i=0 substep because we have already swapped
			//  the full hydro+radiation state vectors at the beginning of the level advance)
			swapRadiationState(state_old_cc_[lev], state_new_cc_[lev]);
		}

		// We use the IMEX PD-ARS scheme to evolve the radiation subsystem and radiation-matter coupling.

		// Stage 1: advance hyperbolic radiation subsystem using Forward Euler method, starting from state_old_cc_ to state_new_cc_
		advanceRadiationForwardEuler(lev, time_subcycle, dt_radiation, i, nsubSteps, fr_as_crse, fr_as_fine);

		// new radiation state is stored in state_new_cc_
		// new hydro state is stored in state_new_cc_ (always the case during radiation update)

		// failure counter for: matter-radiation coupling, dust temperature, outer iteration
		amrex::Gpu::Buffer<int> iteration_failure_counter({0, 0, 0});
		// iteration counter for: radiation update, Newton-Raphson iterations, max Newton-Raphson iterations, decoupled gas-dust update
		amrex::Gpu::Buffer<int> iteration_counter({0, 0, 0, 0});
		int *p_iteration_failure_counter = iteration_failure_counter.data();
		int *p_iteration_counter = iteration_counter.data();

		// Create a MultiFab to hold radEnergySource for the current AMR level
		amrex::MultiFab radEnergySource(grids[lev], dmap[lev], Physics_Traits<problem_t>::nGroups, 0);

		if constexpr (IMEX_a22 > 0.0) {
			// matter-radiation exchange source terms of stage 1

			radEnergySource.setVal(0.0); // Initialize the MultiFab to zero

#ifdef AMREX_PARTICLES
			if (AMRSimulation<problem_t>::do_rad_particles != 0) {
				// for debugging, print the radEnergySource array
				amrex::Print() << "Initial, ";
				PrintRadEnergySource(radEnergySource);

				// deposit radiation from particles into radEnergySource
<<<<<<< HEAD
				amrex::ParticleToMesh(*AMRSimulation<problem_t>::RadParticles, radEnergySource, lev, 
									quokka::RadDeposition<problem_t>{time_subcycle, quokka::RadParticleLumIdx, 0, Physics_Traits<problem_t>::nGroups}, false);
=======
				amrex::ParticleToMesh(
				    *AMRSimulation<problem_t>::RadParticles, radEnergySource, lev,
				    quokka::RadDeposition<problem_t>{time_subcycle, quokka::RadParticleLumIdx, 0, Physics_Traits<problem_t>::nGroups}, false);
>>>>>>> 2f1abf92

				// for debugging, print the radEnergySource array
				amrex::Print() << "after ParticleToMesh, ";
				PrintRadEnergySource(radEnergySource);
			}
#endif

			for (amrex::MFIter iter(state_new_cc_[lev]); iter.isValid(); ++iter) {
				const amrex::Box &indexRange = iter.validbox();
				auto const &stateNew = state_new_cc_[lev].array(iter);
				auto const &prob_lo = geom[lev].ProbLoArray();
				auto const &prob_hi = geom[lev].ProbHiArray();

				auto const &radEnergySource_arr = radEnergySource.array(iter);
				RadSystem<problem_t>::SetRadEnergySource(radEnergySource_arr, indexRange, dx, prob_lo, prob_hi, time_subcycle + dt_radiation);

				// update state_new_cc_[lev] in place (updates both radiation and hydro vars)
				// Note that only a fraction (IMEX_a32) of the matter-radiation exchange source terms are added to hydro. This ensures that the
				// hydro properties get to t + IMEX_a32 dt in terms of matter-radiation exchange.
				operatorSplitSourceTerms(stateNew, radEnergySource_arr, indexRange, time_subcycle, dt_radiation, 1, dx, prob_lo, prob_hi,
							 p_iteration_counter, p_iteration_failure_counter);
			}

#ifdef AMREX_PARTICLES
			if (AMRSimulation<problem_t>::do_rad_particles != 0) {
				// for debugging, print the radEnergySource array
				amrex::Print() << "after SetRadEnergySource, ";
				PrintRadEnergySource(radEnergySource);
			}
#endif
		}

		// Stage 2: advance hyperbolic radiation subsystem using midpoint RK2 method, starting from state_old_cc_ to state_new_cc_
		advanceRadiationMidpointRK2(lev, time_subcycle, dt_radiation, i, nsubSteps, fr_as_crse, fr_as_fine);

		// new radiation state is stored in state_new_cc_
		// new hydro state is stored in state_new_cc_ (always the case during radiation update)

		radEnergySource.setVal(0.0); // Initialize the MultiFab to zero

#ifdef AMREX_PARTICLES
		if (AMRSimulation<problem_t>::do_rad_particles != 0) {
			// deposit radiation from particles into radEnergySource
			amrex::ParticleToMesh(*AMRSimulation<problem_t>::RadParticles, radEnergySource, lev,
<<<<<<< HEAD
						    quokka::RadDeposition<problem_t>{time_subcycle, quokka::RadParticleLumIdx, 0, Physics_Traits<problem_t>::nGroups}, false);
=======
					      quokka::RadDeposition<problem_t>{time_subcycle, quokka::RadParticleLumIdx, 0, Physics_Traits<problem_t>::nGroups},
					      false);
>>>>>>> 2f1abf92
		}
#endif

		// Add the matter-radiation exchange source terms to the radiation subsystem and evolve by (1 - IMEX_a32) * dt
		for (amrex::MFIter iter(state_new_cc_[lev]); iter.isValid(); ++iter) {
			const amrex::Box &indexRange = iter.validbox();
			auto const &stateNew = state_new_cc_[lev].array(iter);
			auto const &prob_lo = geom[lev].ProbLoArray();
			auto const &prob_hi = geom[lev].ProbHiArray();

			auto const &radEnergySource_arr = radEnergySource.array(iter);
			RadSystem<problem_t>::SetRadEnergySource(radEnergySource_arr, indexRange, dx, prob_lo, prob_hi, time_subcycle + dt_radiation);

			// update state_new_cc_[lev] in place (updates both radiation and hydro vars)
			operatorSplitSourceTerms(stateNew, radEnergySource_arr, indexRange, time_subcycle, dt_radiation, 2, dx, prob_lo, prob_hi,
						 p_iteration_counter, p_iteration_failure_counter);
		}

		if (print_rad_counter_) {
			auto h_iteration_counter = iteration_counter.copyToHost();
			long global_solver_count = h_iteration_counter[0];	      // number of Newton-Raphson solvings
			long global_iteration_sum = h_iteration_counter[1];	      // sum of Newton-Raphson iterations
			int global_iteration_max = h_iteration_counter[2];	      // max number of Newton-Raphson iterations
			long global_decoupled_iteration_sum = h_iteration_counter[3]; // sum of decoupled gas-dust Newton-Raphson iterations

			amrex::ParallelDescriptor::ReduceLongSum(global_solver_count);
			amrex::ParallelDescriptor::ReduceLongSum(global_iteration_sum);
			amrex::ParallelDescriptor::ReduceIntMax(global_iteration_max);
			amrex::ParallelDescriptor::ReduceLongSum(global_decoupled_iteration_sum);

			if (amrex::ParallelDescriptor::IOProcessor()) {
				const auto n_cells = CountCells(lev);
				amrex::Print() << "time_subcycle = " << time_subcycle << ", total number of cells updated is " << n_cells << "\n";
				if (n_cells > 0 && global_solver_count > 0) {
					const double global_iteration_mean =
					    static_cast<double>(global_iteration_sum) / static_cast<double>(global_solver_count);
					const double global_solving_mean =
					    static_cast<double>(global_solver_count) / static_cast<double>(n_cells) / 2.0; // 2 stages
					const double global_decoupled_iteration_mean =
					    static_cast<double>(global_decoupled_iteration_sum) / static_cast<double>(global_solver_count);
					amrex::Print() << "The average number of Newton-Raphson solvings per IMEX stage is " << global_solving_mean
						       << ", (mean, max) number of Newton-Raphson iterations are " << global_iteration_mean << ", "
						       << global_iteration_max << ".\n";
					if constexpr (ISM_Traits<problem_t>::enable_dust_gas_thermal_coupling_model) {
						amrex::Print() << "The fraction of gas-dust interactions that are decoupled is "
							       << global_decoupled_iteration_mean << "\n";
					}
				}
			}
		}

		auto h_iteration_failure_counter = iteration_failure_counter.copyToHost();
		long nf_coupling = h_iteration_failure_counter[0]; // number of matter-radiation coupling failures
		long nf_dust = h_iteration_failure_counter[1];	   // number of dust temperature failures
		long nf_outer = h_iteration_failure_counter[2];	   // number of outer iterations failures

		amrex::ParallelDescriptor::ReduceLongSum(nf_coupling);
		amrex::ParallelDescriptor::ReduceLongSum(nf_dust);
		amrex::ParallelDescriptor::ReduceLongSum(nf_outer);

		// Note that the nf_dust has to abort BEFORE nf_coupling, because the dust temperature is used in the matter-radiation coupling and if dust
		// temperature is negative, the matter-radiation coupling will fail to converge.
		if (nf_dust > 0) {
			amrex::Abort("Newton-Raphson iteration for dust temperature failed to converge or dust temperature is negative!");
		}
		if (nf_coupling > 0) {
			amrex::Abort("Newton-Raphson iteration for matter-radiation coupling failed to converge!");
		}
		if (nf_outer > 0) {
			amrex::Abort("Outer iteration for matter-radiation coupling failed to converge!");
		}

		// new hydro+radiation state is stored in state_new_cc_

		// update 'time_subcycle'
		time_subcycle += dt_radiation;

		// update cell update counter
		radiationCellUpdates_ += CountCells(lev); // keep track of number of cell updates
	}
}

template <typename problem_t>
void QuokkaSimulation<problem_t>::advanceRadiationSubstepAtLevel(int lev, amrex::Real time, amrex::Real dt_radiation, int const iter_count,
								 int const /*nsubsteps*/, amrex::YAFluxRegister *fr_as_crse, amrex::YAFluxRegister *fr_as_fine)
{
	if (Verbose()) {
		amrex::Print() << "\tsubstep " << iter_count << " t = " << time << '\n';
	}

	// get cell sizes
	auto const &dx = geom[lev].CellSizeArray();

	// We use the RK2-SSP method here. It needs two registers: one to store the old timestep,
	// and another to store the intermediate stage (which is reused for the final stage).

	// update ghost zones [old timestep]
	fillBoundaryConditions(state_old_cc_[lev], state_old_cc_[lev], lev, time, quokka::centering::cc, quokka::direction::na, PreInterpState,
			       PostInterpState);

	// advance all grids on local processor (Stage 1 of integrator)
	for (amrex::MFIter iter(state_new_cc_[lev]); iter.isValid(); ++iter) {
		const amrex::Box &indexRange = iter.validbox();
		auto const &stateOld = state_old_cc_[lev].const_array(iter);
		auto const &stateNew = state_new_cc_[lev].array(iter);
		auto [fluxArrays, fluxDiffusiveArrays] = computeRadiationFluxes(stateOld, indexRange, ncompHyperbolic_, dx);

		// Stage 1 of RK2-SSP
		RadSystem<problem_t>::PredictStep(
		    stateOld, stateNew, {AMREX_D_DECL(fluxArrays[0].array(), fluxArrays[1].array(), fluxArrays[2].array())},
		    {AMREX_D_DECL(fluxDiffusiveArrays[0].const_array(), fluxDiffusiveArrays[1].const_array(), fluxDiffusiveArrays[2].const_array())},
		    dt_radiation, dx, indexRange, ncompHyperbolic_);

		if (do_reflux) {
			// increment flux registers
			// WARNING: as written, diffusive flux correction is not compatible with reflux!!
			auto expandedFluxes = expandFluxArrays(fluxArrays, nstartHyperbolic_, state_new_cc_[lev].nComp());
			incrementFluxRegisters(iter, fr_as_crse, fr_as_fine, expandedFluxes, lev, 0.5 * dt_radiation);
		}
	}

	// update ghost zones [intermediate stage stored in state_new_cc_]
	fillBoundaryConditions(state_new_cc_[lev], state_new_cc_[lev], lev, (time + dt_radiation), quokka::centering::cc, quokka::direction::na, PreInterpState,
			       PostInterpState);

	// advance all grids on local processor (Stage 2 of integrator)
	for (amrex::MFIter iter(state_new_cc_[lev]); iter.isValid(); ++iter) {
		const amrex::Box &indexRange = iter.validbox();
		auto const &stateOld = state_old_cc_[lev].const_array(iter);
		auto const &stateInter = state_new_cc_[lev].const_array(iter);
		auto const &stateNew = state_new_cc_[lev].array(iter);
		auto [fluxArrays, fluxDiffusiveArrays] = computeRadiationFluxes(stateInter, indexRange, ncompHyperbolic_, dx);

		// Stage 2 of RK2-SSP
		RadSystem<problem_t>::AddFluxesRK2(
		    stateNew, stateOld, stateInter, {AMREX_D_DECL(fluxArrays[0].array(), fluxArrays[1].array(), fluxArrays[2].array())},
		    {AMREX_D_DECL(fluxDiffusiveArrays[0].const_array(), fluxDiffusiveArrays[1].const_array(), fluxDiffusiveArrays[2].const_array())},
		    dt_radiation, dx, indexRange, ncompHyperbolic_);

		if (do_reflux) {
			// increment flux registers
			// WARNING: as written, diffusive flux correction is not compatible with reflux!!
			auto expandedFluxes = expandFluxArrays(fluxArrays, nstartHyperbolic_, state_new_cc_[lev].nComp());
			incrementFluxRegisters(iter, fr_as_crse, fr_as_fine, expandedFluxes, lev, 0.5 * dt_radiation);
		}
	}
}

template <typename problem_t>
void QuokkaSimulation<problem_t>::advanceRadiationForwardEuler(int lev, amrex::Real time, amrex::Real dt_radiation, int const /*iter_count*/,
							       int const /*nsubsteps*/, amrex::YAFluxRegister *fr_as_crse, amrex::YAFluxRegister *fr_as_fine)
{
	// get cell sizes
	auto const &dx = geom[lev].CellSizeArray();

	// update ghost zones [old timestep]
	fillBoundaryConditions(state_old_cc_[lev], state_old_cc_[lev], lev, time, quokka::centering::cc, quokka::direction::na, PreInterpState,
			       PostInterpState);

	// advance all grids on local processor (Stage 1 of integrator)
	for (amrex::MFIter iter(state_new_cc_[lev]); iter.isValid(); ++iter) {
		const amrex::Box &indexRange = iter.validbox();
		auto const &stateOld = state_old_cc_[lev].const_array(iter);
		auto const &stateNew = state_new_cc_[lev].array(iter);
		auto [fluxArrays, fluxDiffusiveArrays] = computeRadiationFluxes(stateOld, indexRange, ncompHyperbolic_, dx);

		// Stage 1 of RK2-SSP
		RadSystem<problem_t>::PredictStep(
		    stateOld, stateNew, {AMREX_D_DECL(fluxArrays[0].array(), fluxArrays[1].array(), fluxArrays[2].array())},
		    {AMREX_D_DECL(fluxDiffusiveArrays[0].const_array(), fluxDiffusiveArrays[1].const_array(), fluxDiffusiveArrays[2].const_array())},
		    dt_radiation, dx, indexRange, ncompHyperbolic_);

		if (do_reflux) {
			// increment flux registers
			// WARNING: as written, diffusive flux correction is not compatible with reflux!!
			auto expandedFluxes = expandFluxArrays(fluxArrays, nstartHyperbolic_, state_new_cc_[lev].nComp());
			incrementFluxRegisters(iter, fr_as_crse, fr_as_fine, expandedFluxes, lev, 0.5 * dt_radiation);
		}
	}
}

template <typename problem_t>
void QuokkaSimulation<problem_t>::advanceRadiationMidpointRK2(int lev, amrex::Real time, amrex::Real dt_radiation, int const /*iter_count*/,
							      int const /*nsubsteps*/, amrex::YAFluxRegister *fr_as_crse, amrex::YAFluxRegister *fr_as_fine)
{
	auto const &dx = geom[lev].CellSizeArray();

	// update ghost zones [intermediate stage stored in state_new_cc_]
	fillBoundaryConditions(state_new_cc_[lev], state_new_cc_[lev], lev, (time + dt_radiation), quokka::centering::cc, quokka::direction::na, PreInterpState,
			       PostInterpState);

	// advance all grids on local processor (Stage 2 of integrator)
	for (amrex::MFIter iter(state_new_cc_[lev]); iter.isValid(); ++iter) {
		const amrex::Box &indexRange = iter.validbox();
		auto const &stateOld = state_old_cc_[lev].const_array(iter);
		auto const &stateInter = state_new_cc_[lev].const_array(iter);
		auto const &stateNew = state_new_cc_[lev].array(iter);
		auto [fluxArraysOld, fluxDiffusiveArraysOld] = computeRadiationFluxes(stateOld, indexRange, ncompHyperbolic_, dx);
		auto [fluxArrays, fluxDiffusiveArrays] = computeRadiationFluxes(stateInter, indexRange, ncompHyperbolic_, dx);

		// Stage 2 of RK2-SSP
		RadSystem<problem_t>::AddFluxesRK2(
		    stateNew, stateOld, stateInter, {AMREX_D_DECL(fluxArraysOld[0].array(), fluxArraysOld[1].array(), fluxArraysOld[2].array())},
		    {AMREX_D_DECL(fluxArrays[0].array(), fluxArrays[1].array(), fluxArrays[2].array())},
		    {AMREX_D_DECL(fluxDiffusiveArraysOld[0].const_array(), fluxDiffusiveArraysOld[1].const_array(), fluxDiffusiveArraysOld[2].const_array())},
		    {AMREX_D_DECL(fluxDiffusiveArrays[0].const_array(), fluxDiffusiveArrays[1].const_array(), fluxDiffusiveArrays[2].const_array())},
		    dt_radiation, dx, indexRange, ncompHyperbolic_);

		if (do_reflux) {
			// increment flux registers
			// WARNING: as written, diffusive flux correction is not compatible with reflux!!
			auto expandedFluxes = expandFluxArrays(fluxArrays, nstartHyperbolic_, state_new_cc_[lev].nComp());
			incrementFluxRegisters(iter, fr_as_crse, fr_as_fine, expandedFluxes, lev, 0.5 * dt_radiation);
		}
	}
}

template <typename problem_t>
void QuokkaSimulation<problem_t>::operatorSplitSourceTerms(amrex::Array4<amrex::Real> const &stateNew, amrex::Array4<amrex::Real> const &radEnergySource,
							   const amrex::Box &indexRange, const amrex::Real time, const double dt, const int stage,
							   amrex::GpuArray<amrex::Real, AMREX_SPACEDIM> const &dx,
							   amrex::GpuArray<amrex::Real, AMREX_SPACEDIM> const &prob_lo,
							   amrex::GpuArray<amrex::Real, AMREX_SPACEDIM> const &prob_hi, int *p_iteration_counter,
							   int *p_iteration_failure_counter)
{
	// cell-centered source terms
	if constexpr (Physics_Traits<problem_t>::nGroups <= 1) {
		RadSystem<problem_t>::AddSourceTermsSingleGroup(stateNew, radEnergySource, indexRange, dt, stage, dustGasInteractionCoeff_, p_iteration_counter,
								p_iteration_failure_counter);
	} else {
		RadSystem<problem_t>::AddSourceTermsMultiGroup(stateNew, radEnergySource, indexRange, dt, stage, dustGasInteractionCoeff_, p_iteration_counter,
							       p_iteration_failure_counter);
	}
}

template <typename problem_t>
auto QuokkaSimulation<problem_t>::computeRadiationFluxes(amrex::Array4<const amrex::Real> const &consVar, const amrex::Box &indexRange, const int nvars,
							 amrex::GpuArray<amrex::Real, AMREX_SPACEDIM> dx)
    -> std::tuple<std::array<amrex::FArrayBox, AMREX_SPACEDIM>, std::array<amrex::FArrayBox, AMREX_SPACEDIM>>
{
	amrex::Box const &x1FluxRange = amrex::surroundingNodes(indexRange, 0);
	amrex::FArrayBox x1Flux(x1FluxRange, nvars, amrex::The_Async_Arena()); // node-centered in x
	amrex::FArrayBox x1FluxDiffusive(x1FluxRange, nvars, amrex::The_Async_Arena());
#if (AMREX_SPACEDIM >= 2)
	amrex::Box const &x2FluxRange = amrex::surroundingNodes(indexRange, 1);
	amrex::FArrayBox x2Flux(x2FluxRange, nvars, amrex::The_Async_Arena()); // node-centered in y
	amrex::FArrayBox x2FluxDiffusive(x2FluxRange, nvars, amrex::The_Async_Arena());
#endif
#if (AMREX_SPACEDIM == 3)
	amrex::Box const &x3FluxRange = amrex::surroundingNodes(indexRange, 2);
	amrex::FArrayBox x3Flux(x3FluxRange, nvars, amrex::The_Async_Arena()); // node-centered in z
	amrex::FArrayBox x3FluxDiffusive(x3FluxRange, nvars, amrex::The_Async_Arena());
#endif

	AMREX_D_TERM(fluxFunction<FluxDir::X1>(consVar, x1Flux, x1FluxDiffusive, indexRange, nvars, dx);
		     , fluxFunction<FluxDir::X2>(consVar, x2Flux, x2FluxDiffusive, indexRange, nvars, dx);
		     , fluxFunction<FluxDir::X3>(consVar, x3Flux, x3FluxDiffusive, indexRange, nvars, dx);)

	std::array<amrex::FArrayBox, AMREX_SPACEDIM> fluxArrays = {AMREX_D_DECL(std::move(x1Flux), std::move(x2Flux), std::move(x3Flux))};
	std::array<amrex::FArrayBox, AMREX_SPACEDIM> fluxDiffusiveArrays{
	    AMREX_D_DECL(std::move(x1FluxDiffusive), std::move(x2FluxDiffusive), std::move(x3FluxDiffusive))};

	return std::make_tuple(std::move(fluxArrays), std::move(fluxDiffusiveArrays));
}

template <typename problem_t>
template <FluxDir DIR>
void QuokkaSimulation<problem_t>::fluxFunction(amrex::Array4<const amrex::Real> const &consState, amrex::FArrayBox &x1Flux, amrex::FArrayBox &x1FluxDiffusive,
					       const amrex::Box &indexRange, const int nvars, amrex::GpuArray<amrex::Real, AMREX_SPACEDIM> dx)
{
	int dir = 0;
	if constexpr (DIR == FluxDir::X1) {
		dir = 0;
	} else if constexpr (DIR == FluxDir::X2) {
		dir = 1;
	} else if constexpr (DIR == FluxDir::X3) {
		dir = 2;
	}

	// extend box to include ghost zones
	amrex::Box const &ghostRange = amrex::grow(indexRange, nghost_cc_);
	// N.B.: A one-zone layer around the cells must be fully reconstructed in order for PPM to
	// work.
	amrex::Box const &reconstructRange = amrex::grow(indexRange, 1);
	amrex::Box const &x1ReconstructRange = amrex::surroundingNodes(reconstructRange, dir);

	amrex::FArrayBox primVar(ghostRange, nvars, amrex::The_Async_Arena());
	amrex::FArrayBox x1LeftState(x1ReconstructRange, nvars, amrex::The_Async_Arena());
	amrex::FArrayBox x1RightState(x1ReconstructRange, nvars, amrex::The_Async_Arena());

	// cell-centered kernel
	RadSystem<problem_t>::ConservedToPrimitive(consState, primVar.array(), ghostRange);

	if (radiationReconstructionOrder_ == 3) {
		// mixed interface/cell-centered kernel
		HyperbolicSystem<problem_t>::template ReconstructStatesPPM<DIR>(primVar.array(), x1LeftState.array(), x1RightState.array(), reconstructRange,
										x1ReconstructRange, nvars);
	} else if (radiationReconstructionOrder_ == 2) {
		// PLM and donor cell are interface-centered kernels
		HyperbolicSystem<problem_t>::template ReconstructStatesPLM<DIR, SlopeLimiter::MC>(primVar.array(), x1LeftState.array(), x1RightState.array(),
												  x1ReconstructRange, nvars);
	} else if (radiationReconstructionOrder_ == 1) {
		HyperbolicSystem<problem_t>::template ReconstructStatesConstant<DIR>(primVar.array(), x1LeftState.array(), x1RightState.array(),
										     x1ReconstructRange, nvars);
	} else {
		amrex::Abort("Invalid reconstruction order for radiation variables! Aborting...");
	}

	// interface-centered kernel
	amrex::Box const &x1FluxRange = amrex::surroundingNodes(indexRange, dir);
	RadSystem<problem_t>::template ComputeFluxes<DIR>(x1Flux.array(), x1FluxDiffusive.array(), x1LeftState.array(), x1RightState.array(), x1FluxRange,
							  consState, dx, use_wavespeed_correction_); // watch out for argument order!!
}

#endif // RADIATION_SIMULATION_HPP_<|MERGE_RESOLUTION|>--- conflicted
+++ resolved
@@ -1710,14 +1710,9 @@
 				PrintRadEnergySource(radEnergySource);
 
 				// deposit radiation from particles into radEnergySource
-<<<<<<< HEAD
-				amrex::ParticleToMesh(*AMRSimulation<problem_t>::RadParticles, radEnergySource, lev, 
-									quokka::RadDeposition<problem_t>{time_subcycle, quokka::RadParticleLumIdx, 0, Physics_Traits<problem_t>::nGroups}, false);
-=======
 				amrex::ParticleToMesh(
 				    *AMRSimulation<problem_t>::RadParticles, radEnergySource, lev,
 				    quokka::RadDeposition<problem_t>{time_subcycle, quokka::RadParticleLumIdx, 0, Physics_Traits<problem_t>::nGroups}, false);
->>>>>>> 2f1abf92
 
 				// for debugging, print the radEnergySource array
 				amrex::Print() << "after ParticleToMesh, ";
@@ -1762,12 +1757,8 @@
 		if (AMRSimulation<problem_t>::do_rad_particles != 0) {
 			// deposit radiation from particles into radEnergySource
 			amrex::ParticleToMesh(*AMRSimulation<problem_t>::RadParticles, radEnergySource, lev,
-<<<<<<< HEAD
-						    quokka::RadDeposition<problem_t>{time_subcycle, quokka::RadParticleLumIdx, 0, Physics_Traits<problem_t>::nGroups}, false);
-=======
 					      quokka::RadDeposition<problem_t>{time_subcycle, quokka::RadParticleLumIdx, 0, Physics_Traits<problem_t>::nGroups},
 					      false);
->>>>>>> 2f1abf92
 		}
 #endif
 
