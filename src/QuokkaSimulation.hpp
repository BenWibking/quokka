#ifndef RADIATION_SIMULATION_HPP_ // NOLINT
#define RADIATION_SIMULATION_HPP_
//==============================================================================
// TwoMomentRad - a radiation transport library for patch-based AMR codes
// Copyright 2020 Benjamin Wibking.
// Released under the MIT license. See LICENSE file included in the GitHub repo.
//==============================================================================
/// \file QuokkaSimulation.hpp
/// \brief Implements classes and functions to organise the overall setup,
/// timestepping, solving, and I/O of a simulation for radiation moments.

#include <array>
#include <filesystem>
#include <limits>
#include <string>
#include <tuple>
#include <unordered_map>
#include <utility>

#include "AMReX.H"
#include "AMReX_AmrParticles.H"
#include "AMReX_Arena.H"
#include "AMReX_Array.H"
#include "AMReX_Array4.H"
#include "AMReX_BCRec.H"
#include "AMReX_BLassert.H"
#include "AMReX_Box.H"
#include "AMReX_FArrayBox.H"
#include "AMReX_FabArray.H"
#include "AMReX_FabFactory.H"
#include "AMReX_Geometry.H"
#include "AMReX_GpuControl.H"
#include "AMReX_GpuDevice.H"
#include "AMReX_GpuQualifiers.H"
#include "AMReX_IntVect.H"
#include "AMReX_MultiFab.H"
#include "AMReX_MultiFabUtil.H"
#include "AMReX_ParallelDescriptor.H"
#include "AMReX_ParmParse.H"
#include "AMReX_PlotFileUtil.H"
#include "AMReX_Print.H"
#include "AMReX_REAL.H"
#include "AMReX_YAFluxRegister.H"

#ifdef AMREX_USE_ASCENT
#include "AMReX_Conduit_Blueprint.H"
#include <ascent.hpp>
#include <conduit_node.hpp>
#endif

#include "SimulationData.hpp"
#include "chemistry/Chemistry.hpp"
#include "cooling/GrackleLikeCooling.hpp"
#include "cooling/TabulatedCooling.hpp"
#include "eos.H"
#include "hydro/hydro_system.hpp"
#include "hyperbolic_system.hpp"
#include "physics_info.hpp"
#include "physics_numVars.hpp"
#include "radiation/radiation_system.hpp"
#include "simulation.hpp"

// Simulation class should be initialized only once per program (i.e., is a singleton)
template <typename problem_t> class QuokkaSimulation : public AMRSimulation<problem_t>
{
      public:
	using AMRSimulation<problem_t>::state_old_cc_;
	using AMRSimulation<problem_t>::state_new_cc_;
	using AMRSimulation<problem_t>::max_signal_speed_;
	using AMRSimulation<problem_t>::state_old_fc_;
	using AMRSimulation<problem_t>::state_new_fc_;
	using AMRSimulation<problem_t>::TracerPC;

	using AMRSimulation<problem_t>::nghost_cc_;
	using AMRSimulation<problem_t>::areInitialConditionsDefined_;
	using AMRSimulation<problem_t>::BCs_cc_;
	using AMRSimulation<problem_t>::BCs_fc_;
	using AMRSimulation<problem_t>::componentNames_cc_;
	using AMRSimulation<problem_t>::componentNames_fc_;
	using AMRSimulation<problem_t>::cflNumber_;
	using AMRSimulation<problem_t>::fillBoundaryConditions;
	using AMRSimulation<problem_t>::CustomPlotFileName;
	using AMRSimulation<problem_t>::geom;
	using AMRSimulation<problem_t>::grids;
	using AMRSimulation<problem_t>::dmap;
	using AMRSimulation<problem_t>::istep;
	using AMRSimulation<problem_t>::flux_reg_;
	using AMRSimulation<problem_t>::incrementFluxRegisters;
	using AMRSimulation<problem_t>::finest_level;
	using AMRSimulation<problem_t>::finestLevel;
	using AMRSimulation<problem_t>::do_reflux;
	using AMRSimulation<problem_t>::do_tracers;
	using AMRSimulation<problem_t>::Verbose;
	using AMRSimulation<problem_t>::constantDt_;
	using AMRSimulation<problem_t>::boxArray;
	using AMRSimulation<problem_t>::DistributionMap;
	using AMRSimulation<problem_t>::refRatio;
	using AMRSimulation<problem_t>::cellUpdates_;
	using AMRSimulation<problem_t>::CountCells;
	using AMRSimulation<problem_t>::WriteCheckpointFile;
	using AMRSimulation<problem_t>::GetData;
	using AMRSimulation<problem_t>::FillPatchWithData;
	using AMRSimulation<problem_t>::Gconst_;

	using AMRSimulation<problem_t>::densityFloor_;
	using AMRSimulation<problem_t>::tempFloor_;

	SimulationData<problem_t> userData_;

	int enableCooling_ = 0;
	int enableChemistry_ = 0;
	Real max_density_allowed = std::numeric_limits<amrex::Real>::max();
	Real min_density_allowed = std::numeric_limits<amrex::Real>::min();

	quokka::GrackleLikeCooling::grackle_tables grackleTables_;
	quokka::TabulatedCooling::cloudy_tables cloudyTables_;
	std::string coolingTableType_{};
	std::string coolingTableFilename_{};

	static constexpr int nvarTotal_cc_ = Physics_Indices<problem_t>::nvarTotal_cc;
	static constexpr int ncompHydro_ = HydroSystem<problem_t>::nvar_; // hydro
	static constexpr int ncompHyperbolic_ = RadSystem<problem_t>::nvarHyperbolic_;
	static constexpr int nstartHyperbolic_ = RadSystem<problem_t>::nstartHyperbolic_;

	amrex::Real radiationCflNumber_ = 0.3;
	int maxSubsteps_ = 10;				// maximum number of radiation subcycles per hydro step
	amrex::Real dustGasInteractionCoeff_ = 2.5e-34; // erg cm^3 s^−1 K^−3/2

	bool computeReferenceSolution_ = false;
	amrex::Real errorNorm_ = NAN;
	amrex::Real pressureFloor_ = 0.;

	bool use_wavespeed_correction_ = false;
	bool print_rad_counter_ = false;

	int lowLevelDebuggingOutput_ = 0;	// 0 == do nothing; 1 == output intermediate multifabs used in hydro each timestep (ONLY USE FOR DEBUGGING)
	int integratorOrder_ = 2;		// 1 == forward Euler; 2 == RK2-SSP (default)
	int reconstructionOrder_ = 3;		// 1 == donor cell; 2 == PLM; 3 == PPM (default)
	int radiationReconstructionOrder_ = 3;	// 1 == donor cell; 2 == PLM; 3 == PPM (default)
	int useDualEnergy_ = 1;			// 0 == disabled; 1 == use auxiliary internal energy equation (default)
	int abortOnFofcFailure_ = 1;		// 0 == keep going, 1 == abort hydro advance if FOFC fails
	amrex::Real artificialViscosityK_ = 0.; // artificial viscosity coefficient (default == None)

	amrex::Long radiationCellUpdates_ = 0; // total number of radiation cell-updates

	// member functions
	explicit QuokkaSimulation(amrex::Vector<amrex::BCRec> &BCs_cc, amrex::Vector<amrex::BCRec> &BCs_fc) : AMRSimulation<problem_t>(BCs_cc, BCs_fc)
	{
		initialize();
	}

	explicit QuokkaSimulation(amrex::Vector<amrex::BCRec> &BCs_cc) : AMRSimulation<problem_t>(BCs_cc) { initialize(); }

	inline void initialize()
	{
		defineComponentNames();
		// read in runtime parameters
		readParmParse();
		// set gamma
		amrex::ParmParse eos("eos");
		eos.add("eos_gamma", quokka::EOS_Traits<problem_t>::gamma);
		// initialize Microphysics params
		init_extern_parameters();
		// initialize Microphysics EOS
		amrex::Real small_temp = 1e-10;
		amrex::Real small_dens = 1e-100;
		eos_init(small_temp, small_dens);
	}

	[[nodiscard]] static auto getScalarVariableNames() -> std::vector<std::string>;
	void defineComponentNames();
	void readParmParse();

	void checkHydroStates(amrex::MultiFab &mf, char const *file, int line);
	void computeMaxSignalLocal(int level) override;
	auto computeExtraPhysicsTimestep(int lev) -> amrex::Real override;
	void preCalculateInitialConditions() override;
	void setInitialConditionsOnGrid(quokka::grid const &grid_elem) override;
	void setInitialConditionsOnGridFaceVars(quokka::grid const &grid_elem) override;
	void createInitialParticles() override;
	void advanceSingleTimestepAtLevel(int lev, amrex::Real time, amrex::Real dt_lev, int ncycle) override;
	void computeBeforeTimestep() override;
	void computeAfterTimestep() override;
	void computeAfterLevelAdvance(int lev, amrex::Real time, amrex::Real dt_lev, int /*ncycle*/);
	void computeAfterEvolve(amrex::Vector<amrex::Real> &initSumCons) override;
	void computeReferenceSolution(amrex::MultiFab &ref, amrex::GpuArray<amrex::Real, AMREX_SPACEDIM> const &dx,
				      amrex::GpuArray<amrex::Real, AMREX_SPACEDIM> const &prob_lo);

	// compute derived variables
	void ComputeDerivedVar(int lev, std::string const &dname, amrex::MultiFab &mf, int ncomp) const override;

	// compute projected vars
	[[nodiscard]] auto ComputeProjections(int dir) const -> std::unordered_map<std::string, amrex::BaseFab<amrex::Real>> override;

	// compute statistics
	auto ComputeStatistics() -> std::map<std::string, amrex::Real> override;

	// fix-up states
	void FixupState(int level) override;

	// implement FillPatch function
	void FillPatch(int lev, amrex::Real time, amrex::MultiFab &mf, int icomp, int ncomp, quokka::centering cen, quokka::direction dir,
		       FillPatchType fptype) override;

	// functions to operate on state vector before/after interpolating between levels
	static void PreInterpState(amrex::MultiFab &mf, int scomp, int ncomp);
	static void PostInterpState(amrex::MultiFab &mf, int scomp, int ncomp);

	// compute axis-aligned 1D profile of user_f(x, y, z)
	template <typename F> auto computeAxisAlignedProfile(int axis, F const &user_f) -> amrex::Gpu::HostVector<amrex::Real>;

	// tag cells for refinement
	void ErrorEst(int lev, amrex::TagBoxArray &tags, amrex::Real time, int ngrow) override;

	// fill rhs for Poisson solve
	void fillPoissonRhsAtLevel(amrex::MultiFab &rhs, int lev) override;

	// add gravitational acceleration to hydro state
	void applyPoissonGravityAtLevel(amrex::MultiFab const &phi, int lev, amrex::Real dt) override;

	void addFluxArrays(std::array<amrex::MultiFab, AMREX_SPACEDIM> &dstfluxes, std::array<amrex::MultiFab, AMREX_SPACEDIM> &srcfluxes, int srccomp,
			   int dstcomp);

	auto expandFluxArrays(std::array<amrex::FArrayBox, AMREX_SPACEDIM> &fluxes, int nstartNew,
			      int ncompNew) -> std::array<amrex::FArrayBox, AMREX_SPACEDIM>;

	void printCoordinates(int lev, const amrex::IntVect &cell_idx);

	void advanceHydroAtLevelWithRetries(int lev, amrex::Real time, amrex::Real dt_lev, amrex::YAFluxRegister *fr_as_crse,
					    amrex::YAFluxRegister *fr_as_fine);

	auto advanceHydroAtLevel(amrex::MultiFab &state_old_cc_tmp, amrex::YAFluxRegister *fr_as_crse, amrex::YAFluxRegister *fr_as_fine, int lev,
				 amrex::Real time, amrex::Real dt_lev) -> bool;

	void addStrangSplitSources(amrex::MultiFab &state, int lev, amrex::Real time, amrex::Real dt_lev);
	auto addStrangSplitSourcesWithBuiltin(amrex::MultiFab &state, int lev, amrex::Real time, amrex::Real dt_lev) -> bool;

	auto isCflViolated(int lev, amrex::Real time, amrex::Real dt_actual) -> bool;

	// radiation subcycle
	void swapRadiationState(amrex::MultiFab &stateOld, amrex::MultiFab const &stateNew);
	auto computeNumberOfRadiationSubsteps(int lev, amrex::Real dt_lev_hydro) -> int;
	void advanceRadiationSubstepAtLevel(int lev, amrex::Real time, amrex::Real dt_radiation, int iter_count, int nsubsteps,
					    amrex::YAFluxRegister *fr_as_crse, amrex::YAFluxRegister *fr_as_fine);
	void advanceRadiationForwardEuler(int lev, amrex::Real time, amrex::Real dt_radiation, int iter_count, int nsubsteps, amrex::YAFluxRegister *fr_as_crse,
					  amrex::YAFluxRegister *fr_as_fine);
	void advanceRadiationMidpointRK2(int lev, amrex::Real time, amrex::Real dt_radiation, int iter_count, int nsubsteps, amrex::YAFluxRegister *fr_as_crse,
					 amrex::YAFluxRegister *fr_as_fine);

	void subcycleRadiationAtLevel(int lev, amrex::Real time, amrex::Real dt_lev_hydro, amrex::YAFluxRegister *fr_as_crse,
				      amrex::YAFluxRegister *fr_as_fine);

	void operatorSplitSourceTerms(amrex::Array4<amrex::Real> const &stateNew, const amrex::Box &indexRange, amrex::Real time, double dt, int stage,
				      amrex::GpuArray<amrex::Real, AMREX_SPACEDIM> const &dx, amrex::GpuArray<amrex::Real, AMREX_SPACEDIM> const &prob_lo,
				      amrex::GpuArray<amrex::Real, AMREX_SPACEDIM> const &prob_hi, int *p_iteration_counter, int *num_failed_coupling,
				      int *num_failed_dust, int *p_num_failed_outer_ite);

	auto computeRadiationFluxes(amrex::Array4<const amrex::Real> const &consVar, const amrex::Box &indexRange, int nvars,
				    amrex::GpuArray<amrex::Real, AMREX_SPACEDIM> dx)
	    -> std::tuple<std::array<amrex::FArrayBox, AMREX_SPACEDIM>, std::array<amrex::FArrayBox, AMREX_SPACEDIM>>;

	auto computeHydroFluxes(amrex::MultiFab const &consVar, int nvars,
				int lev) -> std::pair<std::array<amrex::MultiFab, AMREX_SPACEDIM>, std::array<amrex::MultiFab, AMREX_SPACEDIM>>;

	auto computeFOHydroFluxes(amrex::MultiFab const &consVar, int nvars,
				  int lev) -> std::pair<std::array<amrex::MultiFab, AMREX_SPACEDIM>, std::array<amrex::MultiFab, AMREX_SPACEDIM>>;

	template <FluxDir DIR>
	void fluxFunction(amrex::Array4<const amrex::Real> const &consState, amrex::FArrayBox &x1Flux, amrex::FArrayBox &x1FluxDiffusive,
			  const amrex::Box &indexRange, int nvars, amrex::GpuArray<amrex::Real, AMREX_SPACEDIM> dx);

	template <FluxDir DIR>
	void hydroFluxFunction(amrex::MultiFab const &primVar, amrex::MultiFab &leftState, amrex::MultiFab &rightState, amrex::MultiFab &x1Flux,
			       amrex::MultiFab &x1FaceVel, amrex::MultiFab const &x1Flat, amrex::MultiFab const &x2Flat, amrex::MultiFab const &x3Flat,
			       int ng_reconstruct, int nvars);

	template <FluxDir DIR>
	void hydroFOFluxFunction(amrex::MultiFab const &primVar, amrex::MultiFab &leftState, amrex::MultiFab &rightState, amrex::MultiFab &x1Flux,
				 amrex::MultiFab &x1FaceVel, int ng_reconstruct, int nvars);

	void replaceFluxes(std::array<amrex::MultiFab, AMREX_SPACEDIM> &fluxes, std::array<amrex::MultiFab, AMREX_SPACEDIM> &FOfluxes,
			   amrex::iMultiFab &redoFlag);
};

template <typename problem_t> void QuokkaSimulation<problem_t>::defineComponentNames()
{

	// cell-centred
	// add hydro state variables
	if constexpr (Physics_Traits<problem_t>::is_hydro_enabled || Physics_Traits<problem_t>::is_radiation_enabled) {
		std::vector<std::string> hydroNames = {"gasDensity", "x-GasMomentum", "y-GasMomentum", "z-GasMomentum", "gasEnergy", "gasInternalEnergy"};
		componentNames_cc_.insert(componentNames_cc_.end(), hydroNames.begin(), hydroNames.end());
	}
	// add passive scalar variables
	if constexpr (Physics_Traits<problem_t>::numPassiveScalars > 0) {
		std::vector<std::string> scalarNames = getScalarVariableNames();
		componentNames_cc_.insert(componentNames_cc_.end(), scalarNames.begin(), scalarNames.end());
	}
	// add radiation state variables
	if constexpr (Physics_Traits<problem_t>::is_radiation_enabled) {
		std::vector<std::string> radNames = {};
		for (int i = 0; i < Physics_Traits<problem_t>::nGroups; ++i) {
			radNames.push_back("radEnergy-Group" + std::to_string(i));
			radNames.push_back("x-RadFlux-Group" + std::to_string(i));
			radNames.push_back("y-RadFlux-Group" + std::to_string(i));
			radNames.push_back("z-RadFlux-Group" + std::to_string(i));
		}
		componentNames_cc_.insert(componentNames_cc_.end(), radNames.begin(), radNames.end());
	}

	// face-centred

	// add face-centered velocities
	for (int idim = 0; idim < AMREX_SPACEDIM; idim++) {
		componentNames_fc_.push_back({quokka::face_dir_str[idim] + "-velocity"});
	}
	// add mhd state variables
	if constexpr (Physics_Traits<problem_t>::is_mhd_enabled) {
		for (int idim = 0; idim < AMREX_SPACEDIM; idim++) {
			componentNames_fc_.push_back({quokka::face_dir_str[idim] + "-BField"});
		}
	}
}

template <typename problem_t> auto QuokkaSimulation<problem_t>::getScalarVariableNames() -> std::vector<std::string>
{
	// return vector of names for the passive scalars
	// this can be specialized by the user to provide more descriptive names
	// (these names are used to label the variables in the plotfiles)

	std::vector<std::string> names;
	int nscalars = HydroSystem<problem_t>::nscalars_;
	names.reserve(nscalars);
	for (int n = 0; n < nscalars; ++n) {
		// write string 'scalar_1', etc.
		names.push_back(fmt::format("scalar_{}", n));
	}
	return names;
}

template <typename problem_t> void QuokkaSimulation<problem_t>::readParmParse()
{
	// set hydro runtime parameters
	{
		amrex::ParmParse hpp("hydro");
		hpp.query("low_level_debugging_output", lowLevelDebuggingOutput_);
		hpp.query("rk_integrator_order", integratorOrder_);
		hpp.query("reconstruction_order", reconstructionOrder_);
		hpp.query("use_dual_energy", useDualEnergy_);
		hpp.query("abort_on_fofc_failure", abortOnFofcFailure_);
		hpp.query("artificial_viscosity_coefficient", artificialViscosityK_);
	}

	// set cooling runtime parameters
	{
		amrex::ParmParse hpp("cooling");
		int alwaysReadTables = 0;
		hpp.query("enabled", enableCooling_);
		hpp.query("cooling_table_type", coolingTableType_);
		hpp.query("read_tables_even_if_disabled", alwaysReadTables);
		hpp.query("hdf5_data_file", coolingTableFilename_);

		if ((enableCooling_ == 1) || (alwaysReadTables == 1)) {
			if (coolingTableType_ == "grackle") {
				// read Grackle tables
				amrex::Print() << "Reading Grackle tables...\n";
				quokka::GrackleLikeCooling::readGrackleData(coolingTableFilename_, grackleTables_);
			} else if (coolingTableType_ == "cloudy_cooling_tools") {
				// read cloudy_cooling_tools tables
				amrex::Print() << "Reading cloudy-cooling-tools tables...\n";
				quokka::TabulatedCooling::readCloudyData(coolingTableFilename_, cloudyTables_);
			} else {
				amrex::Abort("Invalid cooling table type!");
			}
		}
	}

#ifdef PRIMORDIAL_CHEM
	// set chemistry runtime parameters
	{
		amrex::ParmParse hpp("primordial_chem");
		hpp.query("enabled", enableChemistry_);
		hpp.query("max_density_allowed", max_density_allowed); // chemistry is not accurate for densities > 3e-6
		hpp.query("min_density_allowed", min_density_allowed); // don't do chemistry in cells with densities below the minimum density specified
	}
#endif

	// set radiation runtime parameters
	{
		amrex::ParmParse rpp("radiation");
		rpp.query("reconstruction_order", radiationReconstructionOrder_);
		rpp.query("cfl", radiationCflNumber_);
		rpp.query("dust_gas_interaction_coeff", dustGasInteractionCoeff_);
		rpp.query("print_iteration_counts", print_rad_counter_);
	}
}

template <typename problem_t> auto QuokkaSimulation<problem_t>::computeNumberOfRadiationSubsteps(int lev, amrex::Real dt_lev_hydro) -> int
{
	// compute radiation timestep
	auto const &dx = geom[lev].CellSizeArray();
	amrex::Real c_hat = RadSystem<problem_t>::c_hat_;
	amrex::Real dx_min = std::min({AMREX_D_DECL(dx[0], dx[1], dx[2])});
	amrex::Real dtrad_tmp = radiationCflNumber_ * (dx_min / c_hat);
	int nsubSteps = std::ceil(dt_lev_hydro / dtrad_tmp);
	return nsubSteps;
}

template <typename problem_t> void QuokkaSimulation<problem_t>::computeMaxSignalLocal(int const level)
{
	BL_PROFILE("QuokkaSimulation::computeMaxSignalLocal()");

	// hydro: loop over local grids, compute CFL timestep
	for (amrex::MFIter iter(state_new_cc_[level]); iter.isValid(); ++iter) {
		const amrex::Box &indexRange = iter.validbox();
		auto const &stateNew = state_new_cc_[level].const_array(iter);
		auto const &maxSignal = max_signal_speed_[level].array(iter);

		if constexpr (Physics_Traits<problem_t>::is_hydro_enabled && !(Physics_Traits<problem_t>::is_radiation_enabled)) {
			// hydro only
			HydroSystem<problem_t>::ComputeMaxSignalSpeed(stateNew, maxSignal, indexRange);
		} else if constexpr (Physics_Traits<problem_t>::is_radiation_enabled) {
			// radiation hydro, or radiation only
			RadSystem<problem_t>::ComputeMaxSignalSpeed(stateNew, maxSignal, indexRange);
			if constexpr (Physics_Traits<problem_t>::is_hydro_enabled) {
				auto maxSignalHydroFAB = amrex::FArrayBox(indexRange);
				auto const &maxSignalHydro = maxSignalHydroFAB.array();
				HydroSystem<problem_t>::ComputeMaxSignalSpeed(stateNew, maxSignalHydro, indexRange);
				const int maxSubsteps = maxSubsteps_;
				// ensure that we use the smaller of the two timesteps
				amrex::ParallelFor(indexRange, [=] AMREX_GPU_DEVICE(int i, int j, int k) noexcept {
					amrex::Real const maxSignalRadiation = maxSignal(i, j, k) / static_cast<double>(maxSubsteps);
					maxSignal(i, j, k) = std::max(maxSignalRadiation, maxSignalHydro(i, j, k));
				});
			}
		} else {
			// no physics modules enabled, why are we running?
			amrex::Abort("At least one of hydro or radiation must be enabled! Cannot "
				     "compute a time step.");
		}
	}
}

template <typename problem_t> auto QuokkaSimulation<problem_t>::computeExtraPhysicsTimestep(int const /*level*/) -> amrex::Real
{
	BL_PROFILE("QuokkaSimulation::computeExtraPhysicsTimestep()");
	// users can override this to enforce additional timestep constraints
	return std::numeric_limits<amrex::Real>::max();
}

#if !defined(NDEBUG)
#define CHECK_HYDRO_STATES(mf) checkHydroStates(mf, __FILE__, __LINE__)
#else
#define CHECK_HYDRO_STATES(mf)
#endif

template <typename problem_t> void QuokkaSimulation<problem_t>::checkHydroStates(amrex::MultiFab &mf, char const *file, int line)
{
	BL_PROFILE("QuokkaSimulation::checkHydroStates()");

	bool validStates = HydroSystem<problem_t>::CheckStatesValid(mf);
	amrex::ParallelDescriptor::ReduceBoolAnd(validStates);

	if (!validStates) {
		amrex::Print() << "Hydro states invalid (" + std::string(file) + ":" + std::to_string(line) + ")\n";
		amrex::Print() << "Writing checkpoint for debugging...\n";
		amrex::MFIter::allowMultipleMFIters(1);
		WriteCheckpointFile();
		amrex::Abort("Hydro states invalid (" + std::string(file) + ":" + std::to_string(line) + ")");
	}
}

template <typename problem_t> void QuokkaSimulation<problem_t>::preCalculateInitialConditions()
{
	// default empty implementation
	// user should implement using problem-specific template specialization
}

template <typename problem_t> void QuokkaSimulation<problem_t>::setInitialConditionsOnGrid(quokka::grid const &grid_elem)
{
	// default empty implementation
	// user should implement using problem-specific template specialization
}

template <typename problem_t> void QuokkaSimulation<problem_t>::setInitialConditionsOnGridFaceVars(quokka::grid const &grid_elem)
{
	// default empty implementation
	// user should implement using problem-specific template specialization
	// note: an implementation is only required if face-centered vars are used
}

template <typename problem_t> void QuokkaSimulation<problem_t>::createInitialParticles()
{
	// default empty implementation
	// user should implement using problem-specific template specialization
	// note: an implementation is only required if particles are used
}

template <typename problem_t> void QuokkaSimulation<problem_t>::computeBeforeTimestep()
{
	// do nothing -- user should implement if desired
}

template <typename problem_t> void QuokkaSimulation<problem_t>::computeAfterTimestep()
{
	// do nothing -- user should implement if desired
}

template <typename problem_t> void QuokkaSimulation<problem_t>::computeAfterLevelAdvance(int lev, amrex::Real time, amrex::Real dt_lev, int ncycle)
{
	// user should implement if desired
}

template <typename problem_t> void QuokkaSimulation<problem_t>::addStrangSplitSources(amrex::MultiFab &state, int lev, amrex::Real time, amrex::Real dt)
{
	// user should implement
	// (when Strang splitting is enabled, dt is actually 0.5*dt_lev)
}

template <typename problem_t>
auto QuokkaSimulation<problem_t>::addStrangSplitSourcesWithBuiltin(amrex::MultiFab &state, int lev, amrex::Real time, amrex::Real dt) -> bool
{
	// start by assuming cooling integrator is successful.
	bool cool_success = true;
	if (enableCooling_ == 1) {
		// compute cooling
		if (coolingTableType_ == "grackle") {
			cool_success = quokka::GrackleLikeCooling::computeCooling<problem_t>(state, dt, grackleTables_, tempFloor_);
		} else if (coolingTableType_ == "cloudy_cooling_tools") {
			cool_success = quokka::TabulatedCooling::computeCooling<problem_t>(state, dt, cloudyTables_, tempFloor_);
		} else {
			amrex::Abort("Invalid cooling table type!");
		}
	}

	// start by assuming chemistry burn is successful.
	bool burn_success = true; // NOLINT
#ifdef PRIMORDIAL_CHEM
	if (enableChemistry_ == 1) {
		// compute chemistry
		burn_success = quokka::chemistry::computeChemistry<problem_t>(state, dt, max_density_allowed, min_density_allowed);
	}
#endif

	// compute user-specified sources
	addStrangSplitSources(state, lev, time, dt);

	return (burn_success && cool_success);
}

template <typename problem_t> void QuokkaSimulation<problem_t>::ComputeDerivedVar(int lev, std::string const &dname, amrex::MultiFab &mf, const int ncomp) const
{
	// compute derived variables and save in 'mf' -- user should implement
}

template <typename problem_t>
auto QuokkaSimulation<problem_t>::ComputeProjections(int /*dir*/) const -> std::unordered_map<std::string, amrex::BaseFab<amrex::Real>>
{
	// compute projections and return as unordered_map -- user should implement
	return std::unordered_map<std::string, amrex::BaseFab<amrex::Real>>{};
}

template <typename problem_t> auto QuokkaSimulation<problem_t>::ComputeStatistics() -> std::map<std::string, amrex::Real>
{
	// compute statistics and return a std::map<std::string, amrex::Real> -- user should implement
	// IMPORTANT: the user is responsible for performing any necessary MPI reductions before returning
	return std::map<std::string, amrex::Real>{};
}

template <typename problem_t> void QuokkaSimulation<problem_t>::ErrorEst(int lev, amrex::TagBoxArray &tags, amrex::Real /*time*/, int /*ngrow*/)
{
	// tag cells for refinement -- user should implement
}

template <typename problem_t>
void QuokkaSimulation<problem_t>::computeReferenceSolution(amrex::MultiFab &ref, amrex::GpuArray<amrex::Real, AMREX_SPACEDIM> const &dx,
							   amrex::GpuArray<amrex::Real, AMREX_SPACEDIM> const &prob_lo)
{
	// user should implement
}

template <typename problem_t> void QuokkaSimulation<problem_t>::computeAfterEvolve(amrex::Vector<amrex::Real> &initSumCons)
{
	amrex::GpuArray<amrex::Real, AMREX_SPACEDIM> const &dx0 = geom[0].CellSizeArray();
	amrex::Real const vol = AMREX_D_TERM(dx0[0], *dx0[1], *dx0[2]);

	// check conservation of total energy
	amrex::Real const Egas0 = initSumCons[RadSystem<problem_t>::gasEnergy_index];
	amrex::Real const Egas = state_new_cc_[0].sum(RadSystem<problem_t>::gasEnergy_index) * vol;

	amrex::Real Etot0 = NAN;
	amrex::Real Etot = NAN;
	if constexpr (Physics_Traits<problem_t>::is_radiation_enabled) {
		amrex::Real Erad0 = 0.;
		for (int g = 0; g < Physics_Traits<problem_t>::nGroups; ++g) {
			Erad0 += initSumCons[RadSystem<problem_t>::radEnergy_index + Physics_NumVars::numRadVars * g];
		}
		Etot0 = Egas0 + (RadSystem<problem_t>::c_light_ / RadSystem<problem_t>::c_hat_) * Erad0;
		amrex::Real Erad = 0.;
		for (int g = 0; g < Physics_Traits<problem_t>::nGroups; ++g) {
			Erad += state_new_cc_[0].sum(RadSystem<problem_t>::radEnergy_index + Physics_NumVars::numRadVars * g) * vol;
		}
		Etot = Egas + (RadSystem<problem_t>::c_light_ / RadSystem<problem_t>::c_hat_) * Erad;
	} else {
		Etot0 = Egas0;
		Etot = Egas;
	}

	amrex::Real const abs_err = (Etot - Etot0);
	amrex::Real rel_err = NAN;
	if (Etot0 != 0) {
		rel_err = abs_err / Etot0;
	}

	amrex::Print() << "\nInitial gas+radiation energy = " << Etot0 << '\n';
	amrex::Print() << "Final gas+radiation energy = " << Etot << '\n';
	amrex::Print() << "\tabsolute conservation error = " << abs_err << '\n';
	amrex::Print() << "\trelative conservation error = " << rel_err << '\n';
	amrex::Print() << '\n';

	if (computeReferenceSolution_) {
		// compute reference solution
		const int ncomp = state_new_cc_[0].nComp();
		amrex::MultiFab state_ref_level0(boxArray(0), DistributionMap(0), ncomp, 0);
		computeReferenceSolution(state_ref_level0, geom[0].CellSizeArray(), geom[0].ProbLoArray());

		// compute error norm
		amrex::MultiFab residual(boxArray(0), DistributionMap(0), ncomp, 0);
		amrex::MultiFab::Copy(residual, state_ref_level0, 0, 0, ncomp, 0);
		amrex::MultiFab::Saxpy(residual, -1., state_new_cc_[0], 0, 0, ncomp, 0);

		amrex::Real sol_norm = 0.;
		amrex::Real err_norm = 0.;
		// compute rms of each component
		for (int n = 0; n < ncomp; ++n) {
			sol_norm += std::pow(state_ref_level0.norm1(n), 2);
			err_norm += std::pow(residual.norm1(n), 2);
		}
		sol_norm = std::sqrt(sol_norm);
		err_norm = std::sqrt(err_norm);

		const double rel_error = err_norm / sol_norm;
		errorNorm_ = rel_error;
		amrex::Print() << "Relative rms L1 error norm = " << rel_error << '\n';
	}
	amrex::Print() << '\n';

	// compute average number of radiation subcycles per timestep
	double const avg_rad_subcycles = static_cast<double>(radiationCellUpdates_) / static_cast<double>(cellUpdates_);
	amrex::Print() << "avg. num. of radiation subcycles = " << avg_rad_subcycles << '\n';
	amrex::Print() << '\n';
}

template <typename problem_t> void QuokkaSimulation<problem_t>::advanceSingleTimestepAtLevel(int lev, amrex::Real time, amrex::Real dt_lev, int ncycle)
{
	BL_PROFILE("QuokkaSimulation::advanceSingleTimestepAtLevel()");

	// get flux registers
	amrex::YAFluxRegister *fr_as_crse = nullptr;
	amrex::YAFluxRegister *fr_as_fine = nullptr;
	if (do_reflux != 0) {
		if (lev < finestLevel()) {
			fr_as_crse = flux_reg_[lev + 1].get();
			fr_as_crse->reset();
		}
		if (lev > 0) {
			fr_as_fine = flux_reg_[lev].get();
		}
	}

	// since we are starting a new timestep, need to swap old and new state vectors
	std::swap(state_old_cc_[lev], state_new_cc_[lev]);
	if (Physics_Indices<problem_t>::nvarTotal_fc > 0) {
		std::swap(state_old_fc_[lev], state_new_fc_[lev]);
	}

	// check hydro states before update (this can be caused by the flux register!)
	CHECK_HYDRO_STATES(state_old_cc_[lev]);

	// advance hydro
	if constexpr (Physics_Traits<problem_t>::is_hydro_enabled) {
		advanceHydroAtLevelWithRetries(lev, time, dt_lev, fr_as_crse, fr_as_fine);
	} else {
		// copy hydro vars from state_old_cc_ to state_new_cc_
		// (otherwise radiation update will be wrong!)
		amrex::MultiFab::Copy(state_new_cc_[lev], state_old_cc_[lev], 0, 0, ncompHydro_, 0);
	}

	// check hydro states after hydro update
	CHECK_HYDRO_STATES(state_new_cc_[lev]);

	// subcycle radiation
	if constexpr (Physics_Traits<problem_t>::is_radiation_enabled) {
		subcycleRadiationAtLevel(lev, time, dt_lev, fr_as_crse, fr_as_fine);
	}

	// check hydro states after radiation update
	CHECK_HYDRO_STATES(state_new_cc_[lev]);

	// compute any operator-split terms here (user-defined)
	computeAfterLevelAdvance(lev, time, dt_lev, ncycle);

	// check hydro states after user work
	CHECK_HYDRO_STATES(state_new_cc_[lev]);

	// check state validity
	AMREX_ASSERT(!state_new_cc_[lev].contains_nan(0, state_new_cc_[lev].nComp()));
}

template <typename problem_t> void QuokkaSimulation<problem_t>::fillPoissonRhsAtLevel(amrex::MultiFab &rhs_mf, const int lev)
{
	// add hydro density to Poisson rhs
	auto const &state = state_new_cc_[lev].const_arrays();
	auto rhs = rhs_mf.arrays();
	const Real G = Gconst_;

	amrex::ParallelFor(rhs_mf, [=] AMREX_GPU_DEVICE(int bx, int i, int j, int k) noexcept {
		// *add* density to rhs_mf
		// (N.B. particles **will not work** if you overwrite the density here!)
		rhs[bx](i, j, k) += 4.0 * M_PI * G * state[bx](i, j, k, HydroSystem<problem_t>::density_index);
	});
	amrex::Gpu::streamSynchronizeAll();
}

template <typename problem_t> void QuokkaSimulation<problem_t>::applyPoissonGravityAtLevel(amrex::MultiFab const &phi_mf, const int lev, const amrex::Real dt)
{
	if constexpr (AMREX_SPACEDIM == 3) {
		// apply Poisson gravity operator on level 'lev'
		auto const &dx = geom[lev].CellSizeArray();
		auto const &phi = phi_mf.const_arrays();
		auto state = state_new_cc_[lev].arrays();

		amrex::ParallelFor(phi_mf, [=] AMREX_GPU_DEVICE(int bx, int i, int j, int k) noexcept {
			// add operator-split gravitational acceleration
			const amrex::Real rho = state[bx](i, j, k, HydroSystem<problem_t>::density_index);
			amrex::Real px = state[bx](i, j, k, HydroSystem<problem_t>::x1Momentum_index);
			amrex::Real py = state[bx](i, j, k, HydroSystem<problem_t>::x2Momentum_index);
			amrex::Real pz = state[bx](i, j, k, HydroSystem<problem_t>::x3Momentum_index);
			const amrex::Real KE_old = 0.5 * (px * px + py * py + pz * pz) / rho;

			// g = -grad \phi
			amrex::Real gx = -0.5 * (phi[bx](i + 1, j, k) - phi[bx](i - 1, j, k)) / dx[0];
			amrex::Real gy = -0.5 * (phi[bx](i, j + 1, k) - phi[bx](i, j - 1, k)) / dx[1];
			amrex::Real gz = -0.5 * (phi[bx](i, j, k + 1) - phi[bx](i, j, k - 1)) / dx[2];

			px += dt * rho * gx;
			py += dt * rho * gy;
			pz += dt * rho * gz;
			const amrex::Real KE_new = 0.5 * (px * px + py * py + pz * pz) / rho;
			const amrex::Real dKE = KE_new - KE_old;

			state[bx](i, j, k, HydroSystem<problem_t>::x1Momentum_index) = px;
			state[bx](i, j, k, HydroSystem<problem_t>::x2Momentum_index) = py;
			state[bx](i, j, k, HydroSystem<problem_t>::x3Momentum_index) = pz;
			state[bx](i, j, k, HydroSystem<problem_t>::energy_index) += dKE;
		});
	}
}

// fix-up any unphysical states created by AMR operations
// (e.g., caused by the flux register or from interpolation)
template <typename problem_t> void QuokkaSimulation<problem_t>::FixupState(int lev)
{
	BL_PROFILE("QuokkaSimulation::FixupState()");

	// fix hydro state
	HydroSystem<problem_t>::EnforceLimits(densityFloor_, tempFloor_, state_new_cc_[lev]);

	// sync internal energy and total energy
	HydroSystem<problem_t>::SyncDualEnergy(state_new_cc_[lev]);
}

// Compute a new multifab 'mf' by copying in state from valid region and filling
// ghost cells
// NOTE: This has to be implemented here because PreInterpState and PostInterpState
// are implemented in this class (and must be *static* functions).
template <typename problem_t>
void QuokkaSimulation<problem_t>::FillPatch(int lev, amrex::Real time, amrex::MultiFab &mf, int icomp, int ncomp, quokka::centering cen, quokka::direction dir,
					    FillPatchType fptype)
{
	BL_PROFILE("AMRSimulation::FillPatch()");

	amrex::Vector<amrex::MultiFab *> cmf;
	amrex::Vector<amrex::MultiFab *> fmf;
	amrex::Vector<amrex::Real> ctime;
	amrex::Vector<amrex::Real> ftime;

	if (lev == 0) {
		// in this case, should return either state_new_[lev] or state_old_[lev]
		GetData(lev, time, fmf, ftime, cen, dir);
	} else {
		// in this case, should return either state_new_[lev] or state_old_[lev]
		// returns old state, new state, or both depending on 'time'
		GetData(lev, time, fmf, ftime, cen, dir);
		GetData(lev - 1, time, cmf, ctime, cen, dir);
	}

	if (cen == quokka::centering::cc) {
		FillPatchWithData(lev, time, mf, cmf, ctime, fmf, ftime, icomp, ncomp, BCs_cc_, cen, fptype, PreInterpState, PostInterpState);
	} else if (cen == quokka::centering::fc) {
		FillPatchWithData(lev, time, mf, cmf, ctime, fmf, ftime, icomp, ncomp, BCs_fc_, cen, fptype, PreInterpState, PostInterpState);
	}
}

template <typename problem_t> void QuokkaSimulation<problem_t>::PreInterpState(amrex::MultiFab &mf, int /*scomp*/, int /*ncomp*/)
{
	BL_PROFILE("QuokkaSimulation::PreInterpState()");

	auto const &cons = mf.arrays();
	amrex::ParallelFor(mf, [=] AMREX_GPU_DEVICE(int bx, int i, int j, int k) {
		const auto rho = cons[bx](i, j, k, HydroSystem<problem_t>::density_index);
		const auto px = cons[bx](i, j, k, HydroSystem<problem_t>::x1Momentum_index);
		const auto py = cons[bx](i, j, k, HydroSystem<problem_t>::x2Momentum_index);
		const auto pz = cons[bx](i, j, k, HydroSystem<problem_t>::x3Momentum_index);
		const auto Etot = cons[bx](i, j, k, HydroSystem<problem_t>::energy_index);
		const auto kinetic_energy = (px * px + py * py + pz * pz) / (2.0 * rho);

		// replace hydro total energy with specific internal energy (SIE)
		const auto e = (Etot - kinetic_energy) / rho;
		cons[bx](i, j, k, HydroSystem<problem_t>::energy_index) = e;
	});
}

template <typename problem_t> void QuokkaSimulation<problem_t>::PostInterpState(amrex::MultiFab &mf, int /*scomp*/, int /*ncomp*/)
{
	BL_PROFILE("QuokkaSimulation::PostInterpState()");

	auto const &cons = mf.arrays();
	amrex::ParallelFor(mf, [=] AMREX_GPU_DEVICE(int bx, int i, int j, int k) {
		const auto rho = cons[bx](i, j, k, HydroSystem<problem_t>::density_index);
		const auto px = cons[bx](i, j, k, HydroSystem<problem_t>::x1Momentum_index);
		const auto py = cons[bx](i, j, k, HydroSystem<problem_t>::x2Momentum_index);
		const auto pz = cons[bx](i, j, k, HydroSystem<problem_t>::x3Momentum_index);
		const auto e = cons[bx](i, j, k, HydroSystem<problem_t>::energy_index);
		const auto Eint = rho * e;
		const auto kinetic_energy = (px * px + py * py + pz * pz) / (2.0 * rho);

		// recompute hydro total energy from Eint + KE
		const auto Etot = Eint + kinetic_energy;
		cons[bx](i, j, k, HydroSystem<problem_t>::energy_index) = Etot;
	});
}

template <typename problem_t>
template <typename F>
auto QuokkaSimulation<problem_t>::computeAxisAlignedProfile(const int axis, F const &user_f) -> amrex::Gpu::HostVector<amrex::Real>
{
	// compute a 1D profile of user_f(i, j, k, state) along the given axis.
	BL_PROFILE("QuokkaSimulation::computeAxisAlignedProfile()");

	// allocate temporary multifabs
	amrex::Vector<amrex::MultiFab> q;
	q.resize(finest_level + 1);
	for (int lev = 0; lev <= finest_level; ++lev) {
		q[lev].define(boxArray(lev), DistributionMap(lev), 1, 0);
	}

	// evaluate user_f on all levels
	for (int lev = 0; lev <= finest_level; ++lev) {
		for (amrex::MFIter iter(q[lev]); iter.isValid(); ++iter) {
			auto const &box = iter.validbox();
			auto const &state = state_new_cc_[lev].const_array(iter);
			auto const &result = q[lev].array(iter);
			amrex::ParallelFor(box, [=] AMREX_GPU_DEVICE(int i, int j, int k) { result(i, j, k) = user_f(i, j, k, state); });
		}
	}

	// average down
	for (int crse_lev = finest_level - 1; crse_lev >= 0; --crse_lev) {
		amrex::average_down(q[crse_lev + 1], q[crse_lev], geom[crse_lev + 1], geom[crse_lev], 0, q[crse_lev].nComp(), refRatio(crse_lev));
	}

	// compute 1D profile from level 0 multifab
	amrex::Box domain = geom[0].Domain();
	auto profile = amrex::sumToLine(q[0], 0, q[0].nComp(), domain, axis);

	// normalize profile
	amrex::Long numCells = domain.numPts() / domain.length(axis);
	for (double &bin : profile) {
		bin /= static_cast<amrex::Real>(numCells);
	}

	return profile;
}

template <typename problem_t>
void QuokkaSimulation<problem_t>::advanceHydroAtLevelWithRetries(int lev, amrex::Real time, amrex::Real dt_lev, amrex::YAFluxRegister *fr_as_crse,
								 amrex::YAFluxRegister *fr_as_fine)
{
	BL_PROFILE_REGION("HydroSolver");
	// timestep retries
	const int max_retries = 6;
	bool success = false;

	// save the pre-advance fine flux register state in originalFineData
	amrex::MultiFab originalFineData;
	if (fr_as_fine != nullptr) {
		amrex::MultiFab const &fineData = fr_as_fine->getFineData();
		originalFineData.define(fineData.boxArray(), fineData.DistributionMap(), fineData.nComp(), 0);
		amrex::Copy(originalFineData, fineData, 0, 0, fineData.nComp(), 0);
	}

#ifdef AMREX_PARTICLES
	amrex::AmrTracerParticleContainer::ContainerLike<amrex::DefaultAllocator> originalTracerPC;
	if (do_tracers != 0) {
		// save the pre-advance tracer particles
		originalTracerPC = TracerPC->make_alike();	 // create empty particle container
		originalTracerPC.copyParticles(*TracerPC, true); // do local copy of particles
	}
#endif

	for (int retry_count = 0; retry_count <= max_retries; ++retry_count) {
		// reduce timestep by a factor of 2^retry_count
		const int nsubsteps = static_cast<int>(std::pow(2, retry_count));
		const amrex::Real dt_step = dt_lev / nsubsteps;

		if (retry_count > 0 && Verbose()) {
			amrex::Print() << "\t>> Re-trying hydro advance at level " << lev << " with reduced timestep (nsubsteps = " << nsubsteps
				       << ", dt_new = " << dt_step << ")\n";
		}

		if (retry_count > 0) {
			// reset the flux registers to their pre-advance state
			if (fr_as_crse != nullptr) {
				fr_as_crse->reset();
			}
			if (fr_as_fine != nullptr) {
				amrex::Copy(fr_as_fine->getFineData(), originalFineData, 0, 0, originalFineData.nComp(), 0);
			}

#ifdef AMREX_PARTICLES
			if (do_tracers != 0) {
				// reset the tracer particles to their pre-advance state
				TracerPC->copyParticles(originalTracerPC, true);
			}
#endif
		}

		// create temporary multifab for old state
		amrex::MultiFab state_old_cc_tmp(grids[lev], dmap[lev], Physics_Indices<problem_t>::nvarTotal_cc, nghost_cc_);
		amrex::Copy(state_old_cc_tmp, state_old_cc_[lev], 0, 0, Physics_Indices<problem_t>::nvarTotal_cc, nghost_cc_);

		// subcycle advanceHydroAtLevel, checking return value
		for (int substep = 0; substep < nsubsteps; ++substep) {
			if (substep > 0) {
				// since we are starting a new substep, we need to copy hydro state from
				//  the new state vector to old state vector
				amrex::Copy(state_old_cc_tmp, state_new_cc_[lev], 0, 0, ncompHydro_, nghost_cc_);
			}

			success = advanceHydroAtLevel(state_old_cc_tmp, fr_as_crse, fr_as_fine, lev, time, dt_step);

			if (!success) {
				if (Verbose()) {
					amrex::Print() << "\t>> WARNING: Hydro advance failed on level " << lev << "\n";
				}
				break;
			}
		}

		if (success) {
			// we are done, do not attempt more retries
			break;
		}
	}

	if (!success) {
		// crash, we have exceeded max_retries
		amrex::Print() << "\nQUOKKA FATAL ERROR\n"
			       << "Hydro update exceeded max_retries on level " << lev << ". Cannot continue, crashing...\n"
			       << std::endl; // NOLINT(performance-avoid-endl)

		// write plotfile or Ascent Blueprint file
		amrex::ParallelDescriptor::Barrier();
#ifdef AMREX_USE_ASCENT
		conduit::Node mesh;
		amrex::SingleLevelToBlueprint(state_new_cc_[lev], componentNames_cc_, geom[lev], time, istep[lev] + 1, mesh);
		conduit::Node bpMeshHost;
		bpMeshHost.set(mesh); // copy to host mem (needed for Blueprint HDF5 output)
		amrex::WriteBlueprintFiles(bpMeshHost, "debug_hydro_state_fatal", istep[lev] + 1, "hdf5");
#else
		WriteSingleLevelPlotfile(CustomPlotFileName("debug_hydro_state_fatal", istep[lev] + 1), state_new_cc_[lev], componentNames_cc_, geom[lev], time,
					 istep[lev] + 1);
#endif
		amrex::ParallelDescriptor::Barrier();

		if (amrex::ParallelDescriptor::IOProcessor()) {
			amrex::ParallelDescriptor::Abort();
		}
	}
}

template <typename problem_t> auto QuokkaSimulation<problem_t>::isCflViolated(int lev, amrex::Real /*time*/, amrex::Real dt_actual) -> bool
{
	// check whether dt_actual would violate CFL condition using the post-update hydro state

	// compute max signal speed
	amrex::Real max_signal = HydroSystem<problem_t>::maxSignalSpeedLocal(state_new_cc_[lev]);
	amrex::ParallelDescriptor::ReduceRealMax(max_signal);

	// compute dt_cfl
	auto dx = geom[lev].CellSizeArray();
	const amrex::Real dx_min = std::min({AMREX_D_DECL(dx[0], dx[1], dx[2])});
	const amrex::Real dt_cfl = cflNumber_ * (dx_min / max_signal);

	// check whether dt_actual > dt_cfl (CFL violation)
	const amrex::Real max_factor = 1.1;
	const bool cflViolation = dt_actual > (max_factor * dt_cfl);
	if (cflViolation && Verbose()) {
		amrex::Print() << "\t>> CFL violation detected on level " << lev << " with dt_lev = " << dt_actual << " and dt_cfl = " << dt_cfl << "\n"
			       << "\t   max_signal = " << max_signal << "\n";
	}
	return cflViolation;
}

template <typename problem_t> void QuokkaSimulation<problem_t>::printCoordinates(int lev, const amrex::IntVect &cell_idx)
{

	amrex::Real x_coord = geom[lev].ProbLo(0) + (cell_idx[0] + 0.5) * geom[lev].CellSize(0);
	amrex::Real y_coord = NAN;
	amrex::Real z_coord = NAN;

	if (AMREX_SPACEDIM > 1) {
		y_coord = geom[lev].ProbLo(1) + (cell_idx[1] + 0.5) * geom[lev].CellSize(1);

		if (AMREX_SPACEDIM > 2) {
			z_coord = geom[lev].ProbLo(2) + (cell_idx[2] + 0.5) * geom[lev].CellSize(2);
		}
	}
	amrex::Print() << "Coordinates: (" << x_coord << ", " << y_coord << ", " << z_coord << "): ";
}

template <typename problem_t>
auto QuokkaSimulation<problem_t>::advanceHydroAtLevel(amrex::MultiFab &state_old_cc_tmp, amrex::YAFluxRegister *fr_as_crse, amrex::YAFluxRegister *fr_as_fine,
						      int lev, amrex::Real time, amrex::Real dt_lev) -> bool
{
	BL_PROFILE("QuokkaSimulation::advanceHydroAtLevel()");

	amrex::Real fluxScaleFactor = NAN;
	if (integratorOrder_ == 2) {
		fluxScaleFactor = 0.5;
	} else if (integratorOrder_ == 1) {
		fluxScaleFactor = 1.0;
	}

	auto dx = geom[lev].CellSizeArray();

	// do Strang split source terms (first half-step)
	auto burn_success_first = addStrangSplitSourcesWithBuiltin(state_old_cc_tmp, lev, time, 0.5 * dt_lev);

	// check if reactions failed for source terms. If it failed, return false.
	if (!burn_success_first) {
		return burn_success_first;
	}

	// create temporary multifab for intermediate state
	amrex::MultiFab state_inter_cc_(grids[lev], dmap[lev], Physics_Indices<problem_t>::nvarTotal_cc, nghost_cc_);
	state_inter_cc_.setVal(0); // prevent assert in fillBoundaryConditions when radiation is enabled

	// create temporary multifabs for combined RK2 flux and time-average face velocity
	std::array<amrex::MultiFab, AMREX_SPACEDIM> flux_rk2;
	std::array<amrex::MultiFab, AMREX_SPACEDIM> avgFaceVel;
	const int nghost_vel = 2; // 2 ghost faces are needed for tracer particles
	auto ba = grids[lev];
	auto dm = dmap[lev];
	for (int idim = 0; idim < AMREX_SPACEDIM; ++idim) {
		auto ba_face = amrex::convert(ba, amrex::IntVect::TheDimensionVector(idim));
		// initialize flux MultiFab
		flux_rk2[idim] = amrex::MultiFab(ba_face, dm, ncompHydro_, 0);
		flux_rk2[idim].setVal(0);
		// initialize velocity MultiFab
		avgFaceVel[idim] = amrex::MultiFab(ba_face, dm, 1, nghost_vel);
		avgFaceVel[idim].setVal(0);
	}

	// update ghost zones [old timestep]
	fillBoundaryConditions(state_old_cc_tmp, state_old_cc_tmp, lev, time, quokka::centering::cc, quokka::direction::na, PreInterpState, PostInterpState);

	// LOW LEVEL DEBUGGING: output state_old_cc_tmp (with ghost cells)
	if (lowLevelDebuggingOutput_ == 1) {
#ifdef AMREX_USE_ASCENT
		// write Blueprint HDF5 files
		conduit::Node mesh;
		amrex::SingleLevelToBlueprint(state_old_cc_tmp, componentNames_cc_, geom[lev], time, istep[lev] + 1, mesh);
		amrex::WriteBlueprintFiles(mesh, "debug_stage1_filled_state_old", istep[lev] + 1, "hdf5");
#else
		// write AMReX plotfile
		// WriteSingleLevelPlotfile(CustomPlotFileName("debug_stage1_filled_state_old", istep[lev]+1),
		//    state_old_cc_tmp, componentNames_cc_, geom[lev], time, istep[lev]+1);
#endif
	}

	// check state validity
	AMREX_ASSERT(!state_old_cc_tmp.contains_nan(0, state_old_cc_tmp.nComp()));
	AMREX_ASSERT(!state_old_cc_tmp.contains_nan()); // check ghost cells

	auto [FOfluxArrays, FOfaceVel] = computeFOHydroFluxes(state_old_cc_tmp, ncompHydro_, lev);

	// Stage 1 of RK2-SSP
	{
		// advance all grids on local processor (Stage 1 of integrator)
		auto const &stateOld = state_old_cc_tmp;
		auto &stateNew = state_inter_cc_;
		auto [fluxArrays, faceVel] = computeHydroFluxes(stateOld, ncompHydro_, lev);

		for (int idim = 0; idim < AMREX_SPACEDIM; ++idim) {
			amrex::MultiFab::Saxpy(flux_rk2[idim], 0.5, fluxArrays[idim], 0, 0, ncompHydro_, 0);
			amrex::MultiFab::Saxpy(avgFaceVel[idim], 0.5, faceVel[idim], 0, 0, 1, 0);
		}

		amrex::MultiFab rhs(grids[lev], dmap[lev], ncompHydro_, 0);
		amrex::iMultiFab redoFlag(grids[lev], dmap[lev], 1, 1);
		redoFlag.setVal(quokka::redoFlag::none);

		HydroSystem<problem_t>::ComputeRhsFromFluxes(rhs, fluxArrays, dx, ncompHydro_);
		HydroSystem<problem_t>::AddInternalEnergyPdV(rhs, stateOld, dx, faceVel, redoFlag);
		HydroSystem<problem_t>::PredictStep(stateOld, stateNew, rhs, dt_lev, ncompHydro_, redoFlag);

		// LOW LEVEL DEBUGGING: output rhs
		if (lowLevelDebuggingOutput_ == 1) {
			// write rhs
			std::string plotfile_name = CustomPlotFileName("debug_stage1_rhs_fluxes", istep[lev] + 1);
			WriteSingleLevelPlotfile(plotfile_name, rhs, componentNames_cc_, geom[lev], time, istep[lev] + 1);

			// write fluxes
			for (int idim = 0; idim < AMREX_SPACEDIM; ++idim) {
				if (amrex::ParallelDescriptor::IOProcessor()) {
					std::filesystem::create_directories(plotfile_name + "/raw_fields/Level_" + std::to_string(lev));
				}
				std::string fullprefix =
				    amrex::MultiFabFileFullPrefix(lev, plotfile_name, "raw_fields/Level_", std::string("Flux_") + quokka::face_dir_str[idim]);
				amrex::VisMF::Write(fluxArrays[idim], fullprefix);
			}
			// write face velocities
			for (int idim = 0; idim < AMREX_SPACEDIM; ++idim) {
				if (amrex::ParallelDescriptor::IOProcessor()) {
					std::filesystem::create_directories(plotfile_name + "/raw_fields/Level_" + std::to_string(lev));
				}
				std::string fullprefix = amrex::MultiFabFileFullPrefix(lev, plotfile_name, "raw_fields/Level_",
										       std::string("FaceVel_") + quokka::face_dir_str[idim]);
				amrex::VisMF::Write(faceVel[idim], fullprefix);
			}
		}

		// do first-order flux correction (FOFC)
		amrex::Gpu::streamSynchronizeAll(); // just in case
		amrex::Long const ncells_bad = redoFlag.sum(0);
		if (ncells_bad > 0) {
			if (Verbose()) {
				amrex::Print() << "[FOFC-1] flux correcting " << ncells_bad << " cells on level " << lev << "\n";
				const amrex::IntVect cell_idx = redoFlag.maxIndex(0);
				// Calculate the coordinates based on the cell index and cell size
				printCoordinates(lev, cell_idx);
				amrex::print_state(stateNew, cell_idx);
			}

			// synchronize redoFlag across ranks
			redoFlag.FillBoundary(geom[lev].periodicity());

			// replace fluxes around troubled cells with Godunov fluxes
			replaceFluxes(fluxArrays, FOfluxArrays, redoFlag);
			replaceFluxes(faceVel, FOfaceVel, redoFlag); // needed for dual energy

			// re-do RK update
			HydroSystem<problem_t>::ComputeRhsFromFluxes(rhs, fluxArrays, dx, ncompHydro_);
			HydroSystem<problem_t>::AddInternalEnergyPdV(rhs, stateOld, dx, faceVel, redoFlag);
			HydroSystem<problem_t>::PredictStep(stateOld, stateNew, rhs, dt_lev, ncompHydro_, redoFlag);

			amrex::Gpu::streamSynchronizeAll(); // just in case
			amrex::Long const ncells_bad = static_cast<int>(redoFlag.sum(0));
			if (ncells_bad > 0) {
				// FOFC failed
				if (Verbose()) {
					const amrex::IntVect cell_idx = redoFlag.maxIndex(0);
					// print cell state
					amrex::Print() << "[FOFC-1] Flux correction failed:\n";
					printCoordinates(lev, cell_idx);
					amrex::print_state(stateNew, cell_idx);
					amrex::Print() << "[FOFC-1] failed for " << ncells_bad << " cells on level " << lev << "\n";
				}
				if (abortOnFofcFailure_ != 0) {
					return false;
				}
			}
		}

		// prevent vacuum
		HydroSystem<problem_t>::EnforceLimits(densityFloor_, tempFloor_, stateNew);

		if (useDualEnergy_ == 1) {
			// sync internal energy (requires positive density)
			HydroSystem<problem_t>::SyncDualEnergy(stateNew);
		}

		if (do_reflux == 1) {
			// increment flux registers
			incrementFluxRegisters(fr_as_crse, fr_as_fine, fluxArrays, lev, fluxScaleFactor * dt_lev);
		}
	}
	amrex::Gpu::streamSynchronizeAll();

	// Stage 2 of RK2-SSP
	if (integratorOrder_ == 2) {
		// update ghost zones [intermediate stage stored in state_inter_cc_]
		fillBoundaryConditions(state_inter_cc_, state_inter_cc_, lev, time + dt_lev, quokka::centering::cc, quokka::direction::na, PreInterpState,
				       PostInterpState);

		// check intermediate state validity
		AMREX_ASSERT(!state_inter_cc_.contains_nan(0, state_inter_cc_.nComp()));
		AMREX_ASSERT(!state_inter_cc_.contains_nan()); // check ghost zones

		// write out FABs with ghost zones
		// amrex::writeFabs(state_inter_cc_, "state_inter_cc_" + std::to_string(istep[lev]));

		auto const &stateOld = state_old_cc_tmp;
		auto const &stateInter = state_inter_cc_;
		auto &stateFinal = state_new_cc_[lev];
		auto [fluxArrays, faceVel] = computeHydroFluxes(stateInter, ncompHydro_, lev);

		for (int idim = 0; idim < AMREX_SPACEDIM; ++idim) {
			amrex::MultiFab::Saxpy(flux_rk2[idim], 0.5, fluxArrays[idim], 0, 0, ncompHydro_, 0);
			amrex::MultiFab::Saxpy(avgFaceVel[idim], 0.5, faceVel[idim], 0, 0, 1, 0);
		}

		amrex::MultiFab rhs(grids[lev], dmap[lev], ncompHydro_, 0);
		amrex::iMultiFab redoFlag(grids[lev], dmap[lev], 1, 1);
		redoFlag.setVal(quokka::redoFlag::none);

		HydroSystem<problem_t>::ComputeRhsFromFluxes(rhs, flux_rk2, dx, ncompHydro_);
		HydroSystem<problem_t>::AddInternalEnergyPdV(rhs, stateOld, dx, avgFaceVel, redoFlag);
		HydroSystem<problem_t>::PredictStep(stateOld, stateFinal, rhs, dt_lev, ncompHydro_, redoFlag);

		// do first-order flux correction (FOFC)
		amrex::Gpu::streamSynchronizeAll(); // just in case
		amrex::Long const ncells_bad = redoFlag.sum(0);
		if (ncells_bad > 0) {
			if (Verbose()) {
				amrex::Print() << "[FOFC-2] flux correcting " << ncells_bad << " cells on level " << lev << "\n";
				const amrex::IntVect cell_idx = redoFlag.maxIndex(0);
				printCoordinates(lev, cell_idx);
				amrex::print_state(stateFinal, cell_idx);
			}

			// synchronize redoFlag across ranks
			redoFlag.FillBoundary(geom[lev].periodicity());

			// replace fluxes around troubled cells with Godunov fluxes
			replaceFluxes(flux_rk2, FOfluxArrays, redoFlag);
			replaceFluxes(avgFaceVel, FOfaceVel, redoFlag); // needed for dual energy

			// re-do RK update
			HydroSystem<problem_t>::ComputeRhsFromFluxes(rhs, flux_rk2, dx, ncompHydro_);
			HydroSystem<problem_t>::AddInternalEnergyPdV(rhs, stateOld, dx, avgFaceVel, redoFlag);
			HydroSystem<problem_t>::PredictStep(stateOld, stateFinal, rhs, dt_lev, ncompHydro_, redoFlag);

			amrex::Gpu::streamSynchronizeAll(); // just in case
			amrex::Long ncells_bad = redoFlag.sum(0);
			if (ncells_bad > 0) {
				// FOFC failed
				if (Verbose()) {
					const amrex::IntVect cell_idx = redoFlag.maxIndex(0);
					// print cell state
					amrex::Print() << "[FOFC-2] Flux correction failed:\n";
					printCoordinates(lev, cell_idx);
					amrex::print_state(stateFinal, cell_idx);
					amrex::Print() << "[FOFC-2] failed for " << ncells_bad << " cells on level " << lev << "\n";
				}
				if (abortOnFofcFailure_ != 0) {
					return false;
				}
			}
		}

		// prevent vacuum
		HydroSystem<problem_t>::EnforceLimits(densityFloor_, tempFloor_, stateFinal);

		if (useDualEnergy_ == 1) {
			// sync internal energy (requires positive density)
			HydroSystem<problem_t>::SyncDualEnergy(stateFinal);
		}

		if (do_reflux == 1) {
			// increment flux registers
			incrementFluxRegisters(fr_as_crse, fr_as_fine, fluxArrays, lev, fluxScaleFactor * dt_lev);
		}
	} else { // we are only doing forward Euler
		amrex::Copy(state_new_cc_[lev], state_inter_cc_, 0, 0, ncompHydro_, 0);
	}
	amrex::Gpu::streamSynchronizeAll();

	// advect tracer particles using avgFaceVel
#ifdef AMREX_PARTICLES
	if (do_tracers != 0) {
		// copy avgFaceVel to state_new_fc_[lev]
		for (int idim = 0; idim < AMREX_SPACEDIM; ++idim) {
			amrex::Copy(state_new_fc_[lev][idim], avgFaceVel[idim], Physics_Indices<problem_t>::velFirstIndex, 0,
				    Physics_NumVars::numVelVars_per_dim, nghost_vel);
		}

		// fill ghost faces
		for (int idim = 0; idim < AMREX_SPACEDIM; ++idim) {
			fillBoundaryConditions(state_new_fc_[lev][idim], state_new_fc_[lev][idim], lev, time + 0.5 * dt_lev, quokka::centering::fc,
					       quokka::direction{idim}, AMRSimulation<problem_t>::InterpHookNone, AMRSimulation<problem_t>::InterpHookNone,
					       FillPatchType::fillpatch_function);
		}

		// copy state_new_fc_[lev] to avgFaceVel
		for (int idim = 0; idim < AMREX_SPACEDIM; ++idim) {
			amrex::Copy(avgFaceVel[idim], state_new_fc_[lev][idim], 0, Physics_Indices<problem_t>::velFirstIndex,
				    Physics_NumVars::numVelVars_per_dim, nghost_vel);
		}

		// advect particles
		TracerPC->AdvectWithUmac(avgFaceVel.data(), lev, dt_lev);
	}
#endif

	// do Strang split source terms (second half-step)
	auto burn_success_second = addStrangSplitSourcesWithBuiltin(state_new_cc_[lev], lev, time + dt_lev, 0.5 * dt_lev);

	// check if we have violated the CFL timestep or reactions failed for source terms
	return (!isCflViolated(lev, time, dt_lev) && burn_success_second);
}

template <typename problem_t>
void QuokkaSimulation<problem_t>::replaceFluxes(std::array<amrex::MultiFab, AMREX_SPACEDIM> &fluxes, std::array<amrex::MultiFab, AMREX_SPACEDIM> &FOfluxes,
						amrex::iMultiFab &redoFlag)
{
	BL_PROFILE("QuokkaSimulation::replaceFluxes()");

	for (int idim = 0; idim < AMREX_SPACEDIM; ++idim) { // loop over dimension
		// ensure that flux arrays have the same number of components
		AMREX_ASSERT(fluxes[idim].nComp() == FOfluxes[idim].nComp());
		int ncomp = fluxes[idim].nComp();

		auto const &FOflux_arrs = FOfluxes[idim].const_arrays();
		auto const &redoFlag_arrs = redoFlag.const_arrays();
		auto flux_arrs = fluxes[idim].arrays();

		// By convention, the fluxes are defined on the left edge of each zone,
		// i.e. flux_(i) is the flux *into* zone i through the interface on the
		// left of zone i, and -1.0*flux(i+1) is the flux *into* zone i through
		// the interface on the right of zone i.

		amrex::IntVect ng{AMREX_D_DECL(1, 1, 1)}; // must include 1 ghost zone

		amrex::ParallelFor(redoFlag, ng, ncomp, [=] AMREX_GPU_DEVICE(int bx, int i, int j, int k, int n) noexcept {
			if (redoFlag_arrs[bx](i, j, k) == quokka::redoFlag::redo) {
				// replace fluxes with first-order ones at the faces of cell (i,j,k)
				if (flux_arrs[bx].contains(i, j, k)) {
					flux_arrs[bx](i, j, k, n) = FOflux_arrs[bx](i, j, k, n);
				}
				if (idim == 0) { // x-dir fluxes
					if (flux_arrs[bx].contains(i + 1, j, k)) {
						flux_arrs[bx](i + 1, j, k, n) = FOflux_arrs[bx](i + 1, j, k, n);
					}
				} else if (idim == 1) { // y-dir fluxes
					if (flux_arrs[bx].contains(i, j + 1, k)) {
						flux_arrs[bx](i, j + 1, k, n) = FOflux_arrs[bx](i, j + 1, k, n);
					}
				} else if (idim == 2) { // z-dir fluxes
					if (flux_arrs[bx].contains(i, j, k + 1)) {
						flux_arrs[bx](i, j, k + 1, n) = FOflux_arrs[bx](i, j, k + 1, n);
					}
				}
			}
		});
	}
}

template <typename problem_t>
void QuokkaSimulation<problem_t>::addFluxArrays(std::array<amrex::MultiFab, AMREX_SPACEDIM> &dstfluxes, std::array<amrex::MultiFab, AMREX_SPACEDIM> &srcfluxes,
						const int srccomp, const int dstcomp)
{
	BL_PROFILE("QuokkaSimulation::addFluxArrays()");

	for (int idim = 0; idim < AMREX_SPACEDIM; ++idim) {
		auto const &srcflux = srcfluxes[idim];
		auto &dstflux = dstfluxes[idim];
		amrex::Add(dstflux, srcflux, srccomp, dstcomp, srcflux.nComp(), 0);
	}
}

template <typename problem_t>
auto QuokkaSimulation<problem_t>::expandFluxArrays(std::array<amrex::FArrayBox, AMREX_SPACEDIM> &fluxes, const int nstartNew,
						   const int ncompNew) -> std::array<amrex::FArrayBox, AMREX_SPACEDIM>
{
	BL_PROFILE("QuokkaSimulation::expandFluxArrays()");

	// This is needed because reflux arrays must have the same number of components as
	// state_new_cc_[lev]
	auto copyFlux = [nstartNew, ncompNew](amrex::FArrayBox const &oldFlux) {
		amrex::Box const &fluxRange = oldFlux.box();
		amrex::FArrayBox newFlux(fluxRange, ncompNew, amrex::The_Async_Arena());
		newFlux.setVal<amrex::RunOn::Device>(0.);
		// copy oldFlux (starting at 0) to newFlux (starting at nstart)
		AMREX_ASSERT(ncompNew >= oldFlux.nComp());
		newFlux.copy<amrex::RunOn::Device>(oldFlux, 0, nstartNew, oldFlux.nComp());
		return newFlux;
	};
	return {AMREX_D_DECL(copyFlux(fluxes[0]), copyFlux(fluxes[1]), copyFlux(fluxes[2]))};
}

template <typename problem_t>
auto QuokkaSimulation<problem_t>::computeHydroFluxes(amrex::MultiFab const &consVar, const int nvars, const int lev)
    -> std::pair<std::array<amrex::MultiFab, AMREX_SPACEDIM>, std::array<amrex::MultiFab, AMREX_SPACEDIM>>
{
	BL_PROFILE("QuokkaSimulation::computeHydroFluxes()");

	auto ba = grids[lev];
	auto dm = dmap[lev];
	const int flatteningGhost = 2;
	const int reconstructGhost = 1;

	// allocate temporary MultiFabs
	amrex::MultiFab primVar(ba, dm, nvars, nghost_cc_);
	std::array<amrex::MultiFab, 3> flatCoefs;
	std::array<amrex::MultiFab, AMREX_SPACEDIM> flux;
	std::array<amrex::MultiFab, AMREX_SPACEDIM> facevel;
	std::array<amrex::MultiFab, AMREX_SPACEDIM> leftState;
	std::array<amrex::MultiFab, AMREX_SPACEDIM> rightState;

	for (int idim = 0; idim < 3; ++idim) {
		flatCoefs[idim] = amrex::MultiFab(ba, dm, 1, flatteningGhost);
	}

	for (int idim = 0; idim < AMREX_SPACEDIM; ++idim) {
		auto ba_face = amrex::convert(ba, amrex::IntVect::TheDimensionVector(idim));
		leftState[idim] = amrex::MultiFab(ba_face, dm, nvars, reconstructGhost);
		rightState[idim] = amrex::MultiFab(ba_face, dm, nvars, reconstructGhost);
		flux[idim] = amrex::MultiFab(ba_face, dm, nvars, 0);
		facevel[idim] = amrex::MultiFab(ba_face, dm, 1, 0);
	}

	// conserved to primitive variables
	HydroSystem<problem_t>::ConservedToPrimitive(consVar, primVar, nghost_cc_);

	// compute flattening coefficients
	AMREX_D_TERM(HydroSystem<problem_t>::template ComputeFlatteningCoefficients<FluxDir::X1>(primVar, flatCoefs[0], flatteningGhost);
		     , HydroSystem<problem_t>::template ComputeFlatteningCoefficients<FluxDir::X2>(primVar, flatCoefs[1], flatteningGhost);
		     , HydroSystem<problem_t>::template ComputeFlatteningCoefficients<FluxDir::X3>(primVar, flatCoefs[2], flatteningGhost);)

	// compute flux functions
	AMREX_D_TERM(hydroFluxFunction<FluxDir::X1>(primVar, leftState[0], rightState[0], flux[0], facevel[0], flatCoefs[0], flatCoefs[1], flatCoefs[2],
						    reconstructGhost, nvars);
		     , hydroFluxFunction<FluxDir::X2>(primVar, leftState[1], rightState[1], flux[1], facevel[1], flatCoefs[0], flatCoefs[1], flatCoefs[2],
						      reconstructGhost, nvars);
		     , hydroFluxFunction<FluxDir::X3>(primVar, leftState[2], rightState[2], flux[2], facevel[2], flatCoefs[0], flatCoefs[1], flatCoefs[2],
						      reconstructGhost, nvars);)

	// synchronization point to prevent MultiFabs from going out of scope
	amrex::Gpu::streamSynchronizeAll();

	// LOW LEVEL DEBUGGING: output all of the temporary MultiFabs
	if (lowLevelDebuggingOutput_ == 1) {
		// write primitive cell-centered state
		std::string plotfile_name = CustomPlotFileName("debug_reconstruction", istep[lev] + 1);
		WriteSingleLevelPlotfile(plotfile_name, primVar, componentNames_cc_, geom[lev], 0.0, istep[lev] + 1);

		// write flattening coefficients
		std::string flatx_filename = CustomPlotFileName("debug_flattening_x", istep[lev] + 1);
		std::string flaty_filename = CustomPlotFileName("debug_flattening_y", istep[lev] + 1);
		std::string flatz_filename = CustomPlotFileName("debug_flattening_z", istep[lev] + 1);
		amrex::Vector<std::string> flatCompNames{"chi"};
		WriteSingleLevelPlotfile(flatx_filename, flatCoefs[0], flatCompNames, geom[lev], 0.0, istep[lev] + 1);
		WriteSingleLevelPlotfile(flaty_filename, flatCoefs[1], flatCompNames, geom[lev], 0.0, istep[lev] + 1);
		WriteSingleLevelPlotfile(flatz_filename, flatCoefs[2], flatCompNames, geom[lev], 0.0, istep[lev] + 1);

		// write L interface states
		for (int idim = 0; idim < AMREX_SPACEDIM; ++idim) {
			if (amrex::ParallelDescriptor::IOProcessor()) {
				std::filesystem::create_directories(plotfile_name + "/raw_fields/Level_" + std::to_string(lev));
			}
			std::string const fullprefix =
			    amrex::MultiFabFileFullPrefix(lev, plotfile_name, "raw_fields/Level_", std::string("StateL_") + quokka::face_dir_str[idim]);
			amrex::VisMF::Write(leftState[idim], fullprefix);
		}
		// write R interface states
		for (int idim = 0; idim < AMREX_SPACEDIM; ++idim) {
			if (amrex::ParallelDescriptor::IOProcessor()) {
				std::filesystem::create_directories(plotfile_name + "/raw_fields/Level_" + std::to_string(lev));
			}
			std::string const fullprefix =
			    amrex::MultiFabFileFullPrefix(lev, plotfile_name, "raw_fields/Level_", std::string("StateR_") + quokka::face_dir_str[idim]);
			amrex::VisMF::Write(rightState[idim], fullprefix);
		}
	}

	// return flux and face-centered velocities
	return std::make_pair(std::move(flux), std::move(facevel));
}

template <typename problem_t>
template <FluxDir DIR>
void QuokkaSimulation<problem_t>::hydroFluxFunction(amrex::MultiFab const &primVar, amrex::MultiFab &leftState, amrex::MultiFab &rightState,
						    amrex::MultiFab &flux, amrex::MultiFab &faceVel, amrex::MultiFab const &x1Flat,
						    amrex::MultiFab const &x2Flat, amrex::MultiFab const &x3Flat, const int ng_reconstruct, const int nvars)
{
	if (reconstructionOrder_ == 3) {
		HyperbolicSystem<problem_t>::template ReconstructStatesPPM<DIR>(primVar, leftState, rightState, ng_reconstruct, nvars);
	} else if (reconstructionOrder_ == 2) {
		HyperbolicSystem<problem_t>::template ReconstructStatesPLM<DIR, SlopeLimiter::minmod>(primVar, leftState, rightState, ng_reconstruct, nvars);
	} else if (reconstructionOrder_ == 1) {
		HyperbolicSystem<problem_t>::template ReconstructStatesConstant<DIR>(primVar, leftState, rightState, ng_reconstruct, nvars);
	} else {
		amrex::Abort("Invalid reconstruction order specified!");
	}

	// cell-centered kernel
	HydroSystem<problem_t>::template FlattenShocks<DIR>(primVar, x1Flat, x2Flat, x3Flat, leftState, rightState, ng_reconstruct, nvars);

	// interface-centered kernel
	if constexpr (Physics_Traits<problem_t>::is_mhd_enabled) {
		HydroSystem<problem_t>::template ComputeFluxes<RiemannSolver::HLLD, DIR>(flux, faceVel, leftState, rightState, primVar, artificialViscosityK_);
	} else {
		HydroSystem<problem_t>::template ComputeFluxes<RiemannSolver::HLLC, DIR>(flux, faceVel, leftState, rightState, primVar, artificialViscosityK_);
	}
}

template <typename problem_t>
auto QuokkaSimulation<problem_t>::computeFOHydroFluxes(amrex::MultiFab const &consVar, const int nvars, const int lev)
    -> std::pair<std::array<amrex::MultiFab, AMREX_SPACEDIM>, std::array<amrex::MultiFab, AMREX_SPACEDIM>>
{
	BL_PROFILE("QuokkaSimulation::computeFOHydroFluxes()");

	auto ba = grids[lev];
	auto dm = dmap[lev];
	const int reconstructRange = 1;

	// allocate temporary MultiFabs
	amrex::MultiFab primVar(ba, dm, nvars, nghost_cc_);
	std::array<amrex::MultiFab, AMREX_SPACEDIM> flux;
	std::array<amrex::MultiFab, AMREX_SPACEDIM> facevel;
	std::array<amrex::MultiFab, AMREX_SPACEDIM> leftState;
	std::array<amrex::MultiFab, AMREX_SPACEDIM> rightState;

	for (int idim = 0; idim < AMREX_SPACEDIM; ++idim) {
		auto ba_face = amrex::convert(ba, amrex::IntVect::TheDimensionVector(idim));
		leftState[idim] = amrex::MultiFab(ba_face, dm, nvars, reconstructRange);
		rightState[idim] = amrex::MultiFab(ba_face, dm, nvars, reconstructRange);
		flux[idim] = amrex::MultiFab(ba_face, dm, nvars, 0);
		facevel[idim] = amrex::MultiFab(ba_face, dm, 1, 0);
	}

	// conserved to primitive variables
	HydroSystem<problem_t>::ConservedToPrimitive(consVar, primVar, nghost_cc_);

	// compute flux functions
	AMREX_D_TERM(hydroFOFluxFunction<FluxDir::X1>(primVar, leftState[0], rightState[0], flux[0], facevel[0], reconstructRange, nvars);
		     , hydroFOFluxFunction<FluxDir::X2>(primVar, leftState[1], rightState[1], flux[1], facevel[1], reconstructRange, nvars);
		     , hydroFOFluxFunction<FluxDir::X3>(primVar, leftState[2], rightState[2], flux[2], facevel[2], reconstructRange, nvars);)

	// synchronization point to prevent MultiFabs from going out of scope
	amrex::Gpu::streamSynchronizeAll();

	// return flux and face-centered velocities
	return std::make_pair(std::move(flux), std::move(facevel));
}

template <typename problem_t>
template <FluxDir DIR>
void QuokkaSimulation<problem_t>::hydroFOFluxFunction(amrex::MultiFab const &primVar, amrex::MultiFab &leftState, amrex::MultiFab &rightState,
						      amrex::MultiFab &flux, amrex::MultiFab &faceVel, const int ng_reconstruct, const int nvars)
{
	// donor-cell reconstruction
	HydroSystem<problem_t>::template ReconstructStatesConstant<DIR>(primVar, leftState, rightState, ng_reconstruct, nvars);
	// LLF solver
	HydroSystem<problem_t>::template ComputeFluxes<RiemannSolver::LLF, DIR>(flux, faceVel, leftState, rightState, primVar, artificialViscosityK_);
}

template <typename problem_t> void QuokkaSimulation<problem_t>::swapRadiationState(amrex::MultiFab &stateOld, amrex::MultiFab const &stateNew)
{
	// copy radiation state variables from stateNew to stateOld
	amrex::MultiFab::Copy(stateOld, stateNew, nstartHyperbolic_, nstartHyperbolic_, ncompHyperbolic_, 0);
}

template <typename problem_t>
void QuokkaSimulation<problem_t>::subcycleRadiationAtLevel(int lev, amrex::Real time, amrex::Real dt_lev_hydro, amrex::YAFluxRegister *fr_as_crse,
							   amrex::YAFluxRegister *fr_as_fine)
{
	// compute radiation timestep
	int nsubSteps = 0;
	amrex::Real dt_radiation = NAN;

	if (Physics_Traits<problem_t>::is_hydro_enabled && !(constantDt_ > 0.)) {
		// adjust to get integer number of substeps
		nsubSteps = computeNumberOfRadiationSubsteps(lev, dt_lev_hydro);
		dt_radiation = dt_lev_hydro / static_cast<double>(nsubSteps);
	} else { // no hydro, or using constant dt (this is necessary for radiation test problems)
		dt_radiation = dt_lev_hydro;
		nsubSteps = 1;
	}

	if (Verbose() != 0) {
		amrex::Print() << "\tRadiation substeps: " << nsubSteps << "\tdt: " << dt_radiation << "\n";
	}
	AMREX_ALWAYS_ASSERT(nsubSteps >= 1);
	AMREX_ALWAYS_ASSERT(nsubSteps <= (maxSubsteps_ + 1));
	AMREX_ALWAYS_ASSERT(dt_radiation > 0.0);

	// perform subcycle
	auto const &dx = geom[lev].CellSizeArray();
	amrex::Real time_subcycle = time;
	for (int i = 0; i < nsubSteps; ++i) {
		if (i > 0) {
			// since we are starting a new substep, we need to copy radiation state from
			//     new state vector to old state vector
			// (this is not necessary for the i=0 substep because we have already swapped
			//  the full hydro+radiation state vectors at the beginning of the level advance)
			swapRadiationState(state_old_cc_[lev], state_new_cc_[lev]);
		}

		// We use the IMEX PD-ARS scheme to evolve the radiation subsystem and radiation-matter coupling.

		// Stage 1: advance hyperbolic radiation subsystem using Forward Euler method, starting from state_old_cc_ to state_new_cc_
		advanceRadiationForwardEuler(lev, time_subcycle, dt_radiation, i, nsubSteps, fr_as_crse, fr_as_fine);

		// new radiation state is stored in state_new_cc_
		// new hydro state is stored in state_new_cc_ (always the case during radiation update)

		amrex::Gpu::Buffer<int> num_failed_coupling({0});
		amrex::Gpu::Buffer<int> num_failed_dust({0});
		amrex::Gpu::Buffer<int> num_failed_outer({0});
		amrex::Gpu::Buffer<int> iteration_counter({0, 0, 0});
		int *p_num_failed_coupling = num_failed_coupling.data();
		int *p_num_failed_dust = num_failed_dust.data();
		int *p_num_failed_outer = num_failed_outer.data();
		int *p_iteration_counter = iteration_counter.data();

		if constexpr (IMEX_a22 > 0.0) {
			// matter-radiation exchange source terms of stage 1

			for (amrex::MFIter iter(state_new_cc_[lev]); iter.isValid(); ++iter) {
				const amrex::Box &indexRange = iter.validbox();
				auto const &stateNew = state_new_cc_[lev].array(iter);
				auto const &prob_lo = geom[lev].ProbLoArray();
				auto const &prob_hi = geom[lev].ProbHiArray();
				// update state_new_cc_[lev] in place (updates both radiation and hydro vars)
				// Note that only a fraction (IMEX_a32) of the matter-radiation exchange source terms are added to hydro. This ensures that the
				// hydro properties get to t + IMEX_a32 dt in terms of matter-radiation exchange.
				operatorSplitSourceTerms(stateNew, indexRange, time_subcycle, dt_radiation, 1, dx, prob_lo, prob_hi, p_iteration_counter,
							 p_num_failed_coupling, p_num_failed_dust, p_num_failed_outer);
			}
		}

		// Stage 2: advance hyperbolic radiation subsystem using midpoint RK2 method, starting from state_old_cc_ to state_new_cc_
		advanceRadiationMidpointRK2(lev, time_subcycle, dt_radiation, i, nsubSteps, fr_as_crse, fr_as_fine);

		// new radiation state is stored in state_new_cc_
		// new hydro state is stored in state_new_cc_ (always the case during radiation update)

		// Add the matter-radiation exchange source terms to the radiation subsystem and evolve by (1 - IMEX_a32) * dt
		for (amrex::MFIter iter(state_new_cc_[lev]); iter.isValid(); ++iter) {
			const amrex::Box &indexRange = iter.validbox();
			auto const &stateNew = state_new_cc_[lev].array(iter);
			auto const &prob_lo = geom[lev].ProbLoArray();
			auto const &prob_hi = geom[lev].ProbHiArray();
			// update state_new_cc_[lev] in place (updates both radiation and hydro vars)
			operatorSplitSourceTerms(stateNew, indexRange, time_subcycle, dt_radiation, 2, dx, prob_lo, prob_hi, p_iteration_counter,
						 p_num_failed_coupling, p_num_failed_dust, p_num_failed_outer);
		}

		if (print_rad_counter_) {
			auto h_iteration_counter = iteration_counter.copyToHost();
<<<<<<< HEAD
			long global_solver_count = h_iteration_counter[0]; // number of Newton-Raphson solvings
			long global_iteration_sum = h_iteration_counter[1]; // sum of Newton-Raphson iterations
    	int global_iteration_max = h_iteration_counter[2]; // max number of Newton-Raphson iterations

    	amrex::ParallelDescriptor::ReduceLongSum(global_solver_count);
    	amrex::ParallelDescriptor::ReduceLongSum(global_iteration_sum);
    	amrex::ParallelDescriptor::ReduceIntMax(global_iteration_max);
=======
			long int global_solver_count = h_iteration_counter[0];
			long int global_iteration_sum = h_iteration_counter[1];
			int global_iteration_max = h_iteration_counter[2];

			amrex::ParallelDescriptor::ReduceRealSum(global_solver_count);
			amrex::ParallelDescriptor::ReduceRealSum(global_iteration_sum);
			amrex::ParallelDescriptor::ReduceRealMax(global_iteration_max);
>>>>>>> 8b029a4a

			const double global_iteration_mean = static_cast<double>(global_iteration_sum) / static_cast<double>(global_solver_count);

			if (amrex::ParallelDescriptor::IOProcessor()) {
<<<<<<< HEAD
					amrex::Print() << "time_subcycle = " << time_subcycle << ", total number of Newton-Raphson solvings is " << global_solver_count 
									 << ", (mean, max) number of Newton-Raphson iterations are " << global_iteration_mean << ", " << global_iteration_max << "\n";
			}
=======
				amrex::Print() << "time_subcycle = " << time_subcycle << ", (mean, max) number of Newton-Raphson iterations are "
					       << global_iteration_mean << ", " << global_iteration_max << "\n";
			}

			// amrex::Print() << "time_subcycle = " << time_subcycle << ", (mean, max) number of Newton-Raphson iterations are " << iteration_mean
			// 	       << ", " << h_iteration_counter[2] << "\n";
>>>>>>> 8b029a4a
		}

		const int nf_coupling = *(num_failed_coupling.copyToHost());
		const int nf_dust = *(num_failed_dust.copyToHost());
		const int nf_outer = *(num_failed_outer.copyToHost());
		// Note that the nf_dust has to abort BEFORE nf_coupling, because the dust temperature is used in the matter-radiation coupling and if dust
		// temperature is negative, the matter-radiation coupling will fail to converge.
		if (nf_dust > 0) {
			amrex::Abort("Newton-Raphson iteration for dust temperature failed to converge or dust temperature is negative!");
		}
		if (nf_coupling > 0) {
			amrex::Abort("Newton-Raphson iteration for matter-radiation coupling failed to converge!");
		}
		if (nf_outer > 0) {
			amrex::Abort("Outer iteration for matter-radiation coupling failed to converge!");
		}

		// new hydro+radiation state is stored in state_new_cc_

		// update 'time_subcycle'
		time_subcycle += dt_radiation;

		// update cell update counter
		radiationCellUpdates_ += CountCells(lev); // keep track of number of cell updates
	}
}

template <typename problem_t>
void QuokkaSimulation<problem_t>::advanceRadiationSubstepAtLevel(int lev, amrex::Real time, amrex::Real dt_radiation, int const iter_count,
								 int const /*nsubsteps*/, amrex::YAFluxRegister *fr_as_crse, amrex::YAFluxRegister *fr_as_fine)
{
	if (Verbose()) {
		amrex::Print() << "\tsubstep " << iter_count << " t = " << time << '\n';
	}

	// get cell sizes
	auto const &dx = geom[lev].CellSizeArray();

	// We use the RK2-SSP method here. It needs two registers: one to store the old timestep,
	// and another to store the intermediate stage (which is reused for the final stage).

	// update ghost zones [old timestep]
	fillBoundaryConditions(state_old_cc_[lev], state_old_cc_[lev], lev, time, quokka::centering::cc, quokka::direction::na, PreInterpState,
			       PostInterpState);

	// advance all grids on local processor (Stage 1 of integrator)
	for (amrex::MFIter iter(state_new_cc_[lev]); iter.isValid(); ++iter) {
		const amrex::Box &indexRange = iter.validbox();
		auto const &stateOld = state_old_cc_[lev].const_array(iter);
		auto const &stateNew = state_new_cc_[lev].array(iter);
		auto [fluxArrays, fluxDiffusiveArrays] = computeRadiationFluxes(stateOld, indexRange, ncompHyperbolic_, dx);

		// Stage 1 of RK2-SSP
		RadSystem<problem_t>::PredictStep(
		    stateOld, stateNew, {AMREX_D_DECL(fluxArrays[0].array(), fluxArrays[1].array(), fluxArrays[2].array())},
		    {AMREX_D_DECL(fluxDiffusiveArrays[0].const_array(), fluxDiffusiveArrays[1].const_array(), fluxDiffusiveArrays[2].const_array())},
		    dt_radiation, dx, indexRange, ncompHyperbolic_);

		if (do_reflux) {
			// increment flux registers
			// WARNING: as written, diffusive flux correction is not compatible with reflux!!
			auto expandedFluxes = expandFluxArrays(fluxArrays, nstartHyperbolic_, state_new_cc_[lev].nComp());
			incrementFluxRegisters(iter, fr_as_crse, fr_as_fine, expandedFluxes, lev, 0.5 * dt_radiation);
		}
	}

	// update ghost zones [intermediate stage stored in state_new_cc_]
	fillBoundaryConditions(state_new_cc_[lev], state_new_cc_[lev], lev, (time + dt_radiation), quokka::centering::cc, quokka::direction::na, PreInterpState,
			       PostInterpState);

	// advance all grids on local processor (Stage 2 of integrator)
	for (amrex::MFIter iter(state_new_cc_[lev]); iter.isValid(); ++iter) {
		const amrex::Box &indexRange = iter.validbox();
		auto const &stateOld = state_old_cc_[lev].const_array(iter);
		auto const &stateInter = state_new_cc_[lev].const_array(iter);
		auto const &stateNew = state_new_cc_[lev].array(iter);
		auto [fluxArrays, fluxDiffusiveArrays] = computeRadiationFluxes(stateInter, indexRange, ncompHyperbolic_, dx);

		// Stage 2 of RK2-SSP
		RadSystem<problem_t>::AddFluxesRK2(
		    stateNew, stateOld, stateInter, {AMREX_D_DECL(fluxArrays[0].array(), fluxArrays[1].array(), fluxArrays[2].array())},
		    {AMREX_D_DECL(fluxDiffusiveArrays[0].const_array(), fluxDiffusiveArrays[1].const_array(), fluxDiffusiveArrays[2].const_array())},
		    dt_radiation, dx, indexRange, ncompHyperbolic_);

		if (do_reflux) {
			// increment flux registers
			// WARNING: as written, diffusive flux correction is not compatible with reflux!!
			auto expandedFluxes = expandFluxArrays(fluxArrays, nstartHyperbolic_, state_new_cc_[lev].nComp());
			incrementFluxRegisters(iter, fr_as_crse, fr_as_fine, expandedFluxes, lev, 0.5 * dt_radiation);
		}
	}
}

template <typename problem_t>
void QuokkaSimulation<problem_t>::advanceRadiationForwardEuler(int lev, amrex::Real time, amrex::Real dt_radiation, int const /*iter_count*/,
							       int const /*nsubsteps*/, amrex::YAFluxRegister *fr_as_crse, amrex::YAFluxRegister *fr_as_fine)
{
	// get cell sizes
	auto const &dx = geom[lev].CellSizeArray();

	// update ghost zones [old timestep]
	fillBoundaryConditions(state_old_cc_[lev], state_old_cc_[lev], lev, time, quokka::centering::cc, quokka::direction::na, PreInterpState,
			       PostInterpState);

	// advance all grids on local processor (Stage 1 of integrator)
	for (amrex::MFIter iter(state_new_cc_[lev]); iter.isValid(); ++iter) {
		const amrex::Box &indexRange = iter.validbox();
		auto const &stateOld = state_old_cc_[lev].const_array(iter);
		auto const &stateNew = state_new_cc_[lev].array(iter);
		auto [fluxArrays, fluxDiffusiveArrays] = computeRadiationFluxes(stateOld, indexRange, ncompHyperbolic_, dx);

		// Stage 1 of RK2-SSP
		RadSystem<problem_t>::PredictStep(
		    stateOld, stateNew, {AMREX_D_DECL(fluxArrays[0].array(), fluxArrays[1].array(), fluxArrays[2].array())},
		    {AMREX_D_DECL(fluxDiffusiveArrays[0].const_array(), fluxDiffusiveArrays[1].const_array(), fluxDiffusiveArrays[2].const_array())},
		    dt_radiation, dx, indexRange, ncompHyperbolic_);

		if (do_reflux) {
			// increment flux registers
			// WARNING: as written, diffusive flux correction is not compatible with reflux!!
			auto expandedFluxes = expandFluxArrays(fluxArrays, nstartHyperbolic_, state_new_cc_[lev].nComp());
			incrementFluxRegisters(iter, fr_as_crse, fr_as_fine, expandedFluxes, lev, 0.5 * dt_radiation);
		}
	}
}

template <typename problem_t>
void QuokkaSimulation<problem_t>::advanceRadiationMidpointRK2(int lev, amrex::Real time, amrex::Real dt_radiation, int const /*iter_count*/,
							      int const /*nsubsteps*/, amrex::YAFluxRegister *fr_as_crse, amrex::YAFluxRegister *fr_as_fine)
{
	auto const &dx = geom[lev].CellSizeArray();

	// update ghost zones [intermediate stage stored in state_new_cc_]
	fillBoundaryConditions(state_new_cc_[lev], state_new_cc_[lev], lev, (time + dt_radiation), quokka::centering::cc, quokka::direction::na, PreInterpState,
			       PostInterpState);

	// advance all grids on local processor (Stage 2 of integrator)
	for (amrex::MFIter iter(state_new_cc_[lev]); iter.isValid(); ++iter) {
		const amrex::Box &indexRange = iter.validbox();
		auto const &stateOld = state_old_cc_[lev].const_array(iter);
		auto const &stateInter = state_new_cc_[lev].const_array(iter);
		auto const &stateNew = state_new_cc_[lev].array(iter);
		auto [fluxArraysOld, fluxDiffusiveArraysOld] = computeRadiationFluxes(stateOld, indexRange, ncompHyperbolic_, dx);
		auto [fluxArrays, fluxDiffusiveArrays] = computeRadiationFluxes(stateInter, indexRange, ncompHyperbolic_, dx);

		// Stage 2 of RK2-SSP
		RadSystem<problem_t>::AddFluxesRK2(
		    stateNew, stateOld, stateInter, {AMREX_D_DECL(fluxArraysOld[0].array(), fluxArraysOld[1].array(), fluxArraysOld[2].array())},
		    {AMREX_D_DECL(fluxArrays[0].array(), fluxArrays[1].array(), fluxArrays[2].array())},
		    {AMREX_D_DECL(fluxDiffusiveArraysOld[0].const_array(), fluxDiffusiveArraysOld[1].const_array(), fluxDiffusiveArraysOld[2].const_array())},
		    {AMREX_D_DECL(fluxDiffusiveArrays[0].const_array(), fluxDiffusiveArrays[1].const_array(), fluxDiffusiveArrays[2].const_array())},
		    dt_radiation, dx, indexRange, ncompHyperbolic_);

		if (do_reflux) {
			// increment flux registers
			// WARNING: as written, diffusive flux correction is not compatible with reflux!!
			auto expandedFluxes = expandFluxArrays(fluxArrays, nstartHyperbolic_, state_new_cc_[lev].nComp());
			incrementFluxRegisters(iter, fr_as_crse, fr_as_fine, expandedFluxes, lev, 0.5 * dt_radiation);
		}
	}
}

template <typename problem_t>
void QuokkaSimulation<problem_t>::operatorSplitSourceTerms(amrex::Array4<amrex::Real> const &stateNew, const amrex::Box &indexRange, const amrex::Real time,
							   const double dt, const int stage, amrex::GpuArray<amrex::Real, AMREX_SPACEDIM> const &dx,
							   amrex::GpuArray<amrex::Real, AMREX_SPACEDIM> const &prob_lo,
							   amrex::GpuArray<amrex::Real, AMREX_SPACEDIM> const &prob_hi, int *p_iteration_counter,
							   int *p_num_failed_coupling, int *p_num_failed_dust, int *p_num_failed_outer_ite)
{
	amrex::FArrayBox radEnergySource(indexRange, Physics_Traits<problem_t>::nGroups,
					 amrex::The_Async_Arena()); // cell-centered scalar

	radEnergySource.setVal<amrex::RunOn::Device>(0.);

	// cell-centered radiation energy source
	RadSystem<problem_t>::SetRadEnergySource(radEnergySource.array(), indexRange, dx, prob_lo, prob_hi, time + dt);

	// cell-centered source terms
	RadSystem<problem_t>::AddSourceTerms(stateNew, radEnergySource.const_array(), indexRange, dt, stage, dustGasInteractionCoeff_, p_iteration_counter,
					     p_num_failed_coupling, p_num_failed_dust, p_num_failed_outer_ite);
}

template <typename problem_t>
auto QuokkaSimulation<problem_t>::computeRadiationFluxes(amrex::Array4<const amrex::Real> const &consVar, const amrex::Box &indexRange, const int nvars,
							 amrex::GpuArray<amrex::Real, AMREX_SPACEDIM> dx)
    -> std::tuple<std::array<amrex::FArrayBox, AMREX_SPACEDIM>, std::array<amrex::FArrayBox, AMREX_SPACEDIM>>
{
	amrex::Box const &x1FluxRange = amrex::surroundingNodes(indexRange, 0);
	amrex::FArrayBox x1Flux(x1FluxRange, nvars, amrex::The_Async_Arena()); // node-centered in x
	amrex::FArrayBox x1FluxDiffusive(x1FluxRange, nvars, amrex::The_Async_Arena());
#if (AMREX_SPACEDIM >= 2)
	amrex::Box const &x2FluxRange = amrex::surroundingNodes(indexRange, 1);
	amrex::FArrayBox x2Flux(x2FluxRange, nvars, amrex::The_Async_Arena()); // node-centered in y
	amrex::FArrayBox x2FluxDiffusive(x2FluxRange, nvars, amrex::The_Async_Arena());
#endif
#if (AMREX_SPACEDIM == 3)
	amrex::Box const &x3FluxRange = amrex::surroundingNodes(indexRange, 2);
	amrex::FArrayBox x3Flux(x3FluxRange, nvars, amrex::The_Async_Arena()); // node-centered in z
	amrex::FArrayBox x3FluxDiffusive(x3FluxRange, nvars, amrex::The_Async_Arena());
#endif

	AMREX_D_TERM(fluxFunction<FluxDir::X1>(consVar, x1Flux, x1FluxDiffusive, indexRange, nvars, dx);
		     , fluxFunction<FluxDir::X2>(consVar, x2Flux, x2FluxDiffusive, indexRange, nvars, dx);
		     , fluxFunction<FluxDir::X3>(consVar, x3Flux, x3FluxDiffusive, indexRange, nvars, dx);)

	std::array<amrex::FArrayBox, AMREX_SPACEDIM> fluxArrays = {AMREX_D_DECL(std::move(x1Flux), std::move(x2Flux), std::move(x3Flux))};
	std::array<amrex::FArrayBox, AMREX_SPACEDIM> fluxDiffusiveArrays{
	    AMREX_D_DECL(std::move(x1FluxDiffusive), std::move(x2FluxDiffusive), std::move(x3FluxDiffusive))};

	return std::make_tuple(std::move(fluxArrays), std::move(fluxDiffusiveArrays));
}

template <typename problem_t>
template <FluxDir DIR>
void QuokkaSimulation<problem_t>::fluxFunction(amrex::Array4<const amrex::Real> const &consState, amrex::FArrayBox &x1Flux, amrex::FArrayBox &x1FluxDiffusive,
					       const amrex::Box &indexRange, const int nvars, amrex::GpuArray<amrex::Real, AMREX_SPACEDIM> dx)
{
	int dir = 0;
	if constexpr (DIR == FluxDir::X1) {
		dir = 0;
	} else if constexpr (DIR == FluxDir::X2) {
		dir = 1;
	} else if constexpr (DIR == FluxDir::X3) {
		dir = 2;
	}

	// extend box to include ghost zones
	amrex::Box const &ghostRange = amrex::grow(indexRange, nghost_cc_);
	// N.B.: A one-zone layer around the cells must be fully reconstructed in order for PPM to
	// work.
	amrex::Box const &reconstructRange = amrex::grow(indexRange, 1);
	amrex::Box const &x1ReconstructRange = amrex::surroundingNodes(reconstructRange, dir);

	amrex::FArrayBox primVar(ghostRange, nvars, amrex::The_Async_Arena());
	amrex::FArrayBox x1LeftState(x1ReconstructRange, nvars, amrex::The_Async_Arena());
	amrex::FArrayBox x1RightState(x1ReconstructRange, nvars, amrex::The_Async_Arena());

	// cell-centered kernel
	RadSystem<problem_t>::ConservedToPrimitive(consState, primVar.array(), ghostRange);

	if (radiationReconstructionOrder_ == 3) {
		// mixed interface/cell-centered kernel
		HyperbolicSystem<problem_t>::template ReconstructStatesPPM<DIR>(primVar.array(), x1LeftState.array(), x1RightState.array(), reconstructRange,
										x1ReconstructRange, nvars);
	} else if (radiationReconstructionOrder_ == 2) {
		// PLM and donor cell are interface-centered kernels
		HyperbolicSystem<problem_t>::template ReconstructStatesPLM<DIR, SlopeLimiter::MC>(primVar.array(), x1LeftState.array(), x1RightState.array(),
												  x1ReconstructRange, nvars);
	} else if (radiationReconstructionOrder_ == 1) {
		HyperbolicSystem<problem_t>::template ReconstructStatesConstant<DIR>(primVar.array(), x1LeftState.array(), x1RightState.array(),
										     x1ReconstructRange, nvars);
	} else {
		amrex::Abort("Invalid reconstruction order for radiation variables! Aborting...");
	}

	// interface-centered kernel
	amrex::Box const &x1FluxRange = amrex::surroundingNodes(indexRange, dir);
	RadSystem<problem_t>::template ComputeFluxes<DIR>(x1Flux.array(), x1FluxDiffusive.array(), x1LeftState.array(), x1RightState.array(), x1FluxRange,
							  consState, dx, use_wavespeed_correction_); // watch out for argument order!!
}

#endif // RADIATION_SIMULATION_HPP_<|MERGE_RESOLUTION|>--- conflicted
+++ resolved
@@ -1662,7 +1662,6 @@
 
 		if (print_rad_counter_) {
 			auto h_iteration_counter = iteration_counter.copyToHost();
-<<<<<<< HEAD
 			long global_solver_count = h_iteration_counter[0]; // number of Newton-Raphson solvings
 			long global_iteration_sum = h_iteration_counter[1]; // sum of Newton-Raphson iterations
     	int global_iteration_max = h_iteration_counter[2]; // max number of Newton-Raphson iterations
@@ -1670,31 +1669,13 @@
     	amrex::ParallelDescriptor::ReduceLongSum(global_solver_count);
     	amrex::ParallelDescriptor::ReduceLongSum(global_iteration_sum);
     	amrex::ParallelDescriptor::ReduceIntMax(global_iteration_max);
-=======
-			long int global_solver_count = h_iteration_counter[0];
-			long int global_iteration_sum = h_iteration_counter[1];
-			int global_iteration_max = h_iteration_counter[2];
-
-			amrex::ParallelDescriptor::ReduceRealSum(global_solver_count);
-			amrex::ParallelDescriptor::ReduceRealSum(global_iteration_sum);
-			amrex::ParallelDescriptor::ReduceRealMax(global_iteration_max);
->>>>>>> 8b029a4a
 
 			const double global_iteration_mean = static_cast<double>(global_iteration_sum) / static_cast<double>(global_solver_count);
 
 			if (amrex::ParallelDescriptor::IOProcessor()) {
-<<<<<<< HEAD
 					amrex::Print() << "time_subcycle = " << time_subcycle << ", total number of Newton-Raphson solvings is " << global_solver_count 
 									 << ", (mean, max) number of Newton-Raphson iterations are " << global_iteration_mean << ", " << global_iteration_max << "\n";
 			}
-=======
-				amrex::Print() << "time_subcycle = " << time_subcycle << ", (mean, max) number of Newton-Raphson iterations are "
-					       << global_iteration_mean << ", " << global_iteration_max << "\n";
-			}
-
-			// amrex::Print() << "time_subcycle = " << time_subcycle << ", (mean, max) number of Newton-Raphson iterations are " << iteration_mean
-			// 	       << ", " << h_iteration_counter[2] << "\n";
->>>>>>> 8b029a4a
 		}
 
 		const int nf_coupling = *(num_failed_coupling.copyToHost());
