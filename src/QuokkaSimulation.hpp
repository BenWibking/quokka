--- conflicted
+++ resolved
@@ -1710,12 +1710,8 @@
 				PrintRadEnergySource(radEnergySource);
 
 				// deposit radiation from particles into radEnergySource
-<<<<<<< HEAD
-				amrex::ParticleToMesh(*AMRSimulation<problem_t>::RadParticles, radEnergySource, lev, quokka::RadDeposition<problem_t>{time_subcycle, quokka::RadParticleLumIdx, 0, Physics_Traits<problem_t>::nGroups}, false);
-=======
-				amrex::ParticleToMesh(*AMRSimulation<problem_t>::RadParticles, radEnergySource, lev,
-						      quokka::RadDeposition{time_subcycle, quokka::RadParticleMassIdx, 0, 1}, false);
->>>>>>> 547607d6
+				amrex::ParticleToMesh(*AMRSimulation<problem_t>::RadParticles, radEnergySource, lev, 
+									quokka::RadDeposition<problem_t>{time_subcycle, quokka::RadParticleLumIdx, 0, Physics_Traits<problem_t>::nGroups}, false);
 
 				// for debugging, print the radEnergySource array
 				amrex::Print() << "after ParticleToMesh, ";
@@ -1759,12 +1755,8 @@
 #ifdef AMREX_PARTICLES
 		if (AMRSimulation<problem_t>::do_rad_particles != 0) {
 			// deposit radiation from particles into radEnergySource
-<<<<<<< HEAD
-			amrex::ParticleToMesh(*AMRSimulation<problem_t>::RadParticles, radEnergySource, lev, quokka::RadDeposition<problem_t>{time_subcycle, quokka::RadParticleLumIdx, 0, Physics_Traits<problem_t>::nGroups}, false);
-=======
 			amrex::ParticleToMesh(*AMRSimulation<problem_t>::RadParticles, radEnergySource, lev,
-					      quokka::RadDeposition{time_subcycle, quokka::RadParticleMassIdx, 0, 1}, false);
->>>>>>> 547607d6
+						    quokka::RadDeposition<problem_t>{time_subcycle, quokka::RadParticleLumIdx, 0, Physics_Traits<problem_t>::nGroups}, false);
 		}
 #endif
 
