//==============================================================================
// TwoMomentRad - a radiation transport library for patch-based AMR codes
// Copyright 2020 Benjamin Wibking.
// Released under the MIT license. See LICENSE file included in the GitHub repo.
//==============================================================================
/// \file test_quirk.cpp
/// \brief Defines a test problem for the odd-even decoupling instability.
///

#include "AMReX.H"
#include "AMReX_Arena.H"
#include "AMReX_Array.H"
#include "AMReX_BCRec.H"
#include "AMReX_BC_TYPES.H"
#include "AMReX_BLassert.H"
#include "AMReX_Box.H"
#include "AMReX_Config.H"
#include "AMReX_FArrayBox.H"
#include "AMReX_FabArrayBase.H"
#include "AMReX_FabArrayUtility.H"
#include "AMReX_GpuAsyncArray.H"
#include "AMReX_GpuContainers.H"
#include "AMReX_GpuQualifiers.H"
#include "AMReX_IntVect.H"
#include "AMReX_MultiFab.H"
#include "AMReX_ParallelDescriptor.H"
#include "AMReX_ParmParse.H"
#include "AMReX_Print.H"
#include "AMReX_REAL.H"
#include "AMReX_TagBox.H"

#include "RadhydroSimulation.hpp"
#include "hydro_system.hpp"
#include "radiation_system.hpp"
#include "test_quirk.hpp"
#include <algorithm>
#include <vector>

using Real = amrex::Real;

struct QuirkProblem {};

template <> struct EOS_Traits<QuirkProblem> {
  static constexpr double gamma = 5. / 3.;
  static constexpr bool reconstruct_eint = false;
<<<<<<< HEAD
};

template <> struct Physics_Traits<QuirkProblem> {
  static constexpr bool is_hydro_enabled = true;
  static constexpr bool is_radiation_enabled = false;
  static constexpr bool is_mhd_enabled = false;
  static constexpr bool is_primordial_chem_enabled = false;
  static constexpr bool is_metalicity_enabled = false;
=======
>>>>>>> c671a5f0
};

constexpr Real dl = 3.692;
constexpr Real ul = -0.625;
constexpr Real pl = 26.85;
constexpr Real dr = 1.0;
constexpr Real ur = -5.0;
constexpr Real pr = 0.6;
<<<<<<< HEAD

template <>
void RadhydroSimulation<QuirkProblem>::setInitialConditionsOnGrid(
    std::vector<grid> &grid_vec) {
  // extract variables required from the geom object
  amrex::GpuArray<amrex::Real, AMREX_SPACEDIM> dx = grid_vec[0].dx;
  amrex::GpuArray<amrex::Real, AMREX_SPACEDIM> prob_lo = grid_vec[0].prob_lo;
  const amrex::Box &indexRange = grid_vec[0].indexRange;

  Real xshock = 0.4;
  int ishock = 0;
  for (ishock = 0; (prob_lo[0] + dx[0] * (ishock + Real(0.5))) < xshock;
       ++ishock) {
  }
  ishock--;
  amrex::Print() << "ishock = " << ishock << "\n";
=======
int ishock_g = 0;

template <>
void RadhydroSimulation<QuirkProblem>::setInitialConditionsAtLevel(int lev) {
  // Initial conditions from:
  // T. Hanawa et al. / Journal of Computational Physics 227 (2008) 7952–7976
  // and based on Athena++'s quirk.cpp.

  amrex::GpuArray<Real, AMREX_SPACEDIM> dx = geom[lev].CellSizeArray();
  amrex::GpuArray<Real, AMREX_SPACEDIM> prob_lo = geom[lev].ProbLoArray();

  Real xshock = 0.4;
  for (ishock_g = 0; (prob_lo[0] + dx[0] * (ishock_g + Real(0.5))) < xshock;
       ++ishock_g) {
  }
  ishock_g--;
  amrex::Print() << "ishock = " << ishock_g << "\n";
>>>>>>> c671a5f0

  Real dd = dl - 0.135;
  Real ud = ul + 0.219;
  Real pd = pl - 1.31;
<<<<<<< HEAD
  // loop over the grid and set the initial condition
  amrex::ParallelFor(indexRange, [=] AMREX_GPU_DEVICE(int i, int j, int k) {
    double vx = NAN;
    double vy = 0.;
    double vz = 0.;
    double rho = NAN;
    double P = NAN;

    if (i <= ishock) {
      rho = dl;
      vx = ul;
      P = pl;
    } else {
      rho = dr;
      vx = ur;
      P = pr;
    }

    if ((i == ishock) && (j % 2 == 0)) {
      rho = dd;
      vx = ud;
      P = pd;
    }

    AMREX_ASSERT(!std::isnan(vx));
    AMREX_ASSERT(!std::isnan(vy));
    AMREX_ASSERT(!std::isnan(vz));
    AMREX_ASSERT(!std::isnan(rho));
    AMREX_ASSERT(!std::isnan(P));

    const auto v_sq = vx * vx + vy * vy + vz * vz;
    const auto gamma = HydroSystem<QuirkProblem>::gamma_;

    grid_vec[0].array(i, j, k, HydroSystem<QuirkProblem>::density_index) = rho;
    grid_vec[0].array(i, j, k, HydroSystem<QuirkProblem>::x1Momentum_index) = rho * vx;
    grid_vec[0].array(i, j, k, HydroSystem<QuirkProblem>::x2Momentum_index) = rho * vy;
    grid_vec[0].array(i, j, k, HydroSystem<QuirkProblem>::x3Momentum_index) = rho * vz;
    grid_vec[0].array(i, j, k, HydroSystem<QuirkProblem>::energy_index) =
        P / (gamma - 1.) + 0.5 * rho * v_sq;

    // initialize radiation variables to zero
    grid_vec[0].array(i, j, k, RadSystem<QuirkProblem>::radEnergy_index) = 0;
    grid_vec[0].array(i, j, k, RadSystem<QuirkProblem>::x1RadFlux_index) = 0;
    grid_vec[0].array(i, j, k, RadSystem<QuirkProblem>::x2RadFlux_index) = 0;
    grid_vec[0].array(i, j, k, RadSystem<QuirkProblem>::x3RadFlux_index) = 0;
  });
=======

  for (amrex::MFIter iter(state_old_[lev]); iter.isValid(); ++iter) {
    const amrex::Box &indexRange = iter.validbox(); // excludes ghost zones
    auto const &state = state_new_[lev].array(iter);
    int ishock = ishock_g; // globals cannot be lambda-captured

    amrex::ParallelFor(indexRange, [=] AMREX_GPU_DEVICE(int i, int j, int k) {
      double vx = NAN;
      double vy = 0.;
      double vz = 0.;
      double rho = NAN;
      double P = NAN;

      if (i <= ishock) {
        rho = dl;
        vx = ul;
        P = pl;
      } else {
        rho = dr;
        vx = ur;
        P = pr;
      }

      if ((i == ishock) && (j % 2 == 0)) {
        rho = dd;
        vx = ud;
        P = pd;
      }

      AMREX_ASSERT(!std::isnan(vx));
      AMREX_ASSERT(!std::isnan(vy));
      AMREX_ASSERT(!std::isnan(vz));
      AMREX_ASSERT(!std::isnan(rho));
      AMREX_ASSERT(!std::isnan(P));

      const auto v_sq = vx * vx + vy * vy + vz * vz;
      const auto gamma = HydroSystem<QuirkProblem>::gamma_;

      state(i, j, k, HydroSystem<QuirkProblem>::density_index) = rho;
      state(i, j, k, HydroSystem<QuirkProblem>::x1Momentum_index) = rho * vx;
      state(i, j, k, HydroSystem<QuirkProblem>::x2Momentum_index) = rho * vy;
      state(i, j, k, HydroSystem<QuirkProblem>::x3Momentum_index) = rho * vz;
      state(i, j, k, HydroSystem<QuirkProblem>::energy_index) =
          P / (gamma - 1.) + 0.5 * rho * v_sq;

      // initialize radiation variables to zero
      state(i, j, k, RadSystem<QuirkProblem>::radEnergy_index) = 0;
      state(i, j, k, RadSystem<QuirkProblem>::x1RadFlux_index) = 0;
      state(i, j, k, RadSystem<QuirkProblem>::x2RadFlux_index) = 0;
      state(i, j, k, RadSystem<QuirkProblem>::x3RadFlux_index) = 0;
    });
  }

  // set flag
  areInitialConditionsDefined_ = true;
}

auto getDeltaEntropyVector() -> std::vector<Real> & {
  static std::vector<Real> delta_s_vec;
  return delta_s_vec;
}

template <> void RadhydroSimulation<QuirkProblem>::computeAfterTimestep() {
  if (amrex::ParallelDescriptor::IOProcessor()) {
    // it should be sufficient examine a single box on level 0
    // (no AMR should be used for this problem, and the odd-even decoupling will
    // manifest in every row along the shock, if it happens)

    amrex::MultiFab &mf_state = state_new_[0];
    int box_no = -1;
    int ilo = ishock_g;
    int jlo = 0;
    int klo = 0;
    for (amrex::MFIter mfi(mf_state); mfi.isValid(); ++mfi) {
      const amrex::Box &bx = mfi.validbox();
      amrex::GpuArray<int, 3> box_lo = bx.loVect3d();
      jlo = box_lo[1];
      klo = box_lo[2];
      amrex::IntVect cell{AMREX_D_DECL(ilo, jlo, klo)};
      if (bx.contains(cell)) {
        box_no = mfi.index();
        break;
      }
    }

    AMREX_ALWAYS_ASSERT(box_no != -1);
    auto const &state = mf_state.const_array(box_no);
    amrex::Box bx = amrex::makeSingleCellBox(ilo, jlo, klo);
    Real host_s = NAN;
    amrex::AsyncArray async_s(&host_s, 1);
    Real *s = async_s.data();

    amrex::launch(bx, [=] AMREX_GPU_DEVICE(amrex::Box const &tbx) {
      amrex::GpuArray<int, 3> const idx = tbx.loVect3d();
      int i = idx[0];
      int j = idx[1];
      int k = idx[2];
      Real dodd = state(i, j + 1, k, HydroSystem<QuirkProblem>::density_index);
      Real podd =
          HydroSystem<QuirkProblem>::ComputePressure(state, i, j + 1, k);
      Real deven = state(i, j, k, HydroSystem<QuirkProblem>::density_index);
      Real peven = HydroSystem<QuirkProblem>::ComputePressure(state, i, j, k);

      // the 'entropy function' s == P / rho^gamma
      const Real gamma = HydroSystem<QuirkProblem>::gamma_;
      Real sodd = podd / std::pow(dodd, gamma);
      Real seven = peven / std::pow(deven, gamma);
      s[0] = std::abs(sodd - seven);
    });

    async_s.copyToHost(&host_s, 1);
    getDeltaEntropyVector().push_back(host_s);
  }
}

template <>
void RadhydroSimulation<QuirkProblem>::computeAfterEvolve(
    amrex::Vector<amrex::Real> & /*initSumCons*/) {
  if (amrex::ParallelDescriptor::IOProcessor()) {
    auto const &deltas_vec = getDeltaEntropyVector();
    const Real deltas = *std::max_element(deltas_vec.begin(), deltas_vec.end());

    if (deltas > 0.06) {
      amrex::Print()
          << "The scheme suffers from the Carbuncle phenomenon : max delta s = "
          << deltas << "\n\n";
      amrex::Abort("Carbuncle detected!");
    } else {
      amrex::Print()
          << "The scheme looks stable against the Carbuncle phenomenon : "
             "max delta s = "
          << deltas << "\n\n";
    }
  }
>>>>>>> c671a5f0
}

template <>
AMREX_GPU_DEVICE AMREX_FORCE_INLINE void
AMRSimulation<QuirkProblem>::setCustomBoundaryConditions(
    const amrex::IntVect &iv, amrex::Array4<amrex::Real> const &consVar,
    int /*dcomp*/, int /*numcomp*/, amrex::GeometryData const &geom,
    const amrex::Real /*time*/, const amrex::BCRec * /*bcr*/, int /*bcomp*/,
    int /*orig_comp*/) {
#if (AMREX_SPACEDIM == 1)
  auto i = iv.toArray()[0];
  int j = 0;
  int k = 0;
#endif
#if (AMREX_SPACEDIM == 2)
  auto [i, j] = iv.toArray();
  int k = 0;
#endif
#if (AMREX_SPACEDIM == 3)
  auto [i, j, k] = iv.toArray();
#endif

  amrex::Box const &box = geom.Domain();
  amrex::GpuArray<int, 3> lo = box.loVect3d();
  amrex::GpuArray<int, 3> hi = box.hiVect3d();
  const auto gamma = HydroSystem<QuirkProblem>::gamma_;

  if (i < lo[0]) {
    // x1 left side boundary
    consVar(i, j, k, RadSystem<QuirkProblem>::gasEnergy_index) =
        pl / (gamma - 1.) + 0.5 * dl * ul * ul;
    consVar(i, j, k, RadSystem<QuirkProblem>::gasDensity_index) = dl;
    consVar(i, j, k, RadSystem<QuirkProblem>::x1GasMomentum_index) = dl * ul;
    consVar(i, j, k, RadSystem<QuirkProblem>::x2GasMomentum_index) = 0.;
    consVar(i, j, k, RadSystem<QuirkProblem>::x3GasMomentum_index) = 0.;
  } else if (i >= hi[0]) {
    // x1 right-side boundary
    consVar(i, j, k, RadSystem<QuirkProblem>::gasEnergy_index) =
        pr / (gamma - 1.) + 0.5 * dr * ur * ur;
    consVar(i, j, k, RadSystem<QuirkProblem>::gasDensity_index) = dr;
    consVar(i, j, k, RadSystem<QuirkProblem>::x1GasMomentum_index) = dr * ur;
    consVar(i, j, k, RadSystem<QuirkProblem>::x2GasMomentum_index) = 0.;
    consVar(i, j, k, RadSystem<QuirkProblem>::x3GasMomentum_index) = 0.;
  }

  // initialize radiation variables to zero
  consVar(i, j, k, RadSystem<QuirkProblem>::radEnergy_index) = 0;
  consVar(i, j, k, RadSystem<QuirkProblem>::x1RadFlux_index) = 0;
  consVar(i, j, k, RadSystem<QuirkProblem>::x2RadFlux_index) = 0;
  consVar(i, j, k, RadSystem<QuirkProblem>::x3RadFlux_index) = 0;
}

auto problem_main() -> int {
  // Boundary conditions
  const int nvars = RadhydroSimulation<QuirkProblem>::nvarTotal_;
  amrex::Vector<amrex::BCRec> boundaryConditions(nvars);
  for (int n = 0; n < nvars; ++n) {
    // outflow
    boundaryConditions[0].setLo(0, amrex::BCType::ext_dir);
    boundaryConditions[0].setHi(0, amrex::BCType::ext_dir);
    for (int i = 1; i < AMREX_SPACEDIM; ++i) {
      // periodic
      boundaryConditions[n].setLo(i, amrex::BCType::int_dir);
      boundaryConditions[n].setHi(i, amrex::BCType::int_dir);
    }
  }

  // Problem initialization
  RadhydroSimulation<QuirkProblem> sim(boundaryConditions);
<<<<<<< HEAD
=======
  sim.is_hydro_enabled_ = true;
  sim.is_radiation_enabled_ = false;
>>>>>>> c671a5f0
  sim.reconstructionOrder_ = 2; // PLM
  sim.stopTime_ = 0.4;
  sim.cflNumber_ = 0.4;
  sim.maxTimesteps_ = 2000;
<<<<<<< HEAD
  sim.plotfileInterval_ = 10;
=======
  sim.plotfileInterval_ = -1;
>>>>>>> c671a5f0

  // initialize
  sim.setInitialConditions();

  // evolve
  sim.evolve();

  // Cleanup and exit
  amrex::Print() << "Finished." << std::endl;
  return 0;
}<|MERGE_RESOLUTION|>--- conflicted
+++ resolved
@@ -43,7 +43,6 @@
 template <> struct EOS_Traits<QuirkProblem> {
   static constexpr double gamma = 5. / 3.;
   static constexpr bool reconstruct_eint = false;
-<<<<<<< HEAD
 };
 
 template <> struct Physics_Traits<QuirkProblem> {
@@ -52,8 +51,6 @@
   static constexpr bool is_mhd_enabled = false;
   static constexpr bool is_primordial_chem_enabled = false;
   static constexpr bool is_metalicity_enabled = false;
-=======
->>>>>>> c671a5f0
 };
 
 constexpr Real dl = 3.692;
@@ -62,7 +59,7 @@
 constexpr Real dr = 1.0;
 constexpr Real ur = -5.0;
 constexpr Real pr = 0.6;
-<<<<<<< HEAD
+int ishock_g = 0;
 
 template <>
 void RadhydroSimulation<QuirkProblem>::setInitialConditionsOnGrid(
@@ -79,30 +76,10 @@
   }
   ishock--;
   amrex::Print() << "ishock = " << ishock << "\n";
-=======
-int ishock_g = 0;
-
-template <>
-void RadhydroSimulation<QuirkProblem>::setInitialConditionsAtLevel(int lev) {
-  // Initial conditions from:
-  // T. Hanawa et al. / Journal of Computational Physics 227 (2008) 7952–7976
-  // and based on Athena++'s quirk.cpp.
-
-  amrex::GpuArray<Real, AMREX_SPACEDIM> dx = geom[lev].CellSizeArray();
-  amrex::GpuArray<Real, AMREX_SPACEDIM> prob_lo = geom[lev].ProbLoArray();
-
-  Real xshock = 0.4;
-  for (ishock_g = 0; (prob_lo[0] + dx[0] * (ishock_g + Real(0.5))) < xshock;
-       ++ishock_g) {
-  }
-  ishock_g--;
-  amrex::Print() << "ishock = " << ishock_g << "\n";
->>>>>>> c671a5f0
 
   Real dd = dl - 0.135;
   Real ud = ul + 0.219;
   Real pd = pl - 1.31;
-<<<<<<< HEAD
   // loop over the grid and set the initial condition
   amrex::ParallelFor(indexRange, [=] AMREX_GPU_DEVICE(int i, int j, int k) {
     double vx = NAN;
@@ -149,62 +126,6 @@
     grid_vec[0].array(i, j, k, RadSystem<QuirkProblem>::x2RadFlux_index) = 0;
     grid_vec[0].array(i, j, k, RadSystem<QuirkProblem>::x3RadFlux_index) = 0;
   });
-=======
-
-  for (amrex::MFIter iter(state_old_[lev]); iter.isValid(); ++iter) {
-    const amrex::Box &indexRange = iter.validbox(); // excludes ghost zones
-    auto const &state = state_new_[lev].array(iter);
-    int ishock = ishock_g; // globals cannot be lambda-captured
-
-    amrex::ParallelFor(indexRange, [=] AMREX_GPU_DEVICE(int i, int j, int k) {
-      double vx = NAN;
-      double vy = 0.;
-      double vz = 0.;
-      double rho = NAN;
-      double P = NAN;
-
-      if (i <= ishock) {
-        rho = dl;
-        vx = ul;
-        P = pl;
-      } else {
-        rho = dr;
-        vx = ur;
-        P = pr;
-      }
-
-      if ((i == ishock) && (j % 2 == 0)) {
-        rho = dd;
-        vx = ud;
-        P = pd;
-      }
-
-      AMREX_ASSERT(!std::isnan(vx));
-      AMREX_ASSERT(!std::isnan(vy));
-      AMREX_ASSERT(!std::isnan(vz));
-      AMREX_ASSERT(!std::isnan(rho));
-      AMREX_ASSERT(!std::isnan(P));
-
-      const auto v_sq = vx * vx + vy * vy + vz * vz;
-      const auto gamma = HydroSystem<QuirkProblem>::gamma_;
-
-      state(i, j, k, HydroSystem<QuirkProblem>::density_index) = rho;
-      state(i, j, k, HydroSystem<QuirkProblem>::x1Momentum_index) = rho * vx;
-      state(i, j, k, HydroSystem<QuirkProblem>::x2Momentum_index) = rho * vy;
-      state(i, j, k, HydroSystem<QuirkProblem>::x3Momentum_index) = rho * vz;
-      state(i, j, k, HydroSystem<QuirkProblem>::energy_index) =
-          P / (gamma - 1.) + 0.5 * rho * v_sq;
-
-      // initialize radiation variables to zero
-      state(i, j, k, RadSystem<QuirkProblem>::radEnergy_index) = 0;
-      state(i, j, k, RadSystem<QuirkProblem>::x1RadFlux_index) = 0;
-      state(i, j, k, RadSystem<QuirkProblem>::x2RadFlux_index) = 0;
-      state(i, j, k, RadSystem<QuirkProblem>::x3RadFlux_index) = 0;
-    });
-  }
-
-  // set flag
-  areInitialConditionsDefined_ = true;
 }
 
 auto getDeltaEntropyVector() -> std::vector<Real> & {
@@ -284,7 +205,6 @@
           << deltas << "\n\n";
     }
   }
->>>>>>> c671a5f0
 }
 
 template <>
@@ -354,20 +274,11 @@
 
   // Problem initialization
   RadhydroSimulation<QuirkProblem> sim(boundaryConditions);
-<<<<<<< HEAD
-=======
-  sim.is_hydro_enabled_ = true;
-  sim.is_radiation_enabled_ = false;
->>>>>>> c671a5f0
   sim.reconstructionOrder_ = 2; // PLM
   sim.stopTime_ = 0.4;
   sim.cflNumber_ = 0.4;
   sim.maxTimesteps_ = 2000;
-<<<<<<< HEAD
-  sim.plotfileInterval_ = 10;
-=======
   sim.plotfileInterval_ = -1;
->>>>>>> c671a5f0
 
   // initialize
   sim.setInitialConditions();
