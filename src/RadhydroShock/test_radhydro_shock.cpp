--- conflicted
+++ resolved
@@ -69,11 +69,7 @@
 template <> struct HydroSystem_Traits<ShockProblem> {
   static constexpr double gamma = gamma_gas;
   static constexpr bool reconstruct_eint = true;
-<<<<<<< HEAD
-  static constexpr int nscalars = 0;       // number of passive scalars
-=======
   static constexpr int nscalars = 1; // number of passive scalars
->>>>>>> 4098e13a
 };
 
 template <>
@@ -223,17 +219,6 @@
       state(i, j, k, RadSystem<ShockProblem>::x1RadFlux_index) = x1RadFlux;
       state(i, j, k, RadSystem<ShockProblem>::x2RadFlux_index) = 0;
       state(i, j, k, RadSystem<ShockProblem>::x3RadFlux_index) = 0;
-<<<<<<< HEAD
-      
-      state(i, j, k, RadSystem<ShockProblem>::gasEnergy_index) = energy;
-      state(i, j, k, RadSystem<ShockProblem>::gasDensity_index) = density;
-      state(i, j, k, RadSystem<ShockProblem>::gasInternalEnergy_index) = 0.;
-      state(i, j, k, RadSystem<ShockProblem>::x1GasMomentum_index) = x1Momentum;
-      state(i, j, k, RadSystem<ShockProblem>::x2GasMomentum_index) = 0;
-      state(i, j, k, RadSystem<ShockProblem>::x3GasMomentum_index) = 0;
-=======
-
->>>>>>> 4098e13a
     });
   }
 
