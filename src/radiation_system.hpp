--- conflicted
+++ resolved
@@ -1209,89 +1209,6 @@
 		amrex::GpuArray<amrex::Real, 3> Frad_t1{};
 		amrex::GpuArray<amrex::Real, 3> dMomentum{0., 0., 0.};
 
-<<<<<<< HEAD
-    if constexpr (gamma_ != 1.0) {
-		  std::array<double, 3> gasMtm = {x1GasMom0, x2GasMom0, x3GasMom0};
-      T_gas = quokka::EOS<problem_t>::ComputeTgasFromEint(rho, Egas_guess, massScalars);
-      kappaFVec = ComputeFluxMeanOpacity(rho, T_gas);
-      kappaPVec = ComputePlanckOpacity(rho, T_gas);
-      double realFourPiB = c * a_rad * std::pow(T_gas, 4);
-
-      quokka::valarray<amrex::Real, nGroups_> radEnergyFractions{};
-      if constexpr (nGroups_ > 1) {
-        radEnergyFractions = ComputePlanckEnergyFractions(radBoundaries_g_copy, T_gas);
-        AMREX_ASSERT(min(radEnergyFractions) > 0.);
-      } else {
-        radEnergyFractions[0] = 1.0;
-      }
-
-      for (int g = 0; g < nGroups_; ++g) {
-        Frad_t0[0] = consPrev(i, j, k, x1RadFlux_index + numRadVars_ * g);
-        Frad_t0[1] = consPrev(i, j, k, x2RadFlux_index + numRadVars_ * g);
-        Frad_t0[2] = consPrev(i, j, k, x3RadFlux_index + numRadVars_ * g);
-        // compute radiation pressure F using ComputeRadPressure
-        if constexpr (compute_v_over_c_terms_ && compute_G_last_two_terms) {
-          auto erad = EradVec_guess[g];
-          auto Fx = Frad_t0[0];
-          auto Fy = Frad_t0[1];
-          auto Fz = Frad_t0[2];
-          auto fx = Fx / (c_light_ * erad);
-          auto fy = Fy / (c_light_ * erad);
-          auto fz = Fz / (c_light_ * erad);
-
-          std::array<std::array<double, 4>, 3> P{};
-          double S = NAN;
-          // loop DIR over {FluxDir::X1, FluxDir::X2, FluxDir::X3}
-          ComputeRadPressure<FluxDir::X1>(erad, Fx, Fy, Fz, fx, fy, fz, P[0], S);
-          ComputeRadPressure<FluxDir::X2>(erad, Fx, Fy, Fz, fx, fy, fz, P[1], S);
-          ComputeRadPressure<FluxDir::X3>(erad, Fx, Fy, Fz, fx, fy, fz, P[2], S);
-
-          // loop over spatial dimensions
-          for (int n = 0; n < 3; ++n) {
-            double lastTwoTerms = gasMtm[n] * kappaPVec[g] * realFourPiB * radEnergyFractions[g] * chat / c;
-            // loop over the second rank of the radiation pressure tensor
-            for (int z = 0; z < 3; ++z) {
-              lastTwoTerms += chat * kappaFVec[g] * gasMtm[z] * P[n][z + 1];
-            }
-            AMREX_ASSERT((advectionFluxes(i, j, k, n) == 0.0));
-            Frad_t1[n] =
-                (Frad_t0[n] + (dt * lastTwoTerms) + (dt * advectionFluxes(i, j, k, n))) / (1.0 + rho * kappaFVec[g] * chat * dt);
-
-            // Compute conservative gas momentum update
-            dMomentum[n] += -(Frad_t1[n] - Frad_t0[n]) / (c * chat);
-          }
-        } else {
-          for (int n = 0; n < 3; ++n) {
-            AMREX_ASSERT((advectionFluxes(i, j, k, n) == 0.0));
-            Frad_t1[n] = (Frad_t0[n] + (dt * advectionFluxes(i, j, k, n))) / (1.0 + rho * kappaFVec[g] * chat * dt);
-            // Compute conservative gas momentum update
-            dMomentum[n] += -(Frad_t1[n] - Frad_t0[n]) / (c * chat);
-          }
-        }
-        // update radiation flux on consNew at current group
-        consNew(i, j, k, x1RadFlux_index + numRadVars_ * g) = Frad_t1[0];
-        consNew(i, j, k, x2RadFlux_index + numRadVars_ * g) = Frad_t1[1];
-        consNew(i, j, k, x3RadFlux_index + numRadVars_ * g) = Frad_t1[2];
-      }
-    } else {
-      kappaFVec = ComputeFluxMeanOpacity(rho, 0.0); // isothermal gas
-      for (int g = 0; g < nGroups_; ++g) {
-        Frad_t0[0] = consPrev(i, j, k, x1RadFlux_index + numRadVars_ * g);
-        Frad_t0[1] = consPrev(i, j, k, x2RadFlux_index + numRadVars_ * g);
-        Frad_t0[2] = consPrev(i, j, k, x3RadFlux_index + numRadVars_ * g);
-        for (int n = 0; n < 3; ++n) {
-          AMREX_ASSERT((advectionFluxes(i, j, k, n) == 0.0));
-          Frad_t1[n] = (Frad_t0[n] + (dt * advectionFluxes(i, j, k, n))) / (1.0 + rho * kappaFVec[g] * chat * dt);
-          // Compute conservative gas momentum update
-          dMomentum[n] += -(Frad_t1[n] - Frad_t0[n]) / (c * chat);
-        }
-        // update radiation flux on consNew at current group
-        consNew(i, j, k, x1RadFlux_index + numRadVars_ * g) = Frad_t1[0];
-        consNew(i, j, k, x2RadFlux_index + numRadVars_ * g) = Frad_t1[1];
-        consNew(i, j, k, x3RadFlux_index + numRadVars_ * g) = Frad_t1[2];
-      }
-    }
-=======
 		if constexpr (gamma_ != 1.0) {
 			std::array<double, 3> gasMtm = {x1GasMom0, x2GasMom0, x3GasMom0};
 			T_gas = quokka::EOS<problem_t>::ComputeTgasFromEint(rho, Egas_guess, massScalars);
@@ -1373,7 +1290,6 @@
 				consNew(i, j, k, x3RadFlux_index + numRadVars_ * g) = Frad_t1[2];
 			}
 		}
->>>>>>> e34d584e
 
 		amrex::Real x1GasMom1 = consNew(i, j, k, x1GasMomentum_index) + dMomentum[0];
 		amrex::Real x2GasMom1 = consNew(i, j, k, x2GasMomentum_index) + dMomentum[1];
