#ifndef RADIATION_SYSTEM_HPP_ // NOLINT
#define RADIATION_SYSTEM_HPP_
//==============================================================================
// TwoMomentRad - a radiation transport library for patch-based AMR codes
// Copyright 2020 Benjamin Wibking.
// Released under the MIT license. See LICENSE file included in the GitHub repo.
//==============================================================================
/// \file radiation_system.hpp
/// \brief Defines a class for solving the (1d) radiation moment equations.
///

// c++ headers

#include <array>
#include <cmath>

// library headers
#include "AMReX.H"
#include "AMReX_Array.H"
#include "AMReX_BLassert.H"
#include "AMReX_GpuQualifiers.H"
#include "AMReX_REAL.H"

// internal headers
#include "EOS.hpp"
#include "hyperbolic_system.hpp"
#include "math_impl.hpp"
#include "physics_info.hpp"
#include "planck_integral.hpp"
#include "valarray.hpp"

// Hyper parameters of the radiation solver

// Include O(beta tau) terms in the space-like components of the radiation
static constexpr bool compute_G_last_two_terms = true;

// Time integration scheme
// IMEX PD-ARS
static constexpr double IMEX_a22 = 1.0;
static constexpr double IMEX_a32 = 0.5; // 0 < IMEX_a32 <= 0.5
// SSP-RK2 + implicit radiation-matter exchange
// static constexpr double IMEX_a22 = 0.0;
// static constexpr double IMEX_a32 = 0.0;

// physical constants in CGS units
static constexpr double c_light_cgs_ = C::c_light;	    // cgs
static constexpr double radiation_constant_cgs_ = C::a_rad; // cgs
static constexpr double inf = std::numeric_limits<double>::max();
static constexpr double Erad_fraction_floor = 1e-14; // minimum fraction of radiation energy in each group

// this struct is specialized by the user application code
//
template <typename problem_t> struct RadSystem_Traits {
	static constexpr double c_light = c_light_cgs_;
	static constexpr double c_hat = c_light_cgs_;
	static constexpr double radiation_constant = radiation_constant_cgs_;
	static constexpr double Erad_floor = 0.;
	static constexpr bool compute_v_over_c_terms = true;
	static constexpr double energy_unit = C::ev2erg;
	static constexpr amrex::GpuArray<double, Physics_Traits<problem_t>::nGroups + 1> radBoundaries = {0., inf};
};

// A struct to hold the results of the ComputeRadPressure function.
struct RadPressureResult {
	quokka::valarray<double, 4> F; // components of radiation pressure tensor
	double S;		       // maximum wavespeed for the radiation system
};

/// Class for the radiation moment equations
///
template <typename problem_t> class RadSystem : public HyperbolicSystem<problem_t>
{
      public:
	[[nodiscard]] AMREX_GPU_HOST_DEVICE AMREX_FORCE_INLINE static auto MC(double a, double b) -> double
	{
		return 0.5 * (sgn(a) + sgn(b)) * std::min(0.5 * std::abs(a + b), std::min(2.0 * std::abs(a), 2.0 * std::abs(b)));
	}

	static constexpr int nmscalars_ = Physics_Traits<problem_t>::numMassScalars;
	static constexpr int numRadVars_ = Physics_NumVars::numRadVars;				 // number of radiation variables for each photon group
	static constexpr int nvarHyperbolic_ = numRadVars_ * Physics_Traits<problem_t>::nGroups; // total number of radiation variables
	static constexpr int nstartHyperbolic_ = Physics_Indices<problem_t>::radFirstIndex;
	static constexpr int nvar_ = nstartHyperbolic_ + nvarHyperbolic_;

	enum gasVarIndex {
		gasDensity_index = Physics_Indices<problem_t>::hydroFirstIndex,
		x1GasMomentum_index,
		x2GasMomentum_index,
		x3GasMomentum_index,
		gasEnergy_index,
		gasInternalEnergy_index,
		scalar0_index
	};

	enum radVarIndex { radEnergy_index = nstartHyperbolic_, x1RadFlux_index, x2RadFlux_index, x3RadFlux_index };

	enum primVarIndex {
		primRadEnergy_index = 0,
		x1ReducedFlux_index,
		x2ReducedFlux_index,
		x3ReducedFlux_index,
	};

	// C++ standard does not allow constexpr to be uninitialized, even in a
	// templated class!
	static constexpr double c_light_ = RadSystem_Traits<problem_t>::c_light;
	static constexpr double c_hat_ = RadSystem_Traits<problem_t>::c_hat;
	static constexpr double radiation_constant_ = RadSystem_Traits<problem_t>::radiation_constant;

	static constexpr bool compute_v_over_c_terms_ = RadSystem_Traits<problem_t>::compute_v_over_c_terms;

	static constexpr int nGroups_ = Physics_Traits<problem_t>::nGroups;
	static constexpr amrex::GpuArray<double, nGroups_ + 1> radBoundaries_ = []() constexpr {
		if constexpr (nGroups_ > 1) {
			return RadSystem_Traits<problem_t>::radBoundaries;
		} else {
			amrex::GpuArray<double, 2> boundaries{0., inf};
			return boundaries;
		}
	}();
	static constexpr double Erad_floor_ = RadSystem_Traits<problem_t>::Erad_floor / nGroups_;

	static constexpr double mean_molecular_mass_ = quokka::EOS_Traits<problem_t>::mean_molecular_mass;
	static constexpr double boltzmann_constant_ = quokka::EOS_Traits<problem_t>::boltzmann_constant;
	static constexpr double gamma_ = quokka::EOS_Traits<problem_t>::gamma;

	// static functions

	static void ComputeMaxSignalSpeed(amrex::Array4<const amrex::Real> const &cons, array_t &maxSignal, amrex::Box const &indexRange);
	static void ConservedToPrimitive(amrex::Array4<const amrex::Real> const &cons, array_t &primVar, amrex::Box const &indexRange);

	static void PredictStep(arrayconst_t &consVarOld, array_t &consVarNew, amrex::GpuArray<arrayconst_t, AMREX_SPACEDIM> fluxArray,
				amrex::GpuArray<arrayconst_t, AMREX_SPACEDIM> fluxDiffusiveArray, double dt_in,
				amrex::GpuArray<amrex::Real, AMREX_SPACEDIM> dx_in, amrex::Box const &indexRange, int nvars);

	static void AddFluxesRK2(array_t &U_new, arrayconst_t &U0, arrayconst_t &U1, amrex::GpuArray<arrayconst_t, AMREX_SPACEDIM> fluxArrayOld,
				 amrex::GpuArray<arrayconst_t, AMREX_SPACEDIM> fluxArray, amrex::GpuArray<arrayconst_t, AMREX_SPACEDIM> fluxDiffusiveArrayOld,
				 amrex::GpuArray<arrayconst_t, AMREX_SPACEDIM> fluxDiffusiveArray, double dt_in,
				 amrex::GpuArray<amrex::Real, AMREX_SPACEDIM> dx_in, amrex::Box const &indexRange, int nvars);

	template <FluxDir DIR>
	static void ComputeFluxes(array_t &x1Flux_in, array_t &x1FluxDiffusive_in, amrex::Array4<const amrex::Real> const &x1LeftState_in,
				  amrex::Array4<const amrex::Real> const &x1RightState_in, amrex::Box const &indexRange, arrayconst_t &consVar_in,
				  amrex::GpuArray<amrex::Real, AMREX_SPACEDIM> dx);

	static void SetRadEnergySource(array_t &radEnergySource, amrex::Box const &indexRange, amrex::GpuArray<amrex::Real, AMREX_SPACEDIM> const &dx,
				       amrex::GpuArray<amrex::Real, AMREX_SPACEDIM> const &prob_lo, amrex::GpuArray<amrex::Real, AMREX_SPACEDIM> const &prob_hi,
				       amrex::Real time);

	static void AddSourceTerms(array_t &consVar, arrayconst_t &radEnergySource, amrex::Box const &indexRange, amrex::Real dt, int stage);

	static void balanceMatterRadiation(arrayconst_t &consPrev, array_t &consNew, amrex::Box const &indexRange);

	static void ComputeSourceTermsExplicit(arrayconst_t &consPrev, arrayconst_t &radEnergySource, array_t &src, amrex::Box const &indexRange,
					       amrex::Real dt);

	// Use an additionalr template for ComputeMassScalars as the Array type is not always the same
	template <typename ArrayType>
	AMREX_GPU_DEVICE static auto ComputeMassScalars(ArrayType const &arr, int i, int j, int k) -> amrex::GpuArray<Real, nmscalars_>;

	template <FluxDir DIR>
	static void ReconstructStatesConstant(arrayconst_t &q, array_t &leftState, array_t &rightState, amrex::Box const &indexRange, int nvars);

	template <FluxDir DIR>
	static void ReconstructStatesPLM(arrayconst_t &q, array_t &leftState, array_t &rightState, amrex::Box const &indexRange, int nvars);

	template <FluxDir DIR>
	static void ReconstructStatesPPM(arrayconst_t &q_in, array_t &leftState_in, array_t &rightState_in, amrex::Box const &cellRange,
					 amrex::Box const &interfaceRange, int nvars, int iReadFrom = 0, int iWriteFrom = 0);

	AMREX_GPU_HOST_DEVICE static auto ComputeEddingtonFactor(double f) -> double;
	AMREX_GPU_HOST_DEVICE static auto ComputePlanckOpacity(double rho, double Tgas) -> quokka::valarray<double, nGroups_>;
	AMREX_GPU_HOST_DEVICE static auto ComputeFluxMeanOpacity(double rho, double Tgas) -> quokka::valarray<double, nGroups_>;
	AMREX_GPU_HOST_DEVICE static auto ComputeEnergyMeanOpacity(double rho, double Tgas) -> quokka::valarray<double, nGroups_>;
	AMREX_GPU_HOST_DEVICE static auto ComputePlanckOpacityTempDerivative(double rho, double Tgas) -> quokka::valarray<double, nGroups_>;
	AMREX_GPU_HOST_DEVICE static auto ComputeEintFromEgas(double density, double X1GasMom, double X2GasMom, double X3GasMom, double Etot) -> double;
	AMREX_GPU_HOST_DEVICE static auto ComputeEgasFromEint(double density, double X1GasMom, double X2GasMom, double X3GasMom, double Eint) -> double;

	AMREX_GPU_HOST_DEVICE static void SolveLinearEqs(double a00, const quokka::valarray<double, nGroups_> &a0i,
							 const quokka::valarray<double, nGroups_> &ai0, const quokka::valarray<double, nGroups_> &aii,
							 const double &y0, const quokka::valarray<double, nGroups_> &yi, double &x0,
							 quokka::valarray<double, nGroups_> &xi);

	AMREX_GPU_HOST_DEVICE static auto ComputePlanckEnergyFractions(amrex::GpuArray<double, nGroups_ + 1> const &boundaries, amrex::Real temperature)
	    -> quokka::valarray<amrex::Real, nGroups_>;

	AMREX_GPU_HOST_DEVICE static auto ComputeThermalRadiation(amrex::Real temperature, amrex::GpuArray<double, nGroups_ + 1> const &boundaries)
	    -> quokka::valarray<amrex::Real, nGroups_>;

	AMREX_GPU_HOST_DEVICE static auto ComputeThermalRadiationTempDerivative(amrex::Real temperature,
										amrex::GpuArray<double, nGroups_ + 1> const &boundaries)
	    -> quokka::valarray<amrex::Real, nGroups_>;

	template <FluxDir DIR>
	AMREX_GPU_DEVICE static auto ComputeCellOpticalDepth(const quokka::Array4View<const amrex::Real, DIR> &consVar,
							     amrex::GpuArray<amrex::Real, AMREX_SPACEDIM> dx, int i, int j, int k)
	    -> quokka::valarray<double, nGroups_>;

	AMREX_GPU_DEVICE static auto isStateValid(std::array<amrex::Real, nvarHyperbolic_> &cons) -> bool;

	AMREX_GPU_DEVICE static void amendRadState(std::array<amrex::Real, nvarHyperbolic_> &cons);

	template <FluxDir DIR>
	AMREX_GPU_DEVICE static auto ComputeRadPressure(double erad_L, double Fx_L, double Fy_L, double Fz_L, double fx_L, double fy_L, double fz_L)
	    -> RadPressureResult;
};

// Compute radiation energy fractions for each photon group from a Planck function, given nGroups, radBoundaries, and temperature
template <typename problem_t>
AMREX_GPU_HOST_DEVICE auto RadSystem<problem_t>::ComputePlanckEnergyFractions(amrex::GpuArray<double, nGroups_ + 1> const &boundaries, amrex::Real temperature)
    -> quokka::valarray<amrex::Real, nGroups_>
{
	quokka::valarray<amrex::Real, nGroups_> radEnergyFractions{};
	if constexpr (nGroups_ == 1) {
		// TODO(CCH): allow the total radEnergyFraction to be smaller than 1. One usage case is to allow, say, a single group from 13.6 eV to 24.6 eV.
		radEnergyFractions[0] = 1.0;
		return radEnergyFractions;
	} else {
		amrex::Real const energy_unit_over_kT = RadSystem_Traits<problem_t>::energy_unit / (boltzmann_constant_ * temperature);
		amrex::Real previous = integrate_planck_from_0_to_x(boundaries[0] * energy_unit_over_kT);
		for (int g = 0; g < nGroups_; ++g) {
			amrex::Real y = integrate_planck_from_0_to_x(boundaries[g + 1] * energy_unit_over_kT);
			radEnergyFractions[g] = y - previous;
			previous = y;
		}
		auto tote = sum(radEnergyFractions);
		// AMREX_ALWAYS_ASSERT(tote <= 1.0);
		// AMREX_ALWAYS_ASSERT(tote > 0.9999);
		radEnergyFractions /= tote;
		return radEnergyFractions;
	}
}

// define ComputeThermalRadiation, returns the thermal radiation power for each photon group. = a_r * T^4 * radEnergyFractions
template <typename problem_t>
AMREX_GPU_HOST_DEVICE auto RadSystem<problem_t>::ComputeThermalRadiation(amrex::Real temperature, amrex::GpuArray<double, nGroups_ + 1> const &boundaries)
    -> quokka::valarray<amrex::Real, nGroups_>
{
	auto radEnergyFractions = ComputePlanckEnergyFractions(boundaries, temperature);
	double power = radiation_constant_ * std::pow(temperature, 4);
	auto Erad_g = power * radEnergyFractions;
	// set floor
	for (int g = 0; g < nGroups_; ++g) {
		if (Erad_g[g] < Erad_floor_) {
			Erad_g[g] = Erad_floor_;
		}
	}
	return Erad_g;
}

template <typename problem_t>
AMREX_GPU_HOST_DEVICE auto RadSystem<problem_t>::ComputeThermalRadiationTempDerivative(amrex::Real temperature,
										       amrex::GpuArray<double, nGroups_ + 1> const &boundaries)
    -> quokka::valarray<amrex::Real, nGroups_>
{
	// by default, d emission/dT = 4 emission / T
	auto erad = ComputeThermalRadiation(temperature, boundaries);
	return 4. * erad / temperature;
}

// Linear equation solver for matrix with non-zeros at the first row, first column, and diagonal only.
// solve the linear system
//   [a00 a0i] [x0] = [y0]
//   [ai0 aii] [xi]   [yi]
// for x0 and xi, where a0i = (a01, a02, a03, ...); ai0 = (a10, a20, a30, ...); aii = (a11, a22, a33, ...), xi = (x1, x2, x3, ...), yi = (y1, y2, y3, ...)
template <typename problem_t>
AMREX_GPU_HOST_DEVICE void RadSystem<problem_t>::SolveLinearEqs(const double a00, const quokka::valarray<double, nGroups_> &a0i,
								const quokka::valarray<double, nGroups_> &ai0, const quokka::valarray<double, nGroups_> &aii,
								const double &y0, const quokka::valarray<double, nGroups_> &yi, double &x0,
								quokka::valarray<double, nGroups_> &xi)
{
	auto ratios = a0i / aii;
	x0 = (-sum(ratios * yi) + y0) / (-sum(ratios * ai0) + a00);
	xi = (yi - ai0 * x0) / aii;
}

template <typename problem_t>
void RadSystem<problem_t>::SetRadEnergySource(array_t &radEnergySource, amrex::Box const &indexRange, amrex::GpuArray<amrex::Real, AMREX_SPACEDIM> const &dx,
					      amrex::GpuArray<amrex::Real, AMREX_SPACEDIM> const &prob_lo,
					      amrex::GpuArray<amrex::Real, AMREX_SPACEDIM> const &prob_hi, amrex::Real time)
{
	// do nothing -- user implemented
}

template <typename problem_t>
void RadSystem<problem_t>::ConservedToPrimitive(amrex::Array4<const amrex::Real> const &cons, array_t &primVar, amrex::Box const &indexRange)
{
	// keep radiation energy density as-is
	// convert (Fx,Fy,Fz) into reduced flux components (fx,fy,fx):
	//   F_x -> F_x / (c*E_r)

	// cell-centered kernel
	amrex::ParallelFor(indexRange, [=] AMREX_GPU_DEVICE(int i, int j, int k) {
		// add reduced fluxes for each radiation group
		for (int g = 0; g < nGroups_; ++g) {
			const auto E_r = cons(i, j, k, radEnergy_index + numRadVars_ * g);
			const auto Fx = cons(i, j, k, x1RadFlux_index + numRadVars_ * g);
			const auto Fy = cons(i, j, k, x2RadFlux_index + numRadVars_ * g);
			const auto Fz = cons(i, j, k, x3RadFlux_index + numRadVars_ * g);

			// check admissibility of states
			AMREX_ASSERT(E_r > 0.0); // NOLINT

			primVar(i, j, k, primRadEnergy_index + numRadVars_ * g) = E_r;
			primVar(i, j, k, x1ReducedFlux_index + numRadVars_ * g) = Fx / (c_light_ * E_r);
			primVar(i, j, k, x2ReducedFlux_index + numRadVars_ * g) = Fy / (c_light_ * E_r);
			primVar(i, j, k, x3ReducedFlux_index + numRadVars_ * g) = Fz / (c_light_ * E_r);
		}
	});
}

template <typename problem_t>
void RadSystem<problem_t>::ComputeMaxSignalSpeed(amrex::Array4<const amrex::Real> const & /*cons*/, array_t &maxSignal, amrex::Box const &indexRange)
{
	// cell-centered kernel
	amrex::ParallelFor(indexRange, [=] AMREX_GPU_DEVICE(int i, int j, int k) {
		const double signal_max = c_hat_;
		maxSignal(i, j, k) = signal_max;
	});
}

template <typename problem_t> AMREX_GPU_DEVICE auto RadSystem<problem_t>::isStateValid(std::array<amrex::Real, nvarHyperbolic_> &cons) -> bool
{
	// check if the state variable 'cons' is a valid state
	bool isValid = true;
	for (int g = 0; g < nGroups_; ++g) {
		const auto E_r = cons[radEnergy_index + numRadVars_ * g - nstartHyperbolic_];
		const auto Fx = cons[x1RadFlux_index + numRadVars_ * g - nstartHyperbolic_];
		const auto Fy = cons[x2RadFlux_index + numRadVars_ * g - nstartHyperbolic_];
		const auto Fz = cons[x3RadFlux_index + numRadVars_ * g - nstartHyperbolic_];

		const auto Fnorm = std::sqrt(Fx * Fx + Fy * Fy + Fz * Fz);
		const auto f = Fnorm / (c_light_ * E_r);

		bool isNonNegative = (E_r > 0.);
		bool isFluxCausal = (f <= 1.);
		isValid = (isValid && isNonNegative && isFluxCausal);
	}
	return isValid;
}

template <typename problem_t> AMREX_GPU_DEVICE void RadSystem<problem_t>::amendRadState(std::array<amrex::Real, nvarHyperbolic_> &cons)
{
	// amend the state variable 'cons' to be a valid state
	for (int g = 0; g < nGroups_; ++g) {
		auto E_r = cons[radEnergy_index + numRadVars_ * g - nstartHyperbolic_];
		if (E_r < Erad_floor_) {
			E_r = Erad_floor_;
			cons[radEnergy_index + numRadVars_ * g - nstartHyperbolic_] = Erad_floor_;
		}
		const auto Fx = cons[x1RadFlux_index + numRadVars_ * g - nstartHyperbolic_];
		const auto Fy = cons[x2RadFlux_index + numRadVars_ * g - nstartHyperbolic_];
		const auto Fz = cons[x3RadFlux_index + numRadVars_ * g - nstartHyperbolic_];
		if (Fx * Fx + Fy * Fy + Fz * Fz > c_light_ * c_light_ * E_r * E_r) {
			const auto Fnorm = std::sqrt(Fx * Fx + Fy * Fy + Fz * Fz);
			cons[x1RadFlux_index + numRadVars_ * g - nstartHyperbolic_] = Fx / Fnorm * c_light_ * E_r;
			cons[x2RadFlux_index + numRadVars_ * g - nstartHyperbolic_] = Fy / Fnorm * c_light_ * E_r;
			cons[x3RadFlux_index + numRadVars_ * g - nstartHyperbolic_] = Fz / Fnorm * c_light_ * E_r;
		}
	}
}

template <typename problem_t>
template <FluxDir DIR>
void RadSystem<problem_t>::ReconstructStatesConstant(arrayconst_t &q_in, array_t &leftState_in, array_t &rightState_in, amrex::Box const &indexRange,
						     const int nvars)
{
	// construct ArrayViews for permuted indices
	quokka::Array4View<amrex::Real const, DIR> q(q_in);
	quokka::Array4View<amrex::Real, DIR> leftState(leftState_in);
	quokka::Array4View<amrex::Real, DIR> rightState(rightState_in);

	// By convention, the interfaces are defined on the left edge of each zone, i.e. xleft_(i)
	// is the "left"-side of the interface at the left edge of zone i, and xright_(i) is the
	// "right"-side of the interface at the *left* edge of zone i. [Indexing note: There are (nx
	// + 1) interfaces for nx zones.]

	amrex::ParallelFor(indexRange, nvars, [=] AMREX_GPU_DEVICE(int i_in, int j_in, int k_in, int n) noexcept {
		// permute array indices according to dir
		auto [i, j, k] = quokka::reorderMultiIndex<DIR>(i_in, j_in, k_in);

		// Use piecewise-constant reconstruction (This converges at first
		// order in spatial resolution.)
		leftState(i, j, k, n) = q(i - 1, j, k, n);
		rightState(i, j, k, n) = q(i, j, k, n);
	});
}

template <typename problem_t>
template <FluxDir DIR>
void RadSystem<problem_t>::ReconstructStatesPLM(arrayconst_t &q_in, array_t &leftState_in, array_t &rightState_in, amrex::Box const &indexRange,
						const int nvars)
{
	// construct ArrayViews for permuted indices
	quokka::Array4View<amrex::Real const, DIR> q(q_in);
	quokka::Array4View<amrex::Real, DIR> leftState(leftState_in);
	quokka::Array4View<amrex::Real, DIR> rightState(rightState_in);

	// Unlike PPM, PLM with the MC limiter is TVD.
	// (There are no spurious oscillations, *except* in the slow-moving shock problem,
	// which can produce unphysical oscillations even when using upwind Godunov fluxes.)
	// However, most tests fail when using PLM reconstruction because
	// the accuracy tolerances are very strict, and the L1 error is significantly
	// worse compared to PPM for a fixed number of mesh elements.

	// By convention, the interfaces are defined on the left edge of each
	// zone, i.e. xleft_(i) is the "left"-side of the interface at
	// the left edge of zone i, and xright_(i) is the "right"-side of the
	// interface at the *left* edge of zone i.

	// Indexing note: There are (nx + 1) interfaces for nx zones.

	amrex::ParallelFor(indexRange, nvars, [=] AMREX_GPU_DEVICE(int i_in, int j_in, int k_in, int n) noexcept {
		// permute array indices according to dir
		auto [i, j, k] = quokka::reorderMultiIndex<DIR>(i_in, j_in, k_in);

		// Use piecewise-linear reconstruction
		// (This converges at second order in spatial resolution.)
		const auto lslope = MC(q(i, j, k, n) - q(i - 1, j, k, n), q(i - 1, j, k, n) - q(i - 2, j, k, n));
		const auto rslope = MC(q(i + 1, j, k, n) - q(i, j, k, n), q(i, j, k, n) - q(i - 1, j, k, n));

		leftState(i, j, k, n) = q(i - 1, j, k, n) + 0.25 * lslope; // NOLINT
		rightState(i, j, k, n) = q(i, j, k, n) - 0.25 * rslope;	   // NOLINT
	});
}

template <typename problem_t>
template <FluxDir DIR>
void RadSystem<problem_t>::ReconstructStatesPPM(arrayconst_t &q_in, array_t &leftState_in, array_t &rightState_in, amrex::Box const &cellRange,
						amrex::Box const & /*interfaceRange*/, const int nvars, const int iReadFrom, const int iWriteFrom)
{
	BL_PROFILE("HyperbolicSystem::ReconstructStatesPPM()");

	// construct ArrayViews for permuted indices
	quokka::Array4View<amrex::Real const, DIR> q(q_in);
	quokka::Array4View<amrex::Real, DIR> leftState(leftState_in);
	quokka::Array4View<amrex::Real, DIR> rightState(rightState_in);

	// By convention, the interfaces are defined on the left edge of each
	// zone, i.e. xleft_(i) is the "left"-side of the interface at the left
	// edge of zone i, and xright_(i) is the "right"-side of the interface
	// at the *left* edge of zone i.

	// Indexing note: There are (nx + 1) interfaces for nx zones.

	amrex::ParallelFor(cellRange, nvars, // cell-centered kernel
			   [=] AMREX_GPU_DEVICE(int i_in, int j_in, int k_in, int n) noexcept {
				   // permute array indices according to dir
				   auto [i, j, k] = quokka::reorderMultiIndex<DIR>(i_in, j_in, k_in);

		// (2.) Constrain interfaces to lie between surrounding cell-averaged
		// values (equivalent to step 2b in Athena++ [ppm_simple.cpp]).
		// [See Eq. B8 of Mignone+ 2005.]

#ifdef MULTIDIM_EXTREMA_CHECK
				   // N.B.: Checking all 27 nearest neighbors is *very* expensive on GPU
				   // (presumably due to lots of cache misses), so it is hard-coded disabled.
				   // Fortunately, almost all problems run stably without enabling this.
				   auto bounds = GetMinmaxSurroundingCell(q_in, i_in, j_in, k_in, n);
#else
			// compute bounds from neighboring cell-averaged values along axis
			const std::pair<double, double> bounds =
				std::minmax({q(i, j, k, iReadFrom+n), q(i - 1, j, k, iReadFrom+n), q(i + 1, j, k, iReadFrom+n)});
#endif

				   // get interfaces
				   // PPM reconstruction following Colella & Woodward (1984), with
				   // some modifications following Mignone (2014), as implemented in
				   // Athena++.

				   // (1.) Estimate the interface a_{i - 1/2}. Equivalent to step 1
				   // in Athena++ [ppm_simple.cpp].

				   // C&W Eq. (1.9) [parabola midpoint for the case of
				   // equally-spaced zones]: a_{j+1/2} = (7/12)(a_j + a_{j+1}) -
				   // (1/12)(a_{j+2} + a_{j-1}). Terms are grouped to preserve exact
				   // symmetry in floating-point arithmetic, following Athena++.
				   const double coef_1 = (7. / 12.);
				   const double coef_2 = (-1. / 12.);
				   const double a_minus = (coef_1 * q(i, j, k, iReadFrom + n) + coef_2 * q(i + 1, j, k, iReadFrom + n)) +
							  (coef_1 * q(i - 1, j, k, iReadFrom + n) + coef_2 * q(i - 2, j, k, iReadFrom + n));
				   const double a_plus = (coef_1 * q(i + 1, j, k, iReadFrom + n) + coef_2 * q(i + 2, j, k, iReadFrom + n)) +
							 (coef_1 * q(i, j, k, iReadFrom + n) + coef_2 * q(i - 1, j, k, iReadFrom + n));

				   // left side of zone i
				   double new_a_minus = clamp(a_minus, bounds.first, bounds.second);

				   // right side of zone i
				   double new_a_plus = clamp(a_plus, bounds.first, bounds.second);

				   // (3.) Monotonicity correction, using Eq. (1.10) in PPM paper. Equivalent
				   // to step 4b in Athena++ [ppm_simple.cpp].

				   const double a = q(i, j, k, iReadFrom + n); // a_i in C&W
				   const double dq_minus = (a - new_a_minus);
				   const double dq_plus = (new_a_plus - a);

				   const double qa = dq_plus * dq_minus; // interface extrema

				   if (qa <= 0.0) { // local extremum

					   // Causes subtle, but very weird, oscillations in the Shu-Osher test
					   // problem. However, it is necessary to get a reasonable solution
					   // for the sawtooth advection problem.
					   const double dq0 = MC(q(i + 1, j, k, iReadFrom + n) - q(i, j, k, iReadFrom + n),
								 q(i, j, k, iReadFrom + n) - q(i - 1, j, k, iReadFrom + n));

					   // use linear reconstruction, following Balsara (2017) [Living Rev
					   // Comput Astrophys (2017) 3:2]
					   new_a_minus = a - 0.5 * dq0;
					   new_a_plus = a + 0.5 * dq0;

					   // original C&W method for this case
					   // new_a_minus = a;
					   // new_a_plus = a;

				   } else { // no local extrema

					   // parabola overshoots near a_plus -> reset a_minus
					   if (std::abs(dq_minus) >= 2.0 * std::abs(dq_plus)) {
						   new_a_minus = a - 2.0 * dq_plus;
					   }

					   // parabola overshoots near a_minus -> reset a_plus
					   if (std::abs(dq_plus) >= 2.0 * std::abs(dq_minus)) {
						   new_a_plus = a + 2.0 * dq_minus;
					   }
				   }

				   rightState(i, j, k, iWriteFrom + n) = new_a_minus;
				   leftState(i + 1, j, k, iWriteFrom + n) = new_a_plus;
			   });
}

template <typename problem_t>
void RadSystem<problem_t>::PredictStep(arrayconst_t &consVarOld, array_t &consVarNew, amrex::GpuArray<arrayconst_t, AMREX_SPACEDIM> fluxArray,
				       amrex::GpuArray<arrayconst_t, AMREX_SPACEDIM> /*fluxDiffusiveArray*/, const double dt_in,
				       amrex::GpuArray<amrex::Real, AMREX_SPACEDIM> dx_in, amrex::Box const &indexRange, const int /*nvars*/)
{
	// By convention, the fluxes are defined on the left edge of each zone,
	// i.e. flux_(i) is the flux *into* zone i through the interface on the
	// left of zone i, and -1.0*flux(i+1) is the flux *into* zone i through
	// the interface on the right of zone i.

	auto const dt = dt_in;
	const auto dx = dx_in[0];
	const auto x1Flux = fluxArray[0];
	// const auto x1FluxDiffusive = fluxDiffusiveArray[0];
#if (AMREX_SPACEDIM >= 2)
	const auto dy = dx_in[1];
	const auto x2Flux = fluxArray[1];
	// const auto x2FluxDiffusive = fluxDiffusiveArray[1];
#endif
#if (AMREX_SPACEDIM == 3)
	const auto dz = dx_in[2];
	const auto x3Flux = fluxArray[2];
	// const auto x3FluxDiffusive = fluxDiffusiveArray[2];
#endif

	amrex::ParallelFor(indexRange, [=] AMREX_GPU_DEVICE(int i, int j, int k) noexcept {
		std::array<amrex::Real, nvarHyperbolic_> cons{};

		for (int n = 0; n < nvarHyperbolic_; ++n) {
			cons[n] = consVarOld(i, j, k, nstartHyperbolic_ + n) + (AMREX_D_TERM((dt / dx) * (x1Flux(i, j, k, n) - x1Flux(i + 1, j, k, n)),
											     +(dt / dy) * (x2Flux(i, j, k, n) - x2Flux(i, j + 1, k, n)),
											     +(dt / dz) * (x3Flux(i, j, k, n) - x3Flux(i, j, k + 1, n))));
		}

		if (!isStateValid(cons)) {
			amendRadState(cons);
		}
		AMREX_ASSERT(isStateValid(cons));

		for (int n = 0; n < nvarHyperbolic_; ++n) {
			consVarNew(i, j, k, nstartHyperbolic_ + n) = cons[n];
		}
	});
}

template <typename problem_t>
void RadSystem<problem_t>::AddFluxesRK2(array_t &U_new, arrayconst_t &U0, arrayconst_t &U1, amrex::GpuArray<arrayconst_t, AMREX_SPACEDIM> fluxArrayOld,
					amrex::GpuArray<arrayconst_t, AMREX_SPACEDIM> fluxArray,
					amrex::GpuArray<arrayconst_t, AMREX_SPACEDIM> /*fluxDiffusiveArrayOld*/,
					amrex::GpuArray<arrayconst_t, AMREX_SPACEDIM> /*fluxDiffusiveArray*/, const double dt_in,
					amrex::GpuArray<amrex::Real, AMREX_SPACEDIM> dx_in, amrex::Box const &indexRange, const int /*nvars*/)
{
	// By convention, the fluxes are defined on the left edge of each zone,
	// i.e. flux_(i) is the flux *into* zone i through the interface on the
	// left of zone i, and -1.0*flux(i+1) is the flux *into* zone i through
	// the interface on the right of zone i.

	auto const dt = dt_in;
	const auto dx = dx_in[0];
	const auto x1FluxOld = fluxArrayOld[0];
	const auto x1Flux = fluxArray[0];
#if (AMREX_SPACEDIM >= 2)
	const auto dy = dx_in[1];
	const auto x2FluxOld = fluxArrayOld[1];
	const auto x2Flux = fluxArray[1];
#endif
#if (AMREX_SPACEDIM == 3)
	const auto dz = dx_in[2];
	const auto x3FluxOld = fluxArrayOld[2];
	const auto x3Flux = fluxArray[2];
#endif

	amrex::ParallelFor(indexRange, [=] AMREX_GPU_DEVICE(int i, int j, int k) noexcept {
		std::array<amrex::Real, nvarHyperbolic_> cons_new{};

		// y^n+1 = (1 - a32) y^n + a32 y^(2) + dt * (0.5 - a32) * s(y^n) + dt * 0.5 * s(y^(2)) + dt * (1 - a32) * f(y^n+1)          // the last term is
		// implicit and not used here
		for (int n = 0; n < nvarHyperbolic_; ++n) {
			const double U_0 = U0(i, j, k, nstartHyperbolic_ + n);
			const double U_1 = U1(i, j, k, nstartHyperbolic_ + n);
			const double FxU_0 = (dt / dx) * (x1FluxOld(i, j, k, n) - x1FluxOld(i + 1, j, k, n));
			const double FxU_1 = (dt / dx) * (x1Flux(i, j, k, n) - x1Flux(i + 1, j, k, n));
#if (AMREX_SPACEDIM >= 2)
			const double FyU_0 = (dt / dy) * (x2FluxOld(i, j, k, n) - x2FluxOld(i, j + 1, k, n));
			const double FyU_1 = (dt / dy) * (x2Flux(i, j, k, n) - x2Flux(i, j + 1, k, n));
#endif
#if (AMREX_SPACEDIM == 3)
			const double FzU_0 = (dt / dz) * (x3FluxOld(i, j, k, n) - x3FluxOld(i, j, k + 1, n));
			const double FzU_1 = (dt / dz) * (x3Flux(i, j, k, n) - x3Flux(i, j, k + 1, n));
#endif
			// save results in cons_new
			cons_new[n] = (1.0 - IMEX_a32) * U_0 + IMEX_a32 * U_1 + ((0.5 - IMEX_a32) * AMREX_D_TERM(FxU_0, +FyU_0, +FzU_0)) +
				      (0.5 * AMREX_D_TERM(FxU_1, +FyU_1, +FzU_1));
		}

		if (!isStateValid(cons_new)) {
			amendRadState(cons_new);
		}
		AMREX_ASSERT(isStateValid(cons_new));

		for (int n = 0; n < nvarHyperbolic_; ++n) {
			U_new(i, j, k, nstartHyperbolic_ + n) = cons_new[n];
		}
	});
}

template <typename problem_t> AMREX_GPU_HOST_DEVICE auto RadSystem<problem_t>::ComputeEddingtonFactor(double f_in) -> double
{
	// f is the reduced flux == |F|/cE.
	// compute Levermore (1984) closure [Eq. 25]
	// the is the M1 closure that is derived from Lorentz invariance
	const double f = clamp(f_in, 0., 1.); // restrict f to be within [0, 1]
	const double f_fac = std::sqrt(4.0 - 3.0 * (f * f));
	const double chi = (3.0 + 4.0 * (f * f)) / (5.0 + 2.0 * f_fac);

#if 0 // NOLINT
      // compute Minerbo (1978) closure [piecewise approximation]
      // (For unknown reasons, this closure tends to work better
      // than the Levermore/Lorentz closure on the Su & Olson 1997 test.)
	const double chi = (f < 1. / 3.) ? (1. / 3.) : (0.5 - f + 1.5 * f*f);
#endif

	return chi;
}

template <typename problem_t>
template <typename ArrayType>
AMREX_GPU_DEVICE auto RadSystem<problem_t>::ComputeMassScalars(ArrayType const &arr, int i, int j, int k) -> amrex::GpuArray<Real, nmscalars_>
{
	amrex::GpuArray<Real, nmscalars_> massScalars;
	for (int n = 0; n < nmscalars_; ++n) {
		massScalars[n] = arr(i, j, k, scalar0_index + n);
	}
	return massScalars;
}

template <typename problem_t>
template <FluxDir DIR>
AMREX_GPU_DEVICE auto RadSystem<problem_t>::ComputeCellOpticalDepth(const quokka::Array4View<const amrex::Real, DIR> &consVar,
								    amrex::GpuArray<amrex::Real, AMREX_SPACEDIM> dx, int i, int j, int k)
    -> quokka::valarray<double, nGroups_>
{
	// compute interface-averaged cell optical depth

	// [By convention, the interfaces are defined on the left edge of each
	// zone, i.e. xleft_(i) is the "left"-side of the interface at
	// the left edge of zone i, and xright_(i) is the "right"-side of the
	// interface at the *left* edge of zone i.]

	// piecewise-constant reconstruction
	const double rho_L = consVar(i - 1, j, k, gasDensity_index);
	const double rho_R = consVar(i, j, k, gasDensity_index);

	const double x1GasMom_L = consVar(i - 1, j, k, x1GasMomentum_index);
	const double x1GasMom_R = consVar(i, j, k, x1GasMomentum_index);

	const double x2GasMom_L = consVar(i - 1, j, k, x2GasMomentum_index);
	const double x2GasMom_R = consVar(i, j, k, x2GasMomentum_index);

	const double x3GasMom_L = consVar(i - 1, j, k, x3GasMomentum_index);
	const double x3GasMom_R = consVar(i, j, k, x3GasMomentum_index);

	const double Egas_L = consVar(i - 1, j, k, gasEnergy_index);
	const double Egas_R = consVar(i, j, k, gasEnergy_index);

	auto massScalars_L = RadSystem<problem_t>::ComputeMassScalars(consVar, i - 1, j, k);
	auto massScalars_R = RadSystem<problem_t>::ComputeMassScalars(consVar, i, j, k);

	double Eint_L = NAN;
	double Eint_R = NAN;
	double Tgas_L = NAN;
	double Tgas_R = NAN;

	if constexpr (gamma_ != 1.0) {
		Eint_L = RadSystem<problem_t>::ComputeEintFromEgas(rho_L, x1GasMom_L, x2GasMom_L, x3GasMom_L, Egas_L);
		Eint_R = RadSystem<problem_t>::ComputeEintFromEgas(rho_R, x1GasMom_R, x2GasMom_R, x3GasMom_R, Egas_R);
		Tgas_L = quokka::EOS<problem_t>::ComputeTgasFromEint(rho_L, Eint_L, massScalars_L);
		Tgas_R = quokka::EOS<problem_t>::ComputeTgasFromEint(rho_R, Eint_R, massScalars_R);
	}

	double dl = NAN;
	if constexpr (DIR == FluxDir::X1) {
		dl = dx[0];
	} else if constexpr (DIR == FluxDir::X2) {
		dl = dx[1];
	} else if constexpr (DIR == FluxDir::X3) {
		dl = dx[2];
	}
	quokka::valarray<double, nGroups_> const tau_L = dl * rho_L * RadSystem<problem_t>::ComputeFluxMeanOpacity(rho_L, Tgas_L);
	quokka::valarray<double, nGroups_> const tau_R = dl * rho_R * RadSystem<problem_t>::ComputeFluxMeanOpacity(rho_R, Tgas_R);

	return (tau_L * tau_R * 2.) / (tau_L + tau_R); // harmonic mean
						       // return 0.5*(tau_L + tau_R); // arithmetic mean
}

template <typename problem_t>
template <FluxDir DIR>
AMREX_GPU_DEVICE auto RadSystem<problem_t>::ComputeRadPressure(const double erad, const double Fx, const double Fy, const double Fz, const double fx,
							       const double fy, const double fz) -> RadPressureResult
{
	// Compute the radiation pressure tensor and the maximum signal speed and return them as a struct.

	// check that states are physically admissible
	AMREX_ASSERT(erad > 0.0);
	// AMREX_ASSERT(f < 1.0); // there is sometimes a small (<1%) flux
	// limiting violation when using P1 AMREX_ASSERT(f_R < 1.0);

	auto f = std::sqrt(fx * fx + fy * fy + fz * fz);
	std::array<amrex::Real, 3> fvec = {fx, fy, fz};

	// angle between interface and radiation flux \hat{n}
	// If direction is undefined, just drop direction-dependent
	// terms.
	std::array<amrex::Real, 3> n{};

	for (int ii = 0; ii < 3; ++ii) {
		n[ii] = (f > 0.) ? (fvec[ii] / f) : 0.;
	}

	// compute radiation pressure tensors
	const double chi = RadSystem<problem_t>::ComputeEddingtonFactor(f);

	AMREX_ASSERT((chi >= 1. / 3.) && (chi <= 1.0)); // NOLINT

	// diagonal term of Eddington tensor
	const double Tdiag = (1.0 - chi) / 2.0;

	// anisotropic term of Eddington tensor (in the direction of the
	// rad. flux)
	const double Tf = (3.0 * chi - 1.0) / 2.0;

	// assemble Eddington tensor
	std::array<std::array<double, 3>, 3> T{};
	std::array<std::array<double, 3>, 3> P{};

	for (int ii = 0; ii < 3; ++ii) {
		for (int jj = 0; jj < 3; ++jj) {
			const double delta_ij = (ii == jj) ? 1 : 0;
			T[ii][jj] = Tdiag * delta_ij + Tf * (n[ii] * n[jj]);
			// compute the elements of the total radiation pressure
			// tensor
			P[ii][jj] = T[ii][jj] * erad;
		}
	}

	// frozen Eddington tensor approximation, following Balsara
	// (1999) [JQSRT Vol. 61, No. 5, pp. 617–627, 1999], Eq. 46.
	double Tnormal = NAN;
	if constexpr (DIR == FluxDir::X1) {
		Tnormal = T[0][0];
	} else if constexpr (DIR == FluxDir::X2) {
		Tnormal = T[1][1];
	} else if constexpr (DIR == FluxDir::X3) {
		Tnormal = T[2][2];
	}

	// compute fluxes F_L, F_R
	// P_nx, P_ny, P_nz indicate components where 'n' is the direction of the
	// face normal F_n is the radiation flux component in the direction of the
	// face normal
	double Fn = NAN;
	double Pnx = NAN;
	double Pny = NAN;
	double Pnz = NAN;

	if constexpr (DIR == FluxDir::X1) {
		Fn = Fx;

		Pnx = P[0][0];
		Pny = P[0][1];
		Pnz = P[0][2];
	} else if constexpr (DIR == FluxDir::X2) {
		Fn = Fy;

		Pnx = P[1][0];
		Pny = P[1][1];
		Pnz = P[1][2];
	} else if constexpr (DIR == FluxDir::X3) {
		Fn = Fz;

		Pnx = P[2][0];
		Pny = P[2][1];
		Pnz = P[2][2];
	}

	AMREX_ASSERT(Fn != NAN);
	AMREX_ASSERT(Pnx != NAN);
	AMREX_ASSERT(Pny != NAN);
	AMREX_ASSERT(Pnz != NAN);

	RadPressureResult result{};
	result.F = {Fn, Pnx, Pny, Pnz};
	result.S = std::max(0.1, std::sqrt(Tnormal));

	return result;
}

template <typename problem_t>
template <FluxDir DIR>
void RadSystem<problem_t>::ComputeFluxes(array_t &x1Flux_in, array_t &x1FluxDiffusive_in, amrex::Array4<const amrex::Real> const &x1LeftState_in,
					 amrex::Array4<const amrex::Real> const &x1RightState_in, amrex::Box const &indexRange, arrayconst_t &consVar_in,
					 amrex::GpuArray<amrex::Real, AMREX_SPACEDIM> dx)
{
	quokka::Array4View<const amrex::Real, DIR> x1LeftState(x1LeftState_in);
	quokka::Array4View<const amrex::Real, DIR> x1RightState(x1RightState_in);
	quokka::Array4View<amrex::Real, DIR> x1Flux(x1Flux_in);
	quokka::Array4View<amrex::Real, DIR> x1FluxDiffusive(x1FluxDiffusive_in);
	quokka::Array4View<const amrex::Real, DIR> consVar(consVar_in);

	// By convention, the interfaces are defined on the left edge of each
	// zone, i.e. xinterface_(i) is the solution to the Riemann problem at
	// the left edge of zone i.

	// Indexing note: There are (nx + 1) interfaces for nx zones.

	// interface-centered kernel
	amrex::ParallelFor(indexRange, [=] AMREX_GPU_DEVICE(int i_in, int j_in, int k_in) {
		auto [i, j, k] = quokka::reorderMultiIndex<DIR>(i_in, j_in, k_in);

		// HLL solver following Toro (1998) and Balsara (2017).
		// Radiation eigenvalues from Skinner & Ostriker (2013).

		// calculate cell optical depth for each photon group
		// asymptotic-preserving flux correction
		// [Similar to Skinner et al. (2019), but tau^-2 instead of tau^-1, which
		// does not appear to be asymptotic-preserving with PLM+SDC2.]
		quokka::valarray<double, nGroups_> const tau_cell = ComputeCellOpticalDepth<DIR>(consVar, dx, i, j, k);

		// gather left- and right- state variables
		for (int g = 0; g < nGroups_; ++g) {
			double erad_L = x1LeftState(i, j, k, primRadEnergy_index + numRadVars_ * g);
			double erad_R = x1RightState(i, j, k, primRadEnergy_index + numRadVars_ * g);

			double fx_L = x1LeftState(i, j, k, x1ReducedFlux_index + numRadVars_ * g);
			double fx_R = x1RightState(i, j, k, x1ReducedFlux_index + numRadVars_ * g);

			double fy_L = x1LeftState(i, j, k, x2ReducedFlux_index + numRadVars_ * g);
			double fy_R = x1RightState(i, j, k, x2ReducedFlux_index + numRadVars_ * g);

			double fz_L = x1LeftState(i, j, k, x3ReducedFlux_index + numRadVars_ * g);
			double fz_R = x1RightState(i, j, k, x3ReducedFlux_index + numRadVars_ * g);

			// compute scalar reduced flux f
			double f_L = std::sqrt(fx_L * fx_L + fy_L * fy_L + fz_L * fz_L);
			double f_R = std::sqrt(fx_R * fx_R + fy_R * fy_R + fz_R * fz_R);

			// Compute "un-reduced" Fx, Fy, Fz
			double Fx_L = fx_L * (c_light_ * erad_L);
			double Fx_R = fx_R * (c_light_ * erad_R);

			double Fy_L = fy_L * (c_light_ * erad_L);
			double Fy_R = fy_R * (c_light_ * erad_R);

			double Fz_L = fz_L * (c_light_ * erad_L);
			double Fz_R = fz_R * (c_light_ * erad_R);

			// check that states are physically admissible; if not, use first-order
			// reconstruction
			if ((erad_L <= 0.) || (erad_R <= 0.) || (f_L >= 1.) || (f_R >= 1.)) {
				erad_L = consVar(i - 1, j, k, radEnergy_index + numRadVars_ * g);
				erad_R = consVar(i, j, k, radEnergy_index + numRadVars_ * g);

				Fx_L = consVar(i - 1, j, k, x1RadFlux_index + numRadVars_ * g);
				Fx_R = consVar(i, j, k, x1RadFlux_index + numRadVars_ * g);

				Fy_L = consVar(i - 1, j, k, x2RadFlux_index + numRadVars_ * g);
				Fy_R = consVar(i, j, k, x2RadFlux_index + numRadVars_ * g);

				Fz_L = consVar(i - 1, j, k, x3RadFlux_index + numRadVars_ * g);
				Fz_R = consVar(i, j, k, x3RadFlux_index + numRadVars_ * g);

				// compute primitive variables
				fx_L = Fx_L / (c_light_ * erad_L);
				fx_R = Fx_R / (c_light_ * erad_R);

				fy_L = Fy_L / (c_light_ * erad_L);
				fy_R = Fy_R / (c_light_ * erad_R);

				fz_L = Fz_L / (c_light_ * erad_L);
				fz_R = Fz_R / (c_light_ * erad_R);

				f_L = std::sqrt(fx_L * fx_L + fy_L * fy_L + fz_L * fz_L);
				f_R = std::sqrt(fx_R * fx_R + fy_R * fy_R + fz_R * fz_R);
			}

			// ComputeRadPressure returns F_L_and_S_L or F_R_and_S_R
			auto [F_L, S_L] = ComputeRadPressure<DIR>(erad_L, Fx_L, Fy_L, Fz_L, fx_L, fy_L, fz_L);
			S_L *= -1.; // speed sign is -1
			auto [F_R, S_R] = ComputeRadPressure<DIR>(erad_R, Fx_R, Fy_R, Fz_R, fx_R, fy_R, fz_R);

			// correct for reduced speed of light
			F_L[0] *= c_hat_ / c_light_;
			F_R[0] *= c_hat_ / c_light_;
			for (int n = 1; n < numRadVars_; ++n) {
				F_L[n] *= c_hat_ * c_light_;
				F_R[n] *= c_hat_ * c_light_;
			}
			S_L *= c_hat_;
			S_R *= c_hat_;

			const quokka::valarray<double, numRadVars_> U_L = {erad_L, Fx_L, Fy_L, Fz_L};
			const quokka::valarray<double, numRadVars_> U_R = {erad_R, Fx_R, Fy_R, Fz_R};

			// ensures that signal speed -> c \sqrt{f_xx} / tau_cell in the diffusion
			// limit [see Appendix of Jiang et al. ApJ 767:148 (2013)]
			// const double S_corr = std::sqrt(1.0 - std::exp(-tau_cell * tau_cell)) /
			//		      tau_cell; // Jiang et al. (2013)
			const double S_corr = std::min(1.0, 1.0 / tau_cell[g]); // Skinner et al.

			// adjust the wavespeeds
			// (this factor cancels out except for the last term in the HLL flux)
			// const quokka::valarray<double, numRadVars_> epsilon = {S_corr, 1.0, 1.0, 1.0}; // Skinner et al. (2019)
			// const quokka::valarray<double, numRadVars_> epsilon = {S_corr, S_corr, S_corr, S_corr}; // Jiang et al. (2013)
			quokka::valarray<double, numRadVars_> epsilon = {S_corr * S_corr, S_corr, S_corr, S_corr}; // this code

			// fix odd-even instability that appears in the asymptotic diffusion limit
			// [for details, see section 3.1: https://ui.adsabs.harvard.edu/abs/2022MNRAS.512.1499R/abstract]
			if ((i + j + k) % 2 == 1) {
				// revert to more diffusive flux (has no effect in optically-thin limit)
				epsilon = {S_corr, 1.0, 1.0, 1.0};
			}

			AMREX_ASSERT(std::abs(S_L) <= c_hat_); // NOLINT
			AMREX_ASSERT(std::abs(S_R) <= c_hat_); // NOLINT

			// in the frozen Eddington tensor approximation, we are always
			// in the star region, so F = F_star
			const quokka::valarray<double, numRadVars_> F =
			    (S_R / (S_R - S_L)) * F_L - (S_L / (S_R - S_L)) * F_R + epsilon * (S_R * S_L / (S_R - S_L)) * (U_R - U_L);

			// check states are valid
			AMREX_ASSERT(!std::isnan(F[0])); // NOLINT
			AMREX_ASSERT(!std::isnan(F[1])); // NOLINT
			AMREX_ASSERT(!std::isnan(F[2])); // NOLINT
			AMREX_ASSERT(!std::isnan(F[3])); // NOLINT

			x1Flux(i, j, k, radEnergy_index + numRadVars_ * g - nstartHyperbolic_) = F[0];
			x1Flux(i, j, k, x1RadFlux_index + numRadVars_ * g - nstartHyperbolic_) = F[1];
			x1Flux(i, j, k, x2RadFlux_index + numRadVars_ * g - nstartHyperbolic_) = F[2];
			x1Flux(i, j, k, x3RadFlux_index + numRadVars_ * g - nstartHyperbolic_) = F[3];

			const quokka::valarray<double, numRadVars_> diffusiveF =
			    (S_R / (S_R - S_L)) * F_L - (S_L / (S_R - S_L)) * F_R + (S_R * S_L / (S_R - S_L)) * (U_R - U_L);

			x1FluxDiffusive(i, j, k, radEnergy_index + numRadVars_ * g - nstartHyperbolic_) = diffusiveF[0];
			x1FluxDiffusive(i, j, k, x1RadFlux_index + numRadVars_ * g - nstartHyperbolic_) = diffusiveF[1];
			x1FluxDiffusive(i, j, k, x2RadFlux_index + numRadVars_ * g - nstartHyperbolic_) = diffusiveF[2];
			x1FluxDiffusive(i, j, k, x3RadFlux_index + numRadVars_ * g - nstartHyperbolic_) = diffusiveF[3];
		} // end loop over radiation groups
	});
}

template <typename problem_t>
AMREX_GPU_HOST_DEVICE auto RadSystem<problem_t>::ComputePlanckOpacity(const double /*rho*/, const double /*Tgas*/) -> quokka::valarray<double, nGroups_>
{
	quokka::valarray<double, nGroups_> kappaPVec{};
	for (int g = 0; g < nGroups_; ++g) {
		kappaPVec[g] = NAN;
	}
	return kappaPVec;
}

template <typename problem_t>
AMREX_GPU_HOST_DEVICE auto RadSystem<problem_t>::ComputeFluxMeanOpacity(const double /*rho*/, const double /*Tgas*/) -> quokka::valarray<double, nGroups_>
{
	quokka::valarray<double, nGroups_> kappaFVec{};
	for (int g = 0; g < nGroups_; ++g) {
		kappaFVec[g] = NAN;
	}
	return kappaFVec;
}

template <typename problem_t>
AMREX_GPU_HOST_DEVICE auto RadSystem<problem_t>::ComputeEnergyMeanOpacity(const double rho, const double Tgas) -> quokka::valarray<double, nGroups_>
{
	return ComputePlanckOpacity(rho, Tgas);
}

template <typename problem_t>
AMREX_GPU_HOST_DEVICE auto RadSystem<problem_t>::ComputePlanckOpacityTempDerivative(const double /* rho */, const double /* Tgas */)
    -> quokka::valarray<double, nGroups_>
{
	quokka::valarray<double, nGroups_> kappa{};
	kappa.fillin(0.0);
	return kappa;
}

template <typename problem_t>
AMREX_GPU_HOST_DEVICE auto RadSystem<problem_t>::ComputeEintFromEgas(const double density, const double X1GasMom, const double X2GasMom, const double X3GasMom,
								     const double Etot) -> double
{
	const double p_sq = X1GasMom * X1GasMom + X2GasMom * X2GasMom + X3GasMom * X3GasMom;
	const double Ekin = p_sq / (2.0 * density);
	const double Eint = Etot - Ekin;
	AMREX_ASSERT_WITH_MESSAGE(Eint > 0., "Gas internal energy is not positive!");
	return Eint;
}

template <typename problem_t>
AMREX_GPU_HOST_DEVICE auto RadSystem<problem_t>::ComputeEgasFromEint(const double density, const double X1GasMom, const double X2GasMom, const double X3GasMom,
								     const double Eint) -> double
{
	const double p_sq = X1GasMom * X1GasMom + X2GasMom * X2GasMom + X3GasMom * X3GasMom;
	const double Ekin = p_sq / (2.0 * density);
	const double Etot = Eint + Ekin;
	return Etot;
}

template <typename problem_t>
void RadSystem<problem_t>::AddSourceTerms(array_t &consVar, arrayconst_t &radEnergySource, amrex::Box const &indexRange, amrex::Real dt_radiation,
					  const int stage)
{
	arrayconst_t &consPrev = consVar; // make read-only
	array_t &consNew = consVar;
	auto dt = dt_radiation;
	if (stage == 2) {
		dt = (1.0 - IMEX_a32) * dt_radiation;
	}

	amrex::GpuArray<amrex::Real, nGroups_ + 1> radBoundaries_g{};
	if constexpr (nGroups_ > 1) {
		radBoundaries_g = RadSystem_Traits<problem_t>::radBoundaries;
	}

	// Add source terms

	// 1. Compute gas energy and radiation energy update following Howell &
	// Greenough [Journal of Computational Physics 184 (2003) 53–78].

	// cell-centered kernel
	amrex::ParallelFor(indexRange, [=] AMREX_GPU_DEVICE(int i, int j, int k) {
		const double c = c_light_;
		const double chat = c_hat_;

		// load fluid properties
		const double rho = consPrev(i, j, k, gasDensity_index);
		const double x1GasMom0 = consPrev(i, j, k, x1GasMomentum_index);
		const double x2GasMom0 = consPrev(i, j, k, x2GasMomentum_index);
		const double x3GasMom0 = consPrev(i, j, k, x3GasMomentum_index);
		const double Egastot0 = consPrev(i, j, k, gasEnergy_index);
		auto massScalars = RadSystem<problem_t>::ComputeMassScalars(consPrev, i, j, k);

		// load radiation energy
		quokka::valarray<double, nGroups_> Erad0Vec;
		for (int g = 0; g < nGroups_; ++g) {
			Erad0Vec[g] = consPrev(i, j, k, radEnergy_index + numRadVars_ * g);
		}
		AMREX_ASSERT(min(Erad0Vec) > 0.0);
		const double Erad0 = sum(Erad0Vec);

		// load radiation energy source term
		// plus advection source term (for well-balanced/SDC integrators)
		quokka::valarray<double, nGroups_> Src;
		for (int g = 0; g < nGroups_; ++g) {
			Src[g] = dt * (chat * radEnergySource(i, j, k, g));
		}

		double Egas0 = NAN;
		double Ekin0 = NAN;
		double Egas_guess = NAN;
		double T_gas = NAN;
		quokka::valarray<double, nGroups_> fourPiB{};
		quokka::valarray<double, nGroups_> EradVec_guess{};
		quokka::valarray<double, nGroups_> kappaPVec{};
		quokka::valarray<double, nGroups_> kappaFVec{};
<<<<<<< HEAD
		quokka::valarray<double, nGroups_> tau{}; // optical depth across c * dt
		quokka::valarray<double, nGroups_> tau0{}; // tau at (t)
		quokka::valarray<double, nGroups_> D{}; // D = S / tau0
=======
		quokka::valarray<double, nGroups_> tau{};  // optical depth across c * dt
		quokka::valarray<double, nGroups_> tau0{}; // tau at (t)
		quokka::valarray<double, nGroups_> D{};	   // D = S / tau0
>>>>>>> 38a5b970

		for (int g = 0; g < nGroups_; ++g) {
			EradVec_guess[g] = NAN;
		}

		// make a copy of radBoundaries_g
		amrex::GpuArray<double, nGroups_ + 1> radBoundaries_g_copy{};
		for (int g = 0; g < nGroups_ + 1; ++g) {
			radBoundaries_g_copy[g] = radBoundaries_g[g];
		}

		if constexpr (gamma_ != 1.0) {
			Egas0 = ComputeEintFromEgas(rho, x1GasMom0, x2GasMom0, x3GasMom0, Egastot0);
			Ekin0 = Egastot0 - Egas0;

			AMREX_ASSERT(min(Src) >= 0.0);
			AMREX_ASSERT(Egas0 > 0.0);

			const double Etot0 = Egas0 + (c / chat) * (Erad0 + sum(Src));

			// BEGIN NEWTON-RAPHSON LOOP
			Egas_guess = Egas0;
<<<<<<< HEAD
      T_gas = quokka::EOS<problem_t>::ComputeTgasFromEint(rho, Egas_guess, massScalars);
      AMREX_ASSERT(T_gas >= 0.);
      fourPiB = chat * ComputeThermalRadiation(T_gas, radBoundaries_g_copy);
      kappaPVec = ComputePlanckOpacity(rho, T_gas);
			AMREX_ASSERT(!kappaPVec.hasnan());
      // note that I assume kappa_P = kappa_E here
      tau0 = dt * rho * kappaPVec * chat;
      D = fourPiB / chat - Erad0Vec;
=======
			T_gas = quokka::EOS<problem_t>::ComputeTgasFromEint(rho, Egas_guess, massScalars);
			AMREX_ASSERT(T_gas >= 0.);
			fourPiB = chat * ComputeThermalRadiation(T_gas, radBoundaries_g_copy);
			kappaPVec = ComputePlanckOpacity(rho, T_gas);
			AMREX_ASSERT(!kappaPVec.hasnan());
			// note that I assume kappa_P = kappa_E here
			tau0 = dt * rho * kappaPVec * chat;
			D = fourPiB / chat - Erad0Vec;
>>>>>>> 38a5b970

			double F_G = NAN;
			double dFG_dEgas = NAN;
			double deltaEgas = NAN;
<<<<<<< HEAD
=======
			double Rtot = NAN;
>>>>>>> 38a5b970
			quokka::valarray<double, nGroups_> Rvec{};
			quokka::valarray<double, nGroups_> dFG_dD{};
			quokka::valarray<double, nGroups_> dFR_dEgas{};
			quokka::valarray<double, nGroups_> dFR_i_dD_i{};
			quokka::valarray<double, nGroups_> deltaD{};
			quokka::valarray<double, nGroups_> F_R{};

			const double resid_tol = 1.0e-13; // 1.0e-15;
			const int maxIter = 400;
			int n = 0;
			for (; n < maxIter; ++n) {
				// compute material temperature
				T_gas = quokka::EOS<problem_t>::ComputeTgasFromEint(rho, Egas_guess, massScalars);
				AMREX_ASSERT(T_gas >= 0.);
				// compute opacity, emissivity
				fourPiB = chat * ComputeThermalRadiation(T_gas, radBoundaries_g_copy);
				kappaPVec = ComputePlanckOpacity(rho, T_gas);
<<<<<<< HEAD
			  AMREX_ASSERT(!kappaPVec.hasnan());

        tau = dt * rho * kappaPVec * chat;
        Rvec = tau0 * D;
        EradVec_guess = fourPiB / chat - Rvec / tau;
				F_G = Egas_guess - Egas0 + (c / chat) * sum(Rvec);
=======
				AMREX_ASSERT(!kappaPVec.hasnan());

				tau = dt * rho * kappaPVec * chat;
				Rvec = tau0 * D;
				EradVec_guess = fourPiB / chat - Rvec / tau;
				Rtot = sum(Rvec); // TODO: remove Rtot here
				F_G = Egas_guess - Egas0 + (c / chat) * Rtot;
>>>>>>> 38a5b970
				F_R = EradVec_guess - Erad0Vec - (Rvec + Src);

				// check relative convergence of the residuals
				if ((std::abs(F_G / Etot0) < resid_tol) && ((c / chat) * sum(abs(F_R)) / Etot0 < resid_tol)) {
					break;
				}

				const double c_v = quokka::EOS<problem_t>::ComputeEintTempDerivative(rho, T_gas, massScalars); // Egas = c_v * T

				const auto dfourPiB_dTgas = chat * ComputeThermalRadiationTempDerivative(T_gas, radBoundaries_g_copy);
				AMREX_ASSERT(!dfourPiB_dTgas.hasnan());

				// compute Jacobian elements
				dFG_dEgas = 1.0;
				dFG_dD = (c / chat) * tau0;
				dFR_dEgas = 1.0 / (chat * c_v) * dfourPiB_dTgas;
				dFR_i_dD_i = -1.0 * (1.0 / tau + 1.0) * tau0;

				// update variables
				RadSystem<problem_t>::SolveLinearEqs(dFG_dEgas, dFG_dD, dFR_dEgas, dFR_i_dD_i, -F_G, -1. * F_R, deltaEgas, deltaD);
				AMREX_ASSERT(!std::isnan(deltaEgas));
				AMREX_ASSERT(!deltaD.hasnan());

<<<<<<< HEAD
        Egas_guess += deltaEgas;
=======
				Egas_guess += deltaEgas;
>>>>>>> 38a5b970
				D += deltaD;

				// check relative and absolute convergence of E_r
				// if (std::abs(deltaEgas / Egas_guess) < 1e-7) {
				// 	break;
				// }
			} // END NEWTON-RAPHSON LOOP

			AMREX_ALWAYS_ASSERT_WITH_MESSAGE(n < maxIter, "Newton-Raphson iteration failed to converge!");
			// std::cout << "Newton-Raphson converged after " << n << " it." << std::endl;
			AMREX_ALWAYS_ASSERT(Egas_guess > 0.0);
			AMREX_ALWAYS_ASSERT(min(EradVec_guess) >= 0.0);
		} // endif gamma != 1.0

		// Erad_guess is the new radiation energy (excluding work term)
		// Egas_guess is the new gas internal energy

		amrex::Real gas_update_factor = 1.0;
		if (stage == 1) {
			gas_update_factor = IMEX_a32;
		}

		// 2. Compute radiation flux update

		amrex::GpuArray<amrex::Real, 3> Frad_t0{};
		amrex::GpuArray<amrex::Real, 3> Frad_t1{};
		amrex::GpuArray<amrex::Real, 3> dMomentum{0., 0., 0.};

		T_gas = quokka::EOS<problem_t>::ComputeTgasFromEint(rho, Egas_guess, massScalars);
		quokka::valarray<amrex::Real, nGroups_> realFourPiB{};
		if constexpr (gamma_ != 1.0) {
			realFourPiB = c * ComputeThermalRadiation(T_gas, radBoundaries_g_copy);
		}

		kappaFVec = ComputeFluxMeanOpacity(rho, T_gas);
		kappaPVec = ComputePlanckOpacity(rho, T_gas);
		std::array<double, 3> gasMtm = {x1GasMom0, x2GasMom0, x3GasMom0};

		for (int g = 0; g < nGroups_; ++g) {

			Frad_t0[0] = consPrev(i, j, k, x1RadFlux_index + numRadVars_ * g);
			Frad_t0[1] = consPrev(i, j, k, x2RadFlux_index + numRadVars_ * g);
			Frad_t0[2] = consPrev(i, j, k, x3RadFlux_index + numRadVars_ * g);

			// compute radiation pressure F using ComputeRadPressure
			if constexpr ((compute_v_over_c_terms_) && (compute_G_last_two_terms) && (gamma_ != 1.0)) {
				auto erad = EradVec_guess[g];
				auto Fx = Frad_t0[0];
				auto Fy = Frad_t0[1];
				auto Fz = Frad_t0[2];
				auto fx = Fx / (c_light_ * erad);
				auto fy = Fy / (c_light_ * erad);
				auto fz = Fz / (c_light_ * erad);

				std::array<quokka::valarray<double, 4>, 3> P{};
				{
					auto [F, S] = ComputeRadPressure<FluxDir::X1>(erad, Fx, Fy, Fz, fx, fy, fz);
					P[0] = F;
				}
				{
					auto [F, S] = ComputeRadPressure<FluxDir::X2>(erad, Fx, Fy, Fz, fx, fy, fz);
					P[1] = F;
				}
				{
					auto [F, S] = ComputeRadPressure<FluxDir::X3>(erad, Fx, Fy, Fz, fx, fy, fz);
					P[2] = F;
				}

				// loop over spatial dimensions
				for (int n = 0; n < 3; ++n) {
					double lastTwoTerms = gasMtm[n] * kappaPVec[g] * realFourPiB[g] * chat / c;
					// loop over the second rank of the radiation pressure tensor
					for (int z = 0; z < 3; ++z) {
						lastTwoTerms += chat * kappaFVec[g] * gasMtm[z] * P[n][z + 1];
					}
					Frad_t1[n] = (Frad_t0[n] + (dt * lastTwoTerms)) / (1.0 + rho * kappaFVec[g] * chat * dt);

					// Compute conservative gas momentum update
					dMomentum[n] += -(Frad_t1[n] - Frad_t0[n]) / (c * chat);
				}
			} else {
				for (int n = 0; n < 3; ++n) {
					Frad_t1[n] = Frad_t0[n] / (1.0 + rho * kappaFVec[g] * chat * dt);
					// Compute conservative gas momentum update
					dMomentum[n] += -(Frad_t1[n] - Frad_t0[n]) / (c * chat);
				}
			}

			// update radiation flux on consNew at current group
			consNew(i, j, k, x1RadFlux_index + numRadVars_ * g) = Frad_t1[0];
			consNew(i, j, k, x2RadFlux_index + numRadVars_ * g) = Frad_t1[1];
			consNew(i, j, k, x3RadFlux_index + numRadVars_ * g) = Frad_t1[2];
		}

		amrex::Real x1GasMom1 = consNew(i, j, k, x1GasMomentum_index) + dMomentum[0];
		amrex::Real x2GasMom1 = consNew(i, j, k, x2GasMomentum_index) + dMomentum[1];
		amrex::Real x3GasMom1 = consNew(i, j, k, x3GasMomentum_index) + dMomentum[2];

		// compute the gas momentum after adding the current group's momentum
		consNew(i, j, k, x1GasMomentum_index) += dMomentum[0] * gas_update_factor;
		consNew(i, j, k, x2GasMomentum_index) += dMomentum[1] * gas_update_factor;
		consNew(i, j, k, x3GasMomentum_index) += dMomentum[2] * gas_update_factor;

		// update gas momentum from radiation momentum of the current group
		if constexpr (gamma_ != 1.0) {
			// 4a. Compute radiation work terms
			amrex::Real const Egastot1 = ComputeEgasFromEint(rho, x1GasMom1, x2GasMom1, x3GasMom1, Egas_guess);
			amrex::Real dErad_work = 0.;

			if constexpr (compute_v_over_c_terms_) {
				// compute difference in gas kinetic energy before and after momentum update
				amrex::Real const Ekin1 = Egastot1 - Egas_guess;
				amrex::Real const dEkin_work = Ekin1 - Ekin0;
				// compute loss of radiation energy to gas kinetic energy
				dErad_work = -(c_hat_ / c_light_) * dEkin_work;

				// apportion dErad_work according to kappaF_i * (v * F_i)
				quokka::valarray<double, nGroups_> energyLossFractions{};
				if constexpr (nGroups_ == 1) {
					energyLossFractions[0] = 1.0;
				} else {
					// compute energyLossFractions
					for (int g = 0; g < nGroups_; ++g) {
						Frad_t1[0] = consNew(i, j, k, x1RadFlux_index + numRadVars_ * g);
						Frad_t1[1] = consNew(i, j, k, x2RadFlux_index + numRadVars_ * g);
						Frad_t1[2] = consNew(i, j, k, x3RadFlux_index + numRadVars_ * g);
						energyLossFractions[g] =
						    kappaFVec[g] * (x1GasMom1 * Frad_t1[0] + x2GasMom1 * Frad_t1[1] + x3GasMom1 * Frad_t1[2]);
					}
					auto energyLossFractionsTot = sum(energyLossFractions);
					if (energyLossFractionsTot != 0.0) {
						energyLossFractions /= energyLossFractionsTot;
					} else {
						energyLossFractions.fillin(0.0);
					}
				}
				for (int g = 0; g < nGroups_; ++g) {
					auto radEnergyNew = EradVec_guess[g] + dErad_work * energyLossFractions[g];
					// AMREX_ASSERT(radEnergyNew > 0.0);
					if (radEnergyNew < Erad_floor_) {
						// return energy to Egas_guess
						Egas_guess -= (Erad_floor_ - radEnergyNew) * (c / chat);
						radEnergyNew = Erad_floor_;
					}
					consNew(i, j, k, radEnergy_index + numRadVars_ * g) = radEnergyNew;
				}
			} else {
				// else, do not subtract radiation work in new radiation energy
				for (int g = 0; g < nGroups_; ++g) {
					consNew(i, j, k, radEnergy_index + numRadVars_ * g) = EradVec_guess[g];
				}
			}

			// 4b. Store new radiation energy, gas energy
			amrex::Real const dEint = Egas_guess - Egas0; // difference between new and old internal energy
			amrex::Real const Egas = Egas0 + dEint * gas_update_factor;
			consNew(i, j, k, gasInternalEnergy_index) = Egas;

			x1GasMom1 = consNew(i, j, k, x1GasMomentum_index);
			x2GasMom1 = consNew(i, j, k, x2GasMomentum_index);
			x3GasMom1 = consNew(i, j, k, x3GasMomentum_index);
			consNew(i, j, k, gasEnergy_index) = ComputeEgasFromEint(rho, x1GasMom1, x2GasMom1, x3GasMom1, Egas);
		} else {
			amrex::ignore_unused(EradVec_guess);
			amrex::ignore_unused(Egas_guess);
		} // endif gamma != 1.0
	});
}

// CCH: this function ComputeSourceTermsExplicit is never used.
template <typename problem_t>
void RadSystem<problem_t>::ComputeSourceTermsExplicit(arrayconst_t &consPrev, arrayconst_t & /*radEnergySource*/, array_t &src, amrex::Box const &indexRange,
						      amrex::Real dt)
{
	const double chat = c_hat_;
	const double a_rad = radiation_constant_;

	// cell-centered kernel
	amrex::ParallelFor(indexRange, [=] AMREX_GPU_DEVICE(int i, int j, int k) {
		// load gas energy
		const auto rho = consPrev(i, j, k, gasDensity_index);
		const auto Egastot0 = consPrev(i, j, k, gasEnergy_index);
		const auto x1GasMom0 = consPrev(i, j, k, x1GasMomentum_index);
		const double x2GasMom0 = consPrev(i, j, k, x2GasMomentum_index);
		const double x3GasMom0 = consPrev(i, j, k, x3GasMomentum_index);
		const auto Egas0 = ComputeEintFromEgas(rho, x1GasMom0, x2GasMom0, x3GasMom0, Egastot0);
		auto massScalars = RadSystem<problem_t>::ComputeMassScalars(consPrev, i, j, k);

		// load radiation energy, momentum
		const auto Erad0 = consPrev(i, j, k, radEnergy_index);
		const auto Frad0_x = consPrev(i, j, k, x1RadFlux_index);

		// compute material temperature
		const auto T_gas = quokka::EOS<problem_t>::ComputeTgasFromEint(rho, Egas0, massScalars);

		// compute opacity, emissivity
		const auto kappa = RadSystem<problem_t>::ComputeOpacity(rho, T_gas);
		const auto fourPiB = chat * a_rad * std::pow(T_gas, 4);

		// compute reaction term
		const auto rhs = dt * (rho * kappa) * (fourPiB - chat * Erad0);
		const auto Fx_rhs = -dt * chat * (rho * kappa) * Frad0_x;

		src(radEnergy_index, i) = rhs;
		src(x1RadFlux_index, i) = Fx_rhs;
	});
}

#endif // RADIATION_SYSTEM_HPP_<|MERGE_RESOLUTION|>--- conflicted
+++ resolved
@@ -1097,15 +1097,9 @@
 		quokka::valarray<double, nGroups_> EradVec_guess{};
 		quokka::valarray<double, nGroups_> kappaPVec{};
 		quokka::valarray<double, nGroups_> kappaFVec{};
-<<<<<<< HEAD
-		quokka::valarray<double, nGroups_> tau{}; // optical depth across c * dt
-		quokka::valarray<double, nGroups_> tau0{}; // tau at (t)
-		quokka::valarray<double, nGroups_> D{}; // D = S / tau0
-=======
 		quokka::valarray<double, nGroups_> tau{};  // optical depth across c * dt
 		quokka::valarray<double, nGroups_> tau0{}; // tau at (t)
 		quokka::valarray<double, nGroups_> D{};	   // D = S / tau0
->>>>>>> 38a5b970
 
 		for (int g = 0; g < nGroups_; ++g) {
 			EradVec_guess[g] = NAN;
@@ -1128,16 +1122,6 @@
 
 			// BEGIN NEWTON-RAPHSON LOOP
 			Egas_guess = Egas0;
-<<<<<<< HEAD
-      T_gas = quokka::EOS<problem_t>::ComputeTgasFromEint(rho, Egas_guess, massScalars);
-      AMREX_ASSERT(T_gas >= 0.);
-      fourPiB = chat * ComputeThermalRadiation(T_gas, radBoundaries_g_copy);
-      kappaPVec = ComputePlanckOpacity(rho, T_gas);
-			AMREX_ASSERT(!kappaPVec.hasnan());
-      // note that I assume kappa_P = kappa_E here
-      tau0 = dt * rho * kappaPVec * chat;
-      D = fourPiB / chat - Erad0Vec;
-=======
 			T_gas = quokka::EOS<problem_t>::ComputeTgasFromEint(rho, Egas_guess, massScalars);
 			AMREX_ASSERT(T_gas >= 0.);
 			fourPiB = chat * ComputeThermalRadiation(T_gas, radBoundaries_g_copy);
@@ -1146,15 +1130,10 @@
 			// note that I assume kappa_P = kappa_E here
 			tau0 = dt * rho * kappaPVec * chat;
 			D = fourPiB / chat - Erad0Vec;
->>>>>>> 38a5b970
 
 			double F_G = NAN;
 			double dFG_dEgas = NAN;
 			double deltaEgas = NAN;
-<<<<<<< HEAD
-=======
-			double Rtot = NAN;
->>>>>>> 38a5b970
 			quokka::valarray<double, nGroups_> Rvec{};
 			quokka::valarray<double, nGroups_> dFG_dD{};
 			quokka::valarray<double, nGroups_> dFR_dEgas{};
@@ -1172,22 +1151,12 @@
 				// compute opacity, emissivity
 				fourPiB = chat * ComputeThermalRadiation(T_gas, radBoundaries_g_copy);
 				kappaPVec = ComputePlanckOpacity(rho, T_gas);
-<<<<<<< HEAD
 			  AMREX_ASSERT(!kappaPVec.hasnan());
 
         tau = dt * rho * kappaPVec * chat;
         Rvec = tau0 * D;
         EradVec_guess = fourPiB / chat - Rvec / tau;
 				F_G = Egas_guess - Egas0 + (c / chat) * sum(Rvec);
-=======
-				AMREX_ASSERT(!kappaPVec.hasnan());
-
-				tau = dt * rho * kappaPVec * chat;
-				Rvec = tau0 * D;
-				EradVec_guess = fourPiB / chat - Rvec / tau;
-				Rtot = sum(Rvec); // TODO: remove Rtot here
-				F_G = Egas_guess - Egas0 + (c / chat) * Rtot;
->>>>>>> 38a5b970
 				F_R = EradVec_guess - Erad0Vec - (Rvec + Src);
 
 				// check relative convergence of the residuals
@@ -1211,11 +1180,7 @@
 				AMREX_ASSERT(!std::isnan(deltaEgas));
 				AMREX_ASSERT(!deltaD.hasnan());
 
-<<<<<<< HEAD
-        Egas_guess += deltaEgas;
-=======
 				Egas_guess += deltaEgas;
->>>>>>> 38a5b970
 				D += deltaD;
 
 				// check relative and absolute convergence of E_r
