#ifndef RADIATION_SYSTEM_HPP_ // NOLINT
#define RADIATION_SYSTEM_HPP_
//==============================================================================
// TwoMomentRad - a radiation transport library for patch-based AMR codes
// Copyright 2020 Benjamin Wibking.
// Released under the MIT license. See LICENSE file included in the GitHub repo.
//==============================================================================
/// \file radiation_system.hpp
/// \brief Defines a class for solving the (1d) radiation moment equations.
///

// c++ headers

#include <array>
#include <cmath>
#include <iostream>
#include <vector>

// library headers
#include "AMReX.H"
#include "AMReX_Array.H"
#include "AMReX_BLassert.H"
#include "AMReX_GpuQualifiers.H"
#include "AMReX_REAL.H"

// internal headers
#include "ArrayView.hpp"
#include "EOS.hpp"
#include "hyperbolic_system.hpp"
#include "physics_info.hpp"
#include "planck_integral.hpp"
#include "simulation.hpp"
#include "valarray.hpp"

// Hyper parameters of the radiation solver

// Include O(beta tau) terms in the space-like components of the radiation
static constexpr bool compute_G_last_two_terms = true;

// Time integration scheme
// IMEX PD-ARS
static constexpr double IMEX_a22 = 1.0;
static constexpr double IMEX_a32 = 0.5; // 0 < IMEX_a32 <= 0.5
// SSP-RK2 + implicit radiation-matter exchange
// static constexpr double IMEX_a22 = 0.0;
// static constexpr double IMEX_a32 = 0.0;

// physical constants in CGS units
static constexpr double c_light_cgs_ = C::c_light;	    // cgs
static constexpr double radiation_constant_cgs_ = C::a_rad; // cgs
static constexpr double inf = std::numeric_limits<double>::max();
static constexpr double Erad_fraction_floor = 1e-14; // minimum fraction of radiation energy in each group

// this struct is specialized by the user application code
//
template <typename problem_t> struct RadSystem_Traits {
	static constexpr double c_light = c_light_cgs_;
	static constexpr double c_hat = c_light_cgs_;
	static constexpr double radiation_constant = radiation_constant_cgs_;
	static constexpr double Erad_floor = 0.;
	static constexpr bool compute_v_over_c_terms = true;
	static constexpr double energy_unit = C::ev2erg;
	static constexpr amrex::GpuArray<double, Physics_Traits<problem_t>::nGroups + 1> radBoundaries = {0., inf};
};

/// Class for the radiation moment equations
///
template <typename problem_t> class RadSystem : public HyperbolicSystem<problem_t>
{
      public:
	[[nodiscard]] AMREX_GPU_HOST_DEVICE AMREX_FORCE_INLINE static auto MC(double a, double b) -> double
	{
		return 0.5 * (sgn(a) + sgn(b)) * std::min(0.5 * std::abs(a + b), std::min(2.0 * std::abs(a), 2.0 * std::abs(b)));
	}

	static constexpr int nmscalars_ = Physics_Traits<problem_t>::numMassScalars;
	static constexpr int numRadVars_ = Physics_NumVars::numRadVars;				 // number of radiation variables for each photon group
	static constexpr int nvarHyperbolic_ = numRadVars_ * Physics_Traits<problem_t>::nGroups; // total number of radiation variables
	static constexpr int nstartHyperbolic_ = Physics_Indices<problem_t>::radFirstIndex;
	static constexpr int nvar_ = nstartHyperbolic_ + nvarHyperbolic_;

	enum gasVarIndex {
		gasDensity_index = Physics_Indices<problem_t>::hydroFirstIndex,
		x1GasMomentum_index,
		x2GasMomentum_index,
		x3GasMomentum_index,
		gasEnergy_index,
		gasInternalEnergy_index,
		scalar0_index
	};

	enum radVarIndex { radEnergy_index = nstartHyperbolic_, x1RadFlux_index, x2RadFlux_index, x3RadFlux_index };

	enum primVarIndex {
		primRadEnergy_index = 0,
		x1ReducedFlux_index,
		x2ReducedFlux_index,
		x3ReducedFlux_index,
	};

	// C++ standard does not allow constexpr to be uninitialized, even in a
	// templated class!
	static constexpr double c_light_ = RadSystem_Traits<problem_t>::c_light;
	static constexpr double c_hat_ = RadSystem_Traits<problem_t>::c_hat;
	static constexpr double radiation_constant_ = RadSystem_Traits<problem_t>::radiation_constant;

	static constexpr bool compute_v_over_c_terms_ = RadSystem_Traits<problem_t>::compute_v_over_c_terms;

	static constexpr int nGroups_ = Physics_Traits<problem_t>::nGroups;
	static constexpr amrex::GpuArray<double, nGroups_ + 1> radBoundaries_ = []() constexpr {
		if constexpr (nGroups_ > 1) {
			return RadSystem_Traits<problem_t>::radBoundaries;
		} else {
			amrex::GpuArray<double, 2> boundaries{0., inf};
			return boundaries;
		}
	}();
	static constexpr double Erad_floor_ = RadSystem_Traits<problem_t>::Erad_floor / nGroups_;

	static constexpr double mean_molecular_mass_ = quokka::EOS_Traits<problem_t>::mean_molecular_mass;
	static constexpr double boltzmann_constant_ = quokka::EOS_Traits<problem_t>::boltzmann_constant;
	static constexpr double gamma_ = quokka::EOS_Traits<problem_t>::gamma;

	// static functions

	static void ComputeMaxSignalSpeed(amrex::Array4<const amrex::Real> const &cons, array_t &maxSignal, amrex::Box const &indexRange);
	static void ConservedToPrimitive(amrex::Array4<const amrex::Real> const &cons, array_t &primVar, amrex::Box const &indexRange);

	static void PredictStep(arrayconst_t &consVarOld, array_t &consVarNew, amrex::GpuArray<arrayconst_t, AMREX_SPACEDIM> fluxArray,
				amrex::GpuArray<arrayconst_t, AMREX_SPACEDIM> fluxDiffusiveArray, double dt_in,
				amrex::GpuArray<amrex::Real, AMREX_SPACEDIM> dx_in, amrex::Box const &indexRange, int nvars);

	static void AddFluxesRK2(array_t &U_new, arrayconst_t &U0, arrayconst_t &U1, amrex::GpuArray<arrayconst_t, AMREX_SPACEDIM> fluxArrayOld,
				 amrex::GpuArray<arrayconst_t, AMREX_SPACEDIM> fluxArray, amrex::GpuArray<arrayconst_t, AMREX_SPACEDIM> fluxDiffusiveArrayOld,
				 amrex::GpuArray<arrayconst_t, AMREX_SPACEDIM> fluxDiffusiveArray, double dt_in,
				 amrex::GpuArray<amrex::Real, AMREX_SPACEDIM> dx_in, amrex::Box const &indexRange, int nvars);

	template <FluxDir DIR>
	static void ComputeFluxes(array_t &x1Flux_in, array_t &x1FluxDiffusive_in, amrex::Array4<const amrex::Real> const &x1LeftState_in,
				  amrex::Array4<const amrex::Real> const &x1RightState_in, amrex::Box const &indexRange, arrayconst_t &consVar_in,
				  amrex::GpuArray<amrex::Real, AMREX_SPACEDIM> dx);

	static void SetRadEnergySource(array_t &radEnergySource, amrex::Box const &indexRange, amrex::GpuArray<amrex::Real, AMREX_SPACEDIM> const &dx,
				       amrex::GpuArray<amrex::Real, AMREX_SPACEDIM> const &prob_lo, amrex::GpuArray<amrex::Real, AMREX_SPACEDIM> const &prob_hi,
				       amrex::Real time);

	static void AddSourceTerms(array_t &consVar, arrayconst_t &radEnergySource, amrex::Box const &indexRange, amrex::Real dt, int stage);

	static void balanceMatterRadiation(arrayconst_t &consPrev, array_t &consNew, amrex::Box const &indexRange);

	static void ComputeSourceTermsExplicit(arrayconst_t &consPrev, arrayconst_t &radEnergySource, array_t &src, amrex::Box const &indexRange,
					       amrex::Real dt);

	// Use an additionalr template for ComputeMassScalars as the Array type is not always the same
	template <typename ArrayType>
	AMREX_GPU_DEVICE static auto ComputeMassScalars(ArrayType const &arr, int i, int j, int k) -> amrex::GpuArray<Real, nmscalars_>;

	template <FluxDir DIR>
	static void ReconstructStatesConstant(arrayconst_t &q, array_t &leftState, array_t &rightState, amrex::Box const &indexRange, int nvars);

	template <FluxDir DIR>
	static void ReconstructStatesPLM(arrayconst_t &q, array_t &leftState, array_t &rightState, amrex::Box const &indexRange, int nvars);

	template <FluxDir DIR>
	static void ReconstructStatesPPM(arrayconst_t &q_in, array_t &leftState_in, array_t &rightState_in, amrex::Box const &cellRange,
					 amrex::Box const &interfaceRange, int nvars, int iReadFrom = 0, int iWriteFrom = 0);

	AMREX_GPU_HOST_DEVICE static auto ComputeEddingtonFactor(double f) -> double;
	AMREX_GPU_HOST_DEVICE static auto ComputePlanckOpacity(double rho, double Tgas) -> quokka::valarray<double, nGroups_>;
	AMREX_GPU_HOST_DEVICE static auto ComputeFluxMeanOpacity(double rho, double Tgas) -> quokka::valarray<double, nGroups_>;
	AMREX_GPU_HOST_DEVICE static auto ComputeEnergyMeanOpacity(double rho, double Tgas) -> quokka::valarray<double, nGroups_>;
	AMREX_GPU_HOST_DEVICE static auto ComputePlanckOpacityTempDerivative(double rho, double Tgas) -> quokka::valarray<double, nGroups_>;
	AMREX_GPU_HOST_DEVICE static auto ComputeEintFromEgas(double density, double X1GasMom, double X2GasMom, double X3GasMom, double Etot) -> double;
	AMREX_GPU_HOST_DEVICE static auto ComputeEgasFromEint(double density, double X1GasMom, double X2GasMom, double X3GasMom, double Eint) -> double;

	AMREX_GPU_HOST_DEVICE static void SolveLinearEqs(double a00, const quokka::valarray<double, nGroups_> &a0i,
							 const quokka::valarray<double, nGroups_> &ai0, const quokka::valarray<double, nGroups_> &aii,
							 const double &y0, const quokka::valarray<double, nGroups_> &yi, double &x0,
							 quokka::valarray<double, nGroups_> &xi);

	AMREX_GPU_HOST_DEVICE static auto ComputePlanckEnergyFractions(amrex::GpuArray<double, nGroups_ + 1> const &boundaries, amrex::Real temperature)
	    -> quokka::valarray<amrex::Real, nGroups_>;

	AMREX_GPU_HOST_DEVICE static auto ComputeThermalRadiation(amrex::Real temperature, amrex::GpuArray<double, nGroups_ + 1> const &boundaries)
	    -> quokka::valarray<amrex::Real, nGroups_>;

	AMREX_GPU_HOST_DEVICE static auto ComputeThermalRadiationTempDerivative(amrex::Real temperature,
										amrex::GpuArray<double, nGroups_ + 1> const &boundaries)
	    -> quokka::valarray<amrex::Real, nGroups_>;

	template <FluxDir DIR>
	AMREX_GPU_DEVICE static auto ComputeCellOpticalDepth(const quokka::Array4View<const amrex::Real, DIR> &consVar,
							     amrex::GpuArray<amrex::Real, AMREX_SPACEDIM> dx, int i, int j, int k)
	    -> quokka::valarray<double, nGroups_>;

	AMREX_GPU_DEVICE static auto isStateValid(std::array<amrex::Real, nvarHyperbolic_> &cons) -> bool;

	AMREX_GPU_DEVICE static void amendRadState(std::array<amrex::Real, nvarHyperbolic_> &cons);

	template <FluxDir DIR, typename TARRAY>
	AMREX_GPU_DEVICE static void ComputeRadPressure(TARRAY &F_L, double &S_L, double erad_L, double Fx_L, double Fy_L, double Fz_L, double fx_L,
							double fy_L, double fz_L);
};

// Compute radiation energy fractions for each photon group from a Planck function, given nGroups, radBoundaries, and temperature
template <typename problem_t>
AMREX_GPU_HOST_DEVICE auto RadSystem<problem_t>::ComputePlanckEnergyFractions(amrex::GpuArray<double, nGroups_ + 1> const &boundaries, amrex::Real temperature)
    -> quokka::valarray<amrex::Real, nGroups_>
{
	quokka::valarray<amrex::Real, nGroups_> radEnergyFractions{};
	if constexpr (nGroups_ == 1) {
		// TODO(CCH): allow the total radEnergyFraction to be smaller than 1. One usage case is to allow, say, a single group from 13.6 eV to 24.6 eV.
		radEnergyFractions[0] = 1.0;
		return radEnergyFractions;
	} else {
		amrex::Real const energy_unit_over_kT = RadSystem_Traits<problem_t>::energy_unit / (boltzmann_constant_ * temperature);
		amrex::Real previous = integrate_planck_from_0_to_x(boundaries[0] * energy_unit_over_kT);
		for (int g = 0; g < nGroups_; ++g) {
			amrex::Real y = integrate_planck_from_0_to_x(boundaries[g + 1] * energy_unit_over_kT);
			radEnergyFractions[g] = y - previous;
			previous = y;
		}
		auto tote = sum(radEnergyFractions);
		// AMREX_ALWAYS_ASSERT(tote <= 1.0);
		// AMREX_ALWAYS_ASSERT(tote > 0.9999);
		radEnergyFractions /= tote;
		return radEnergyFractions;
	}
}

// define ComputeThermalRadiation, returns the thermal radiation power for each photon group. = a_r * T^4 * radEnergyFractions
template <typename problem_t>
AMREX_GPU_HOST_DEVICE auto RadSystem<problem_t>::ComputeThermalRadiation(amrex::Real temperature, amrex::GpuArray<double, nGroups_ + 1> const &boundaries)
    -> quokka::valarray<amrex::Real, nGroups_>
{
	auto radEnergyFractions = ComputePlanckEnergyFractions(boundaries, temperature);
	double power = radiation_constant_ * std::pow(temperature, 4);
	auto Erad_g = power * radEnergyFractions;
	// set floor
	for (int g = 0; g < nGroups_; ++g) {
		if (Erad_g[g] < Erad_floor_) {
			Erad_g[g] = Erad_floor_;
		}
	}
	return Erad_g;
}

template <typename problem_t>
AMREX_GPU_HOST_DEVICE auto RadSystem<problem_t>::ComputeThermalRadiationTempDerivative(amrex::Real temperature,
										       amrex::GpuArray<double, nGroups_ + 1> const &boundaries)
    -> quokka::valarray<amrex::Real, nGroups_>
{
	// by default, d emission/dT = 4 emission / T
	auto erad = ComputeThermalRadiation(temperature, boundaries);
	return 4. * erad / temperature;
}

// Linear equation solver for matrix with non-zeros at the first row, first column, and diagonal only.
// solve the linear system
//   [a00 a0i] [x0] = [y0]
//   [ai0 aii] [xi]   [yi]
// for x0 and xi, where a0i = (a01, a02, a03, ...); ai0 = (a10, a20, a30, ...); aii = (a11, a22, a33, ...), xi = (x1, x2, x3, ...), yi = (y1, y2, y3, ...)
template <typename problem_t>
AMREX_GPU_HOST_DEVICE void RadSystem<problem_t>::SolveLinearEqs(const double a00, const quokka::valarray<double, nGroups_> &a0i,
								const quokka::valarray<double, nGroups_> &ai0, const quokka::valarray<double, nGroups_> &aii,
								const double &y0, const quokka::valarray<double, nGroups_> &yi, double &x0,
								quokka::valarray<double, nGroups_> &xi)
{
	auto ratios = a0i / aii;
	x0 = (-sum(ratios * yi) + y0) / (-sum(ratios * ai0) + a00);
	xi = (yi - ai0 * x0) / aii;
}

template <typename problem_t>
void RadSystem<problem_t>::SetRadEnergySource(array_t &radEnergySource, amrex::Box const &indexRange, amrex::GpuArray<amrex::Real, AMREX_SPACEDIM> const &dx,
					      amrex::GpuArray<amrex::Real, AMREX_SPACEDIM> const &prob_lo,
					      amrex::GpuArray<amrex::Real, AMREX_SPACEDIM> const &prob_hi, amrex::Real time)
{
	// do nothing -- user implemented
}

template <typename problem_t>
void RadSystem<problem_t>::ConservedToPrimitive(amrex::Array4<const amrex::Real> const &cons, array_t &primVar, amrex::Box const &indexRange)
{
	// keep radiation energy density as-is
	// convert (Fx,Fy,Fz) into reduced flux components (fx,fy,fx):
	//   F_x -> F_x / (c*E_r)

	// cell-centered kernel
	amrex::ParallelFor(indexRange, [=] AMREX_GPU_DEVICE(int i, int j, int k) {
		// add reduced fluxes for each radiation group
		for (int g = 0; g < nGroups_; ++g) {
			const auto E_r = cons(i, j, k, radEnergy_index + numRadVars_ * g);
			const auto Fx = cons(i, j, k, x1RadFlux_index + numRadVars_ * g);
			const auto Fy = cons(i, j, k, x2RadFlux_index + numRadVars_ * g);
			const auto Fz = cons(i, j, k, x3RadFlux_index + numRadVars_ * g);

			// check admissibility of states
			AMREX_ASSERT(E_r > 0.0); // NOLINT

			primVar(i, j, k, primRadEnergy_index + numRadVars_ * g) = E_r;
			primVar(i, j, k, x1ReducedFlux_index + numRadVars_ * g) = Fx / (c_light_ * E_r);
			primVar(i, j, k, x2ReducedFlux_index + numRadVars_ * g) = Fy / (c_light_ * E_r);
			primVar(i, j, k, x3ReducedFlux_index + numRadVars_ * g) = Fz / (c_light_ * E_r);
		}
	});
}

template <typename problem_t>
void RadSystem<problem_t>::ComputeMaxSignalSpeed(amrex::Array4<const amrex::Real> const & /*cons*/, array_t &maxSignal, amrex::Box const &indexRange)
{
	// cell-centered kernel
	amrex::ParallelFor(indexRange, [=] AMREX_GPU_DEVICE(int i, int j, int k) {
		const double signal_max = c_hat_;
		maxSignal(i, j, k) = signal_max;
	});
}

template <typename problem_t> AMREX_GPU_DEVICE auto RadSystem<problem_t>::isStateValid(std::array<amrex::Real, nvarHyperbolic_> &cons) -> bool
{
	// check if the state variable 'cons' is a valid state
	bool isValid = true;
	for (int g = 0; g < nGroups_; ++g) {
		const auto E_r = cons[radEnergy_index + numRadVars_ * g - nstartHyperbolic_];
		const auto Fx = cons[x1RadFlux_index + numRadVars_ * g - nstartHyperbolic_];
		const auto Fy = cons[x2RadFlux_index + numRadVars_ * g - nstartHyperbolic_];
		const auto Fz = cons[x3RadFlux_index + numRadVars_ * g - nstartHyperbolic_];

		const auto Fnorm = std::sqrt(Fx * Fx + Fy * Fy + Fz * Fz);
		const auto f = Fnorm / (c_light_ * E_r);

		bool isNonNegative = (E_r > 0.);
		bool isFluxCausal = (f <= 1.);
		isValid = (isValid && isNonNegative && isFluxCausal);
	}
	return isValid;
}

template <typename problem_t> AMREX_GPU_DEVICE void RadSystem<problem_t>::amendRadState(std::array<amrex::Real, nvarHyperbolic_> &cons)
{
	// amend the state variable 'cons' to be a valid state
	for (int g = 0; g < nGroups_; ++g) {
		auto E_r = cons[radEnergy_index + numRadVars_ * g - nstartHyperbolic_];
		if (E_r < Erad_floor_) {
			E_r = Erad_floor_;
			cons[radEnergy_index + numRadVars_ * g - nstartHyperbolic_] = Erad_floor_;
		}
		const auto Fx = cons[x1RadFlux_index + numRadVars_ * g - nstartHyperbolic_];
		const auto Fy = cons[x2RadFlux_index + numRadVars_ * g - nstartHyperbolic_];
		const auto Fz = cons[x3RadFlux_index + numRadVars_ * g - nstartHyperbolic_];
		if (Fx * Fx + Fy * Fy + Fz * Fz > c_light_ * c_light_ * E_r * E_r) {
			const auto Fnorm = std::sqrt(Fx * Fx + Fy * Fy + Fz * Fz);
			cons[x1RadFlux_index + numRadVars_ * g - nstartHyperbolic_] = Fx / Fnorm * c_light_ * E_r;
			cons[x2RadFlux_index + numRadVars_ * g - nstartHyperbolic_] = Fy / Fnorm * c_light_ * E_r;
			cons[x3RadFlux_index + numRadVars_ * g - nstartHyperbolic_] = Fz / Fnorm * c_light_ * E_r;
		}
	}
}

template <typename problem_t>
template <FluxDir DIR>
void RadSystem<problem_t>::ReconstructStatesConstant(arrayconst_t &q_in, array_t &leftState_in, array_t &rightState_in, amrex::Box const &indexRange,
						     const int nvars)
{
	// construct ArrayViews for permuted indices
	quokka::Array4View<amrex::Real const, DIR> q(q_in);
	quokka::Array4View<amrex::Real, DIR> leftState(leftState_in);
	quokka::Array4View<amrex::Real, DIR> rightState(rightState_in);

	// By convention, the interfaces are defined on the left edge of each zone, i.e. xleft_(i)
	// is the "left"-side of the interface at the left edge of zone i, and xright_(i) is the
	// "right"-side of the interface at the *left* edge of zone i. [Indexing note: There are (nx
	// + 1) interfaces for nx zones.]

	amrex::ParallelFor(indexRange, nvars, [=] AMREX_GPU_DEVICE(int i_in, int j_in, int k_in, int n) noexcept {
		// permute array indices according to dir
		auto [i, j, k] = quokka::reorderMultiIndex<DIR>(i_in, j_in, k_in);

		// Use piecewise-constant reconstruction (This converges at first
		// order in spatial resolution.)
		leftState(i, j, k, n) = q(i - 1, j, k, n);
		rightState(i, j, k, n) = q(i, j, k, n);
	});
}

template <typename problem_t>
template <FluxDir DIR>
void RadSystem<problem_t>::ReconstructStatesPLM(arrayconst_t &q_in, array_t &leftState_in, array_t &rightState_in, amrex::Box const &indexRange,
						const int nvars)
{
	// construct ArrayViews for permuted indices
	quokka::Array4View<amrex::Real const, DIR> q(q_in);
	quokka::Array4View<amrex::Real, DIR> leftState(leftState_in);
	quokka::Array4View<amrex::Real, DIR> rightState(rightState_in);

	// Unlike PPM, PLM with the MC limiter is TVD.
	// (There are no spurious oscillations, *except* in the slow-moving shock problem,
	// which can produce unphysical oscillations even when using upwind Godunov fluxes.)
	// However, most tests fail when using PLM reconstruction because
	// the accuracy tolerances are very strict, and the L1 error is significantly
	// worse compared to PPM for a fixed number of mesh elements.

	// By convention, the interfaces are defined on the left edge of each
	// zone, i.e. xleft_(i) is the "left"-side of the interface at
	// the left edge of zone i, and xright_(i) is the "right"-side of the
	// interface at the *left* edge of zone i.

	// Indexing note: There are (nx + 1) interfaces for nx zones.

	amrex::ParallelFor(indexRange, nvars, [=] AMREX_GPU_DEVICE(int i_in, int j_in, int k_in, int n) noexcept {
		// permute array indices according to dir
		auto [i, j, k] = quokka::reorderMultiIndex<DIR>(i_in, j_in, k_in);

		// Use piecewise-linear reconstruction
		// (This converges at second order in spatial resolution.)
		const auto lslope = MC(q(i, j, k, n) - q(i - 1, j, k, n), q(i - 1, j, k, n) - q(i - 2, j, k, n));
		const auto rslope = MC(q(i + 1, j, k, n) - q(i, j, k, n), q(i, j, k, n) - q(i - 1, j, k, n));

		leftState(i, j, k, n) = q(i - 1, j, k, n) + 0.25 * lslope; // NOLINT
		rightState(i, j, k, n) = q(i, j, k, n) - 0.25 * rslope;	   // NOLINT
	});
}

template <typename problem_t>
template <FluxDir DIR>
void RadSystem<problem_t>::ReconstructStatesPPM(arrayconst_t &q_in, array_t &leftState_in, array_t &rightState_in, amrex::Box const &cellRange,
						amrex::Box const & /*interfaceRange*/, const int nvars, const int iReadFrom, const int iWriteFrom)
{
	BL_PROFILE("HyperbolicSystem::ReconstructStatesPPM()");

	// construct ArrayViews for permuted indices
	quokka::Array4View<amrex::Real const, DIR> q(q_in);
	quokka::Array4View<amrex::Real, DIR> leftState(leftState_in);
	quokka::Array4View<amrex::Real, DIR> rightState(rightState_in);

	// By convention, the interfaces are defined on the left edge of each
	// zone, i.e. xleft_(i) is the "left"-side of the interface at the left
	// edge of zone i, and xright_(i) is the "right"-side of the interface
	// at the *left* edge of zone i.

	// Indexing note: There are (nx + 1) interfaces for nx zones.

	amrex::ParallelFor(cellRange, nvars, // cell-centered kernel
			   [=] AMREX_GPU_DEVICE(int i_in, int j_in, int k_in, int n) noexcept {
				   // permute array indices according to dir
				   auto [i, j, k] = quokka::reorderMultiIndex<DIR>(i_in, j_in, k_in);

		// (2.) Constrain interfaces to lie between surrounding cell-averaged
		// values (equivalent to step 2b in Athena++ [ppm_simple.cpp]).
		// [See Eq. B8 of Mignone+ 2005.]

#ifdef MULTIDIM_EXTREMA_CHECK
				   // N.B.: Checking all 27 nearest neighbors is *very* expensive on GPU
				   // (presumably due to lots of cache misses), so it is hard-coded disabled.
				   // Fortunately, almost all problems run stably without enabling this.
				   auto bounds = GetMinmaxSurroundingCell(q_in, i_in, j_in, k_in, n);
#else
			// compute bounds from neighboring cell-averaged values along axis
			const std::pair<double, double> bounds =
				std::minmax({q(i, j, k, iReadFrom+n), q(i - 1, j, k, iReadFrom+n), q(i + 1, j, k, iReadFrom+n)});
#endif

				   // get interfaces
				   // PPM reconstruction following Colella & Woodward (1984), with
				   // some modifications following Mignone (2014), as implemented in
				   // Athena++.

				   // (1.) Estimate the interface a_{i - 1/2}. Equivalent to step 1
				   // in Athena++ [ppm_simple.cpp].

				   // C&W Eq. (1.9) [parabola midpoint for the case of
				   // equally-spaced zones]: a_{j+1/2} = (7/12)(a_j + a_{j+1}) -
				   // (1/12)(a_{j+2} + a_{j-1}). Terms are grouped to preserve exact
				   // symmetry in floating-point arithmetic, following Athena++.
				   const double coef_1 = (7. / 12.);
				   const double coef_2 = (-1. / 12.);
				   const double a_minus = (coef_1 * q(i, j, k, iReadFrom + n) + coef_2 * q(i + 1, j, k, iReadFrom + n)) +
							  (coef_1 * q(i - 1, j, k, iReadFrom + n) + coef_2 * q(i - 2, j, k, iReadFrom + n));
				   const double a_plus = (coef_1 * q(i + 1, j, k, iReadFrom + n) + coef_2 * q(i + 2, j, k, iReadFrom + n)) +
							 (coef_1 * q(i, j, k, iReadFrom + n) + coef_2 * q(i - 1, j, k, iReadFrom + n));

				   // left side of zone i
				   double new_a_minus = clamp(a_minus, bounds.first, bounds.second);

				   // right side of zone i
				   double new_a_plus = clamp(a_plus, bounds.first, bounds.second);

				   // (3.) Monotonicity correction, using Eq. (1.10) in PPM paper. Equivalent
				   // to step 4b in Athena++ [ppm_simple.cpp].

				   const double a = q(i, j, k, iReadFrom + n); // a_i in C&W
				   const double dq_minus = (a - new_a_minus);
				   const double dq_plus = (new_a_plus - a);

				   const double qa = dq_plus * dq_minus; // interface extrema

				   if (qa <= 0.0) { // local extremum

					   // Causes subtle, but very weird, oscillations in the Shu-Osher test
					   // problem. However, it is necessary to get a reasonable solution
					   // for the sawtooth advection problem.
					   const double dq0 = MC(q(i + 1, j, k, iReadFrom + n) - q(i, j, k, iReadFrom + n),
								 q(i, j, k, iReadFrom + n) - q(i - 1, j, k, iReadFrom + n));

					   // use linear reconstruction, following Balsara (2017) [Living Rev
					   // Comput Astrophys (2017) 3:2]
					   new_a_minus = a - 0.5 * dq0;
					   new_a_plus = a + 0.5 * dq0;

					   // original C&W method for this case
					   // new_a_minus = a;
					   // new_a_plus = a;

				   } else { // no local extrema

					   // parabola overshoots near a_plus -> reset a_minus
					   if (std::abs(dq_minus) >= 2.0 * std::abs(dq_plus)) {
						   new_a_minus = a - 2.0 * dq_plus;
					   }

					   // parabola overshoots near a_minus -> reset a_plus
					   if (std::abs(dq_plus) >= 2.0 * std::abs(dq_minus)) {
						   new_a_plus = a + 2.0 * dq_minus;
					   }
				   }

				   rightState(i, j, k, iWriteFrom + n) = new_a_minus;
				   leftState(i + 1, j, k, iWriteFrom + n) = new_a_plus;
			   });
}

template <typename problem_t>
void RadSystem<problem_t>::PredictStep(arrayconst_t &consVarOld, array_t &consVarNew, amrex::GpuArray<arrayconst_t, AMREX_SPACEDIM> fluxArray,
				       amrex::GpuArray<arrayconst_t, AMREX_SPACEDIM> /*fluxDiffusiveArray*/, const double dt_in,
				       amrex::GpuArray<amrex::Real, AMREX_SPACEDIM> dx_in, amrex::Box const &indexRange, const int /*nvars*/)
{
	// By convention, the fluxes are defined on the left edge of each zone,
	// i.e. flux_(i) is the flux *into* zone i through the interface on the
	// left of zone i, and -1.0*flux(i+1) is the flux *into* zone i through
	// the interface on the right of zone i.

	auto const dt = dt_in;
	const auto dx = dx_in[0];
	const auto x1Flux = fluxArray[0];
	// const auto x1FluxDiffusive = fluxDiffusiveArray[0];
#if (AMREX_SPACEDIM >= 2)
	const auto dy = dx_in[1];
	const auto x2Flux = fluxArray[1];
	// const auto x2FluxDiffusive = fluxDiffusiveArray[1];
#endif
#if (AMREX_SPACEDIM == 3)
	const auto dz = dx_in[2];
	const auto x3Flux = fluxArray[2];
	// const auto x3FluxDiffusive = fluxDiffusiveArray[2];
#endif

	amrex::ParallelFor(indexRange, [=] AMREX_GPU_DEVICE(int i, int j, int k) noexcept {
		std::array<amrex::Real, nvarHyperbolic_> cons{};

		for (int n = 0; n < nvarHyperbolic_; ++n) {
			cons[n] = consVarOld(i, j, k, nstartHyperbolic_ + n) + (AMREX_D_TERM((dt / dx) * (x1Flux(i, j, k, n) - x1Flux(i + 1, j, k, n)),
											     +(dt / dy) * (x2Flux(i, j, k, n) - x2Flux(i, j + 1, k, n)),
											     +(dt / dz) * (x3Flux(i, j, k, n) - x3Flux(i, j, k + 1, n))));
		}

		if (!isStateValid(cons)) {
			amendRadState(cons);
		}
		AMREX_ASSERT(isStateValid(cons));

		for (int n = 0; n < nvarHyperbolic_; ++n) {
			consVarNew(i, j, k, nstartHyperbolic_ + n) = cons[n];
		}
	});
}

template <typename problem_t>
void RadSystem<problem_t>::AddFluxesRK2(array_t &U_new, arrayconst_t &U0, arrayconst_t &U1, amrex::GpuArray<arrayconst_t, AMREX_SPACEDIM> fluxArrayOld,
					amrex::GpuArray<arrayconst_t, AMREX_SPACEDIM> fluxArray,
					amrex::GpuArray<arrayconst_t, AMREX_SPACEDIM> /*fluxDiffusiveArrayOld*/,
					amrex::GpuArray<arrayconst_t, AMREX_SPACEDIM> /*fluxDiffusiveArray*/, const double dt_in,
					amrex::GpuArray<amrex::Real, AMREX_SPACEDIM> dx_in, amrex::Box const &indexRange, const int /*nvars*/)
{
	// By convention, the fluxes are defined on the left edge of each zone,
	// i.e. flux_(i) is the flux *into* zone i through the interface on the
	// left of zone i, and -1.0*flux(i+1) is the flux *into* zone i through
	// the interface on the right of zone i.

	auto const dt = dt_in;
	const auto dx = dx_in[0];
	const auto x1FluxOld = fluxArrayOld[0];
	const auto x1Flux = fluxArray[0];
#if (AMREX_SPACEDIM >= 2)
	const auto dy = dx_in[1];
	const auto x2FluxOld = fluxArrayOld[1];
	const auto x2Flux = fluxArray[1];
#endif
#if (AMREX_SPACEDIM == 3)
	const auto dz = dx_in[2];
	const auto x3FluxOld = fluxArrayOld[2];
	const auto x3Flux = fluxArray[2];
#endif

	amrex::ParallelFor(indexRange, [=] AMREX_GPU_DEVICE(int i, int j, int k) noexcept {
		std::array<amrex::Real, nvarHyperbolic_> cons_new{};

		// y^n+1 = (1 - a32) y^n + a32 y^(2) + dt * (0.5 - a32) * s(y^n) + dt * 0.5 * s(y^(2)) + dt * (1 - a32) * f(y^n+1)          // the last term is
		// implicit and not used here
		for (int n = 0; n < nvarHyperbolic_; ++n) {
			const double U_0 = U0(i, j, k, nstartHyperbolic_ + n);
			const double U_1 = U1(i, j, k, nstartHyperbolic_ + n);
			const double FxU_0 = (dt / dx) * (x1FluxOld(i, j, k, n) - x1FluxOld(i + 1, j, k, n));
			const double FxU_1 = (dt / dx) * (x1Flux(i, j, k, n) - x1Flux(i + 1, j, k, n));
#if (AMREX_SPACEDIM >= 2)
			const double FyU_0 = (dt / dy) * (x2FluxOld(i, j, k, n) - x2FluxOld(i, j + 1, k, n));
			const double FyU_1 = (dt / dy) * (x2Flux(i, j, k, n) - x2Flux(i, j + 1, k, n));
#endif
#if (AMREX_SPACEDIM == 3)
			const double FzU_0 = (dt / dz) * (x3FluxOld(i, j, k, n) - x3FluxOld(i, j, k + 1, n));
			const double FzU_1 = (dt / dz) * (x3Flux(i, j, k, n) - x3Flux(i, j, k + 1, n));
#endif
			// save results in cons_new
			cons_new[n] = (1.0 - IMEX_a32) * U_0 + IMEX_a32 * U_1 + ((0.5 - IMEX_a32) * AMREX_D_TERM(FxU_0, +FyU_0, +FzU_0)) +
				      (0.5 * AMREX_D_TERM(FxU_1, +FyU_1, +FzU_1));
		}

		if (!isStateValid(cons_new)) {
			amendRadState(cons_new);
		}
		AMREX_ASSERT(isStateValid(cons_new));

		for (int n = 0; n < nvarHyperbolic_; ++n) {
			U_new(i, j, k, nstartHyperbolic_ + n) = cons_new[n];
		}
	});
}

template <typename problem_t> AMREX_GPU_HOST_DEVICE auto RadSystem<problem_t>::ComputeEddingtonFactor(double f_in) -> double
{
	// f is the reduced flux == |F|/cE.
	// compute Levermore (1984) closure [Eq. 25]
	// the is the M1 closure that is derived from Lorentz invariance
	const double f = clamp(f_in, 0., 1.); // restrict f to be within [0, 1]
	const double f_fac = std::sqrt(4.0 - 3.0 * (f * f));
	const double chi = (3.0 + 4.0 * (f * f)) / (5.0 + 2.0 * f_fac);

#if 0
	// compute Minerbo (1978) closure [piecewise approximation]
	// (For unknown reasons, this closure tends to work better
	// than the Levermore/Lorentz closure on the Su & Olson 1997 test.)
	const double chi = (f < 1. / 3.) ? (1. / 3.) : (0.5 - f + 1.5 * f*f);
#endif

	return chi;
}

template <typename problem_t>
template <typename ArrayType>
AMREX_GPU_DEVICE auto RadSystem<problem_t>::ComputeMassScalars(ArrayType const &arr, int i, int j, int k) -> amrex::GpuArray<Real, nmscalars_>
{
	amrex::GpuArray<Real, nmscalars_> massScalars;
	for (int n = 0; n < nmscalars_; ++n) {
		massScalars[n] = arr(i, j, k, scalar0_index + n);
	}
	return massScalars;
}

template <typename problem_t>
template <FluxDir DIR>
AMREX_GPU_DEVICE auto RadSystem<problem_t>::ComputeCellOpticalDepth(const quokka::Array4View<const amrex::Real, DIR> &consVar,
								    amrex::GpuArray<amrex::Real, AMREX_SPACEDIM> dx, int i, int j, int k)
    -> quokka::valarray<double, nGroups_>
{
	// compute interface-averaged cell optical depth

	// [By convention, the interfaces are defined on the left edge of each
	// zone, i.e. xleft_(i) is the "left"-side of the interface at
	// the left edge of zone i, and xright_(i) is the "right"-side of the
	// interface at the *left* edge of zone i.]

	// piecewise-constant reconstruction
	const double rho_L = consVar(i - 1, j, k, gasDensity_index);
	const double rho_R = consVar(i, j, k, gasDensity_index);

	const double x1GasMom_L = consVar(i - 1, j, k, x1GasMomentum_index);
	const double x1GasMom_R = consVar(i, j, k, x1GasMomentum_index);

	const double x2GasMom_L = consVar(i - 1, j, k, x2GasMomentum_index);
	const double x2GasMom_R = consVar(i, j, k, x2GasMomentum_index);

	const double x3GasMom_L = consVar(i - 1, j, k, x3GasMomentum_index);
	const double x3GasMom_R = consVar(i, j, k, x3GasMomentum_index);

	const double Egas_L = consVar(i - 1, j, k, gasEnergy_index);
	const double Egas_R = consVar(i, j, k, gasEnergy_index);

	auto massScalars_L = RadSystem<problem_t>::ComputeMassScalars(consVar, i - 1, j, k);
	auto massScalars_R = RadSystem<problem_t>::ComputeMassScalars(consVar, i, j, k);

	double Eint_L = NAN;
	double Eint_R = NAN;
	double Tgas_L = NAN;
	double Tgas_R = NAN;

	if constexpr (gamma_ != 1.0) {
		Eint_L = RadSystem<problem_t>::ComputeEintFromEgas(rho_L, x1GasMom_L, x2GasMom_L, x3GasMom_L, Egas_L);
		Eint_R = RadSystem<problem_t>::ComputeEintFromEgas(rho_R, x1GasMom_R, x2GasMom_R, x3GasMom_R, Egas_R);
		Tgas_L = quokka::EOS<problem_t>::ComputeTgasFromEint(rho_L, Eint_L, massScalars_L);
		Tgas_R = quokka::EOS<problem_t>::ComputeTgasFromEint(rho_R, Eint_R, massScalars_R);
	}

	double dl = NAN;
	if constexpr (DIR == FluxDir::X1) {
		dl = dx[0];
	} else if constexpr (DIR == FluxDir::X2) {
		dl = dx[1];
	} else if constexpr (DIR == FluxDir::X3) {
		dl = dx[2];
	}
	quokka::valarray<double, nGroups_> const tau_L = dl * rho_L * RadSystem<problem_t>::ComputeFluxMeanOpacity(rho_L, Tgas_L);
	quokka::valarray<double, nGroups_> const tau_R = dl * rho_R * RadSystem<problem_t>::ComputeFluxMeanOpacity(rho_R, Tgas_R);

	return (tau_L * tau_R * 2.) / (tau_L + tau_R); // harmonic mean
						       // return 0.5*(tau_L + tau_R); // arithmetic mean
}

template <typename problem_t>
template <FluxDir DIR, typename TARRAY>
AMREX_GPU_DEVICE void RadSystem<problem_t>::ComputeRadPressure(TARRAY &F, double &S, const double erad, const double Fx, const double Fy, const double Fz,
							       const double fx, const double fy, const double fz)
{
	// check that states are physically admissible
	AMREX_ASSERT(erad > 0.0);
	// AMREX_ASSERT(f < 1.0); // there is sometimes a small (<1%) flux
	// limiting violation when using P1 AMREX_ASSERT(f_R < 1.0);

	auto f = std::sqrt(fx * fx + fy * fy + fz * fz);
	std::array<amrex::Real, 3> fvec = {fx, fy, fz};

	// angle between interface and radiation flux \hat{n}
	// If direction is undefined, just drop direction-dependent
	// terms.
	std::array<amrex::Real, 3> n{};

	for (int ii = 0; ii < 3; ++ii) {
		n[ii] = (f > 0.) ? (fvec[ii] / f) : 0.;
	}

	// compute radiation pressure tensors
	const double chi = RadSystem<problem_t>::ComputeEddingtonFactor(f);

	AMREX_ASSERT((chi >= 1. / 3.) && (chi <= 1.0)); // NOLINT

	// diagonal term of Eddington tensor
	const double Tdiag = (1.0 - chi) / 2.0;

	// anisotropic term of Eddington tensor (in the direction of the
	// rad. flux)
	const double Tf = (3.0 * chi - 1.0) / 2.0;

	// assemble Eddington tensor
	std::array<std::array<double, 3>, 3> T{};
	std::array<std::array<double, 3>, 3> P{};

	for (int ii = 0; ii < 3; ++ii) {
		for (int jj = 0; jj < 3; ++jj) {
			const double delta_ij = (ii == jj) ? 1 : 0;
			T[ii][jj] = Tdiag * delta_ij + Tf * (n[ii] * n[jj]);
			// compute the elements of the total radiation pressure
			// tensor
			P[ii][jj] = T[ii][jj] * erad;
		}
	}

	// frozen Eddington tensor approximation, following Balsara
	// (1999) [JQSRT Vol. 61, No. 5, pp. 617–627, 1999], Eq. 46.
	double Tnormal = NAN;
	if constexpr (DIR == FluxDir::X1) {
		Tnormal = T[0][0];
	} else if constexpr (DIR == FluxDir::X2) {
		Tnormal = T[1][1];
	} else if constexpr (DIR == FluxDir::X3) {
		Tnormal = T[2][2];
	}

	// compute fluxes F_L, F_R
	// P_nx, P_ny, P_nz indicate components where 'n' is the direction of the
	// face normal F_n is the radiation flux component in the direction of the
	// face normal
	double Fn = NAN;
	double Pnx = NAN;
	double Pny = NAN;
	double Pnz = NAN;

	if constexpr (DIR == FluxDir::X1) {
		Fn = Fx;

		Pnx = P[0][0];
		Pny = P[0][1];
		Pnz = P[0][2];
	} else if constexpr (DIR == FluxDir::X2) {
		Fn = Fy;

		Pnx = P[1][0];
		Pny = P[1][1];
		Pnz = P[1][2];
	} else if constexpr (DIR == FluxDir::X3) {
		Fn = Fz;

		Pnx = P[2][0];
		Pny = P[2][1];
		Pnz = P[2][2];
	}

	AMREX_ASSERT(Fn != NAN);
	AMREX_ASSERT(Pnx != NAN);
	AMREX_ASSERT(Pny != NAN);
	AMREX_ASSERT(Pnz != NAN);

	F = {Fn, Pnx, Pny, Pnz};

	S = std::max(0.1, std::sqrt(Tnormal));
}

template <typename problem_t>
template <FluxDir DIR>
void RadSystem<problem_t>::ComputeFluxes(array_t &x1Flux_in, array_t &x1FluxDiffusive_in, amrex::Array4<const amrex::Real> const &x1LeftState_in,
					 amrex::Array4<const amrex::Real> const &x1RightState_in, amrex::Box const &indexRange, arrayconst_t &consVar_in,
					 amrex::GpuArray<amrex::Real, AMREX_SPACEDIM> dx)
{
	quokka::Array4View<const amrex::Real, DIR> x1LeftState(x1LeftState_in);
	quokka::Array4View<const amrex::Real, DIR> x1RightState(x1RightState_in);
	quokka::Array4View<amrex::Real, DIR> x1Flux(x1Flux_in);
	quokka::Array4View<amrex::Real, DIR> x1FluxDiffusive(x1FluxDiffusive_in);
	quokka::Array4View<const amrex::Real, DIR> consVar(consVar_in);

	// By convention, the interfaces are defined on the left edge of each
	// zone, i.e. xinterface_(i) is the solution to the Riemann problem at
	// the left edge of zone i.

	// Indexing note: There are (nx + 1) interfaces for nx zones.

	// interface-centered kernel
	amrex::ParallelFor(indexRange, [=] AMREX_GPU_DEVICE(int i_in, int j_in, int k_in) {
		auto [i, j, k] = quokka::reorderMultiIndex<DIR>(i_in, j_in, k_in);

		// HLL solver following Toro (1998) and Balsara (2017).
		// Radiation eigenvalues from Skinner & Ostriker (2013).

		// calculate cell optical depth for each photon group
		// asymptotic-preserving flux correction
		// [Similar to Skinner et al. (2019), but tau^-2 instead of tau^-1, which
		// does not appear to be asymptotic-preserving with PLM+SDC2.]
		quokka::valarray<double, nGroups_> const tau_cell = ComputeCellOpticalDepth<DIR>(consVar, dx, i, j, k);

		// gather left- and right- state variables
		for (int g = 0; g < nGroups_; ++g) {
			double erad_L = x1LeftState(i, j, k, primRadEnergy_index + numRadVars_ * g);
			double erad_R = x1RightState(i, j, k, primRadEnergy_index + numRadVars_ * g);

			double fx_L = x1LeftState(i, j, k, x1ReducedFlux_index + numRadVars_ * g);
			double fx_R = x1RightState(i, j, k, x1ReducedFlux_index + numRadVars_ * g);

			double fy_L = x1LeftState(i, j, k, x2ReducedFlux_index + numRadVars_ * g);
			double fy_R = x1RightState(i, j, k, x2ReducedFlux_index + numRadVars_ * g);

			double fz_L = x1LeftState(i, j, k, x3ReducedFlux_index + numRadVars_ * g);
			double fz_R = x1RightState(i, j, k, x3ReducedFlux_index + numRadVars_ * g);

			// compute scalar reduced flux f
			double f_L = std::sqrt(fx_L * fx_L + fy_L * fy_L + fz_L * fz_L);
			double f_R = std::sqrt(fx_R * fx_R + fy_R * fy_R + fz_R * fz_R);

			// Compute "un-reduced" Fx, Fy, Fz
			double Fx_L = fx_L * (c_light_ * erad_L);
			double Fx_R = fx_R * (c_light_ * erad_R);

			double Fy_L = fy_L * (c_light_ * erad_L);
			double Fy_R = fy_R * (c_light_ * erad_R);

			double Fz_L = fz_L * (c_light_ * erad_L);
			double Fz_R = fz_R * (c_light_ * erad_R);

			// check that states are physically admissible; if not, use first-order
			// reconstruction
			if ((erad_L <= 0.) || (erad_R <= 0.) || (f_L >= 1.) || (f_R >= 1.)) {
				erad_L = consVar(i - 1, j, k, radEnergy_index + numRadVars_ * g);
				erad_R = consVar(i, j, k, radEnergy_index + numRadVars_ * g);

				Fx_L = consVar(i - 1, j, k, x1RadFlux_index + numRadVars_ * g);
				Fx_R = consVar(i, j, k, x1RadFlux_index + numRadVars_ * g);

				Fy_L = consVar(i - 1, j, k, x2RadFlux_index + numRadVars_ * g);
				Fy_R = consVar(i, j, k, x2RadFlux_index + numRadVars_ * g);

				Fz_L = consVar(i - 1, j, k, x3RadFlux_index + numRadVars_ * g);
				Fz_R = consVar(i, j, k, x3RadFlux_index + numRadVars_ * g);

				// compute primitive variables
				fx_L = Fx_L / (c_light_ * erad_L);
				fx_R = Fx_R / (c_light_ * erad_R);

				fy_L = Fy_L / (c_light_ * erad_L);
				fy_R = Fy_R / (c_light_ * erad_R);

				fz_L = Fz_L / (c_light_ * erad_L);
				fz_R = Fz_R / (c_light_ * erad_R);

				f_L = std::sqrt(fx_L * fx_L + fy_L * fy_L + fz_L * fz_L);
				f_R = std::sqrt(fx_R * fx_R + fy_R * fy_R + fz_R * fz_R);
			}

			// compute radiation pressure F_L and F_R using ComputeRadPressure
			quokka::valarray<double, numRadVars_> F_L{};
			quokka::valarray<double, numRadVars_> F_R{};
			double S_L = NAN;
			double S_R = NAN;
			// ComputeRadPressure will modify F_L and S_L
			ComputeRadPressure<DIR>(F_L, S_L, erad_L, Fx_L, Fy_L, Fz_L, fx_L, fy_L, fz_L);
			S_L *= -1.; // speed sign is -1
				    // ComputeRadPressure will modify F_R and S_R
			ComputeRadPressure<DIR>(F_R, S_R, erad_R, Fx_R, Fy_R, Fz_R, fx_R, fy_R, fz_R);
			// speed sign is +1, S_R unchanged.

			// correct for reduced speed of light
			F_L[0] *= c_hat_ / c_light_;
			F_R[0] *= c_hat_ / c_light_;
			for (int n = 1; n < numRadVars_; ++n) {
				F_L[n] *= c_hat_ * c_light_;
				F_R[n] *= c_hat_ * c_light_;
			}
			S_L *= c_hat_;
			S_R *= c_hat_;

			const quokka::valarray<double, numRadVars_> U_L = {erad_L, Fx_L, Fy_L, Fz_L};
			const quokka::valarray<double, numRadVars_> U_R = {erad_R, Fx_R, Fy_R, Fz_R};

			// ensures that signal speed -> c \sqrt{f_xx} / tau_cell in the diffusion
			// limit [see Appendix of Jiang et al. ApJ 767:148 (2013)]
			// const double S_corr = std::sqrt(1.0 - std::exp(-tau_cell * tau_cell)) /
			//		      tau_cell; // Jiang et al. (2013)
			const double S_corr = std::min(1.0, 1.0 / tau_cell[g]); // Skinner et al.

			// adjust the wavespeeds
			// (this factor cancels out except for the last term in the HLL flux)
			// const quokka::valarray<double, numRadVars_> epsilon = {S_corr, 1.0, 1.0, 1.0}; // Skinner et al. (2019)
			// const quokka::valarray<double, numRadVars_> epsilon = {S_corr, S_corr, S_corr, S_corr}; // Jiang et al. (2013)
			quokka::valarray<double, numRadVars_> epsilon = {S_corr * S_corr, S_corr, S_corr, S_corr}; // this code

			// fix odd-even instability that appears in the asymptotic diffusion limit
			// [for details, see section 3.1: https://ui.adsabs.harvard.edu/abs/2022MNRAS.512.1499R/abstract]
			if ((i + j + k) % 2 == 1) {
				// revert to more diffusive flux (has no effect in optically-thin limit)
				epsilon = {S_corr, 1.0, 1.0, 1.0};
			}

			AMREX_ASSERT(std::abs(S_L) <= c_hat_); // NOLINT
			AMREX_ASSERT(std::abs(S_R) <= c_hat_); // NOLINT

			// in the frozen Eddington tensor approximation, we are always
			// in the star region, so F = F_star
			const quokka::valarray<double, numRadVars_> F =
			    (S_R / (S_R - S_L)) * F_L - (S_L / (S_R - S_L)) * F_R + epsilon * (S_R * S_L / (S_R - S_L)) * (U_R - U_L);

			// check states are valid
			AMREX_ASSERT(!std::isnan(F[0])); // NOLINT
			AMREX_ASSERT(!std::isnan(F[1])); // NOLINT
			AMREX_ASSERT(!std::isnan(F[2])); // NOLINT
			AMREX_ASSERT(!std::isnan(F[3])); // NOLINT

			x1Flux(i, j, k, radEnergy_index + numRadVars_ * g - nstartHyperbolic_) = F[0];
			x1Flux(i, j, k, x1RadFlux_index + numRadVars_ * g - nstartHyperbolic_) = F[1];
			x1Flux(i, j, k, x2RadFlux_index + numRadVars_ * g - nstartHyperbolic_) = F[2];
			x1Flux(i, j, k, x3RadFlux_index + numRadVars_ * g - nstartHyperbolic_) = F[3];

			const quokka::valarray<double, numRadVars_> diffusiveF =
			    (S_R / (S_R - S_L)) * F_L - (S_L / (S_R - S_L)) * F_R + (S_R * S_L / (S_R - S_L)) * (U_R - U_L);

			x1FluxDiffusive(i, j, k, radEnergy_index + numRadVars_ * g - nstartHyperbolic_) = diffusiveF[0];
			x1FluxDiffusive(i, j, k, x1RadFlux_index + numRadVars_ * g - nstartHyperbolic_) = diffusiveF[1];
			x1FluxDiffusive(i, j, k, x2RadFlux_index + numRadVars_ * g - nstartHyperbolic_) = diffusiveF[2];
			x1FluxDiffusive(i, j, k, x3RadFlux_index + numRadVars_ * g - nstartHyperbolic_) = diffusiveF[3];
		} // end loop over radiation groups
	});
}

template <typename problem_t>
AMREX_GPU_HOST_DEVICE auto RadSystem<problem_t>::ComputePlanckOpacity(const double /*rho*/, const double /*Tgas*/) -> quokka::valarray<double, nGroups_>
{
	quokka::valarray<double, nGroups_> kappaPVec{};
	for (int g = 0; g < nGroups_; ++g) {
		kappaPVec[g] = NAN;
	}
	return kappaPVec;
}

template <typename problem_t>
AMREX_GPU_HOST_DEVICE auto RadSystem<problem_t>::ComputeFluxMeanOpacity(const double /*rho*/, const double /*Tgas*/) -> quokka::valarray<double, nGroups_>
{
	quokka::valarray<double, nGroups_> kappaFVec{};
	for (int g = 0; g < nGroups_; ++g) {
		kappaFVec[g] = NAN;
	}
	return kappaFVec;
}

template <typename problem_t>
AMREX_GPU_HOST_DEVICE auto RadSystem<problem_t>::ComputeEnergyMeanOpacity(const double rho, const double Tgas) -> quokka::valarray<double, nGroups_>
{
	return ComputePlanckOpacity(rho, Tgas);
}

template <typename problem_t>
AMREX_GPU_HOST_DEVICE auto RadSystem<problem_t>::ComputePlanckOpacityTempDerivative(const double /* rho */, const double /* Tgas */)
    -> quokka::valarray<double, nGroups_>
{
	quokka::valarray<double, nGroups_> kappa{};
	kappa.fillin(0.0);
	return kappa;
}

template <typename problem_t>
AMREX_GPU_HOST_DEVICE auto RadSystem<problem_t>::ComputeEintFromEgas(const double density, const double X1GasMom, const double X2GasMom, const double X3GasMom,
								     const double Etot) -> double
{
	const double p_sq = X1GasMom * X1GasMom + X2GasMom * X2GasMom + X3GasMom * X3GasMom;
	const double Ekin = p_sq / (2.0 * density);
	const double Eint = Etot - Ekin;
	AMREX_ASSERT_WITH_MESSAGE(Eint > 0., "Gas internal energy is not positive!");
	return Eint;
}

template <typename problem_t>
AMREX_GPU_HOST_DEVICE auto RadSystem<problem_t>::ComputeEgasFromEint(const double density, const double X1GasMom, const double X2GasMom, const double X3GasMom,
								     const double Eint) -> double
{
	const double p_sq = X1GasMom * X1GasMom + X2GasMom * X2GasMom + X3GasMom * X3GasMom;
	const double Ekin = p_sq / (2.0 * density);
	const double Etot = Eint + Ekin;
	return Etot;
}

template <typename problem_t>
void RadSystem<problem_t>::AddSourceTerms(array_t &consVar, arrayconst_t &radEnergySource, amrex::Box const &indexRange, amrex::Real dt_radiation,
					  const int stage)
{
	arrayconst_t &consPrev = consVar; // make read-only
	array_t &consNew = consVar;
	auto dt = dt_radiation;
	if (stage == 2) {
		dt = (1.0 - IMEX_a32) * dt_radiation;
	}

	amrex::GpuArray<amrex::Real, nGroups_ + 1> radBoundaries_g{};
	if constexpr (nGroups_ > 1) {
		radBoundaries_g = RadSystem_Traits<problem_t>::radBoundaries;
	}

	// Add source terms

	// 1. Compute gas energy and radiation energy update following Howell &
	// Greenough [Journal of Computational Physics 184 (2003) 53–78].

	// cell-centered kernel
	amrex::ParallelFor(indexRange, [=] AMREX_GPU_DEVICE(int i, int j, int k) {
		const double c = c_light_;
		const double chat = c_hat_;

		// load fluid properties
		const double rho = consPrev(i, j, k, gasDensity_index);
		const double x1GasMom0 = consPrev(i, j, k, x1GasMomentum_index);
		const double x2GasMom0 = consPrev(i, j, k, x2GasMomentum_index);
		const double x3GasMom0 = consPrev(i, j, k, x3GasMomentum_index);
		const double Egastot0 = consPrev(i, j, k, gasEnergy_index);
		auto massScalars = RadSystem<problem_t>::ComputeMassScalars(consPrev, i, j, k);

		// load radiation energy
		quokka::valarray<double, nGroups_> Erad0Vec;
		for (int g = 0; g < nGroups_; ++g) {
			Erad0Vec[g] = consPrev(i, j, k, radEnergy_index + numRadVars_ * g);
		}
		AMREX_ASSERT(min(Erad0Vec) > 0.0);
		const double Erad0 = sum(Erad0Vec);

		// load radiation energy source term
		// plus advection source term (for well-balanced/SDC integrators)
		quokka::valarray<double, nGroups_> Src;
		for (int g = 0; g < nGroups_; ++g) {
			Src[g] = dt * (chat * radEnergySource(i, j, k, g));
		}

		double Egas0 = NAN;
		double Ekin0 = NAN;
		double Egas_guess = NAN;
		double T_gas = NAN;
		quokka::valarray<double, nGroups_> fourPiB{};
		quokka::valarray<double, nGroups_> EradVec_guess{};
		quokka::valarray<double, nGroups_> kappaPVec{};
		quokka::valarray<double, nGroups_> kappaEVec{};
		quokka::valarray<double, nGroups_> kappaFVec{};
		quokka::valarray<double, nGroups_> radEnergyFractions{};

		for (int g = 0; g < nGroups_; ++g) {
			EradVec_guess[g] = NAN;
		}

		// make a copy of radBoundaries_g
		amrex::GpuArray<double, nGroups_ + 1> radBoundaries_g_copy{};
		for (int g = 0; g < nGroups_ + 1; ++g) {
			radBoundaries_g_copy[g] = radBoundaries_g[g];
		}

		if constexpr (gamma_ != 1.0) {
			Egas0 = ComputeEintFromEgas(rho, x1GasMom0, x2GasMom0, x3GasMom0, Egastot0);
			Ekin0 = Egastot0 - Egas0;

			AMREX_ASSERT(min(Src) >= 0.0);
			AMREX_ASSERT(Egas0 > 0.0);

			const double Etot0 = Egas0 + (c / chat) * (Erad0 + sum(Src));

			// BEGIN NEWTON-RAPHSON LOOP
			Egas_guess = Egas0;
			EradVec_guess = Erad0Vec;

			double F_G = NAN;
			double dFG_dEgas = NAN;
			double deltaEgas = NAN;
			double Rtot = NAN;
			double dRtot_dEgas = NAN;
			quokka::valarray<double, nGroups_> Rvec{};
			quokka::valarray<double, nGroups_> dRtot_dErad{};
			quokka::valarray<double, nGroups_> dRvec_dEgas{};
			quokka::valarray<double, nGroups_> dFG_dErad{};
			quokka::valarray<double, nGroups_> dFR_dEgas{};
			quokka::valarray<double, nGroups_> dFR_i_dErad_i{};
			quokka::valarray<double, nGroups_> deltaErad{};
			quokka::valarray<double, nGroups_> F_R{};

			const double resid_tol = 1.0e-13; // 1.0e-15;
			const int maxIter = 400;
			int n = 0;
			for (; n < maxIter; ++n) {
				// compute material temperature
				T_gas = quokka::EOS<problem_t>::ComputeTgasFromEint(rho, Egas_guess, massScalars);
				AMREX_ASSERT(T_gas >= 0.);

				// compute opacity, emissivity
				fourPiB = chat * ComputeThermalRadiation(T_gas, radBoundaries_g_copy);

				kappaPVec = ComputePlanckOpacity(rho, T_gas);
				kappaEVec = ComputeEnergyMeanOpacity(rho, T_gas);

				// compute derivatives w/r/t T_gas
				const auto dfourPiB_dTgas = chat * ComputeThermalRadiationTempDerivative(T_gas, radBoundaries_g_copy);

				// compute residuals
				const auto absorption = chat * kappaEVec * EradVec_guess;
				const auto emission = kappaPVec * fourPiB;
				const auto Ediff = emission - absorption;
				// auto tot_ediff = sum(abs(Ediff));
				// if ((tot_ediff <= Erad_floor_) || (tot_ediff / (sum(absorption) + sum(emission)) < resid_tol)) {
				//   break;
				// }
				Rvec = dt * rho * Ediff;
				Rtot = sum(Rvec);
				F_G = Egas_guess - Egas0 + (c / chat) * Rtot;
				F_R = EradVec_guess - Erad0Vec - (Rvec + Src);

				// check relative convergence of the residuals
				if ((std::abs(F_G / Etot0) < resid_tol) && ((c / chat) * sum(abs(F_R)) / Etot0 < resid_tol)) {
					break;
				}

				quokka::valarray<double, nGroups_> dkappaP_dTgas = ComputePlanckOpacityTempDerivative(rho, T_gas);
				quokka::valarray<double, nGroups_> dkappaE_dTgas = dkappaP_dTgas;
				AMREX_ASSERT(!std::isnan(sum(dkappaP_dTgas)));

				// prepare to compute Jacobian elements
				const double c_v = quokka::EOS<problem_t>::ComputeEintTempDerivative(rho, T_gas, massScalars); // Egas = c_v * T
				dRtot_dErad = -dt * rho * kappaEVec * chat;
				dRvec_dEgas = dt * rho / c_v * (kappaPVec * dfourPiB_dTgas + dkappaP_dTgas * fourPiB - chat * dkappaE_dTgas * EradVec_guess);
				// Equivalent of eta = (eta > 0.0) ? eta : 0.0, to ensure possitivity of Egas_guess
				for (int g = 0; g < nGroups_; ++g) {
					// AMREX_ASSERT(dRvec_dEgas[g] >= 0.0);
					if (dRvec_dEgas[g] < 0.0) {
						dRvec_dEgas[g] = 0.0;
					}
				}
				dRtot_dEgas = sum(dRvec_dEgas);

				// compute Jacobian elements
				dFG_dEgas = 1.0 + (c / chat) * dRtot_dEgas;
				dFG_dErad = dRtot_dErad * (c / chat);
				dFR_dEgas = -1.0 * dRvec_dEgas;
				dFR_i_dErad_i = -1.0 * dRtot_dErad + 1.0;
				AMREX_ASSERT(!std::isnan(dFG_dEgas));
				AMREX_ASSERT(!dFG_dErad.hasnan());
				AMREX_ASSERT(!dFR_dEgas.hasnan());
				AMREX_ASSERT(!dFR_i_dErad_i.hasnan());

				// update variables
				RadSystem<problem_t>::SolveLinearEqs(dFG_dEgas, dFG_dErad, dFR_dEgas, dFR_i_dErad_i, -F_G, -1. * F_R, deltaEgas, deltaErad);
				AMREX_ASSERT(!std::isnan(deltaEgas));
				AMREX_ASSERT(!deltaErad.hasnan());

				EradVec_guess += deltaErad;
				Egas_guess += deltaEgas;
				AMREX_ASSERT(min(EradVec_guess) >= 0.);
				AMREX_ASSERT(Egas_guess > 0.);

				// check relative and absolute convergence of E_r
				// if ((sum(abs(deltaEgas / Egas_guess)) < 1e-7) || (sum(abs(deltaErad)) <= Erad_floor_)) {
				// 	break;
				// }
				if (std::abs(deltaEgas / Egas_guess) < 1e-7) {
					break;
				}
			} // END NEWTON-RAPHSON LOOP

			AMREX_ALWAYS_ASSERT_WITH_MESSAGE(n < maxIter, "Newton-Raphson iteration failed to converge!");
			// std::cout << "Newton-Raphson converged after " << n << " it." << std::endl;
			AMREX_ALWAYS_ASSERT(Egas_guess > 0.0);
			AMREX_ALWAYS_ASSERT(min(EradVec_guess) >= 0.0);
		} // endif gamma != 1.0

		// Erad_guess is the new radiation energy (excluding work term)
		// Egas_guess is the new gas internal energy

		amrex::Real gas_update_factor = 1.0;
		if (stage == 1) {
			gas_update_factor = IMEX_a32;
		}

		// 2. Compute radiation flux update

		amrex::GpuArray<amrex::Real, 3> Frad_t0{};
		amrex::GpuArray<amrex::Real, 3> Frad_t1{};
		amrex::GpuArray<amrex::Real, 3> dMomentum{0., 0., 0.};

		T_gas = quokka::EOS<problem_t>::ComputeTgasFromEint(rho, Egas_guess, massScalars);
<<<<<<< HEAD
    quokka::valarray<amrex::Real, nGroups_> realFourPiB{};
    if constexpr (gamma_ != 1.0)
    {
		  realFourPiB = c * ComputeThermalRadiation(T_gas, radBoundaries_g_copy);
    }
=======
		quokka::valarray<amrex::Real, nGroups_> realFourPiB{};
		if constexpr (gamma_ != 1.0) {
			realFourPiB = c * ComputeThermalRadiation(T_gas, radBoundaries_g_copy);
		}
>>>>>>> 366aeee7

		kappaFVec = ComputeFluxMeanOpacity(rho, T_gas);
		kappaPVec = ComputePlanckOpacity(rho, T_gas);
		std::array<double, 3> gasMtm = {x1GasMom0, x2GasMom0, x3GasMom0};

		for (int g = 0; g < nGroups_; ++g) {

			Frad_t0[0] = consPrev(i, j, k, x1RadFlux_index + numRadVars_ * g);
			Frad_t0[1] = consPrev(i, j, k, x2RadFlux_index + numRadVars_ * g);
			Frad_t0[2] = consPrev(i, j, k, x3RadFlux_index + numRadVars_ * g);

			// compute radiation pressure F using ComputeRadPressure
			if constexpr ((compute_v_over_c_terms_) && (compute_G_last_two_terms) && (gamma_ != 1.0)) {
				auto erad = EradVec_guess[g];
				auto Fx = Frad_t0[0];
				auto Fy = Frad_t0[1];
				auto Fz = Frad_t0[2];
				auto fx = Fx / (c_light_ * erad);
				auto fy = Fy / (c_light_ * erad);
				auto fz = Fz / (c_light_ * erad);

				std::array<std::array<double, numRadVars_>, 3> P{};
				double S = NAN;
				// loop DIR over {FluxDir::X1, FluxDir::X2, FluxDir::X3}
				// ComputeRadPressure will modify P[DIR] and S
				ComputeRadPressure<FluxDir::X1>(P[0], S, erad, Fx, Fy, Fz, fx, fy, fz);
				ComputeRadPressure<FluxDir::X2>(P[1], S, erad, Fx, Fy, Fz, fx, fy, fz);
				ComputeRadPressure<FluxDir::X3>(P[2], S, erad, Fx, Fy, Fz, fx, fy, fz);

				// loop over spatial dimensions
				for (int n = 0; n < 3; ++n) {
					double lastTwoTerms = gasMtm[n] * kappaPVec[g] * realFourPiB[g] * chat / c;
					// loop over the second rank of the radiation pressure tensor
					for (int z = 0; z < 3; ++z) {
						lastTwoTerms += chat * kappaFVec[g] * gasMtm[z] * P[n][z + 1];
					}
					Frad_t1[n] = (Frad_t0[n] + (dt * lastTwoTerms)) / (1.0 + rho * kappaFVec[g] * chat * dt);

					// Compute conservative gas momentum update
					dMomentum[n] += -(Frad_t1[n] - Frad_t0[n]) / (c * chat);
				}
			} else {
				for (int n = 0; n < 3; ++n) {
					Frad_t1[n] = Frad_t0[n] / (1.0 + rho * kappaFVec[g] * chat * dt);
					// Compute conservative gas momentum update
					dMomentum[n] += -(Frad_t1[n] - Frad_t0[n]) / (c * chat);
				}
			}

			// update radiation flux on consNew at current group
			consNew(i, j, k, x1RadFlux_index + numRadVars_ * g) = Frad_t1[0];
			consNew(i, j, k, x2RadFlux_index + numRadVars_ * g) = Frad_t1[1];
			consNew(i, j, k, x3RadFlux_index + numRadVars_ * g) = Frad_t1[2];
		}

		amrex::Real x1GasMom1 = consNew(i, j, k, x1GasMomentum_index) + dMomentum[0];
		amrex::Real x2GasMom1 = consNew(i, j, k, x2GasMomentum_index) + dMomentum[1];
		amrex::Real x3GasMom1 = consNew(i, j, k, x3GasMomentum_index) + dMomentum[2];

		// compute the gas momentum after adding the current group's momentum
		consNew(i, j, k, x1GasMomentum_index) += dMomentum[0] * gas_update_factor;
		consNew(i, j, k, x2GasMomentum_index) += dMomentum[1] * gas_update_factor;
		consNew(i, j, k, x3GasMomentum_index) += dMomentum[2] * gas_update_factor;

		// update gas momentum from radiation momentum of the current group
		if constexpr (gamma_ != 1.0) {
			// 4a. Compute radiation work terms
			amrex::Real const Egastot1 = ComputeEgasFromEint(rho, x1GasMom1, x2GasMom1, x3GasMom1, Egas_guess);
			amrex::Real dErad_work = 0.;

			if constexpr (compute_v_over_c_terms_) {
				// compute difference in gas kinetic energy before and after momentum update
				amrex::Real const Ekin1 = Egastot1 - Egas_guess;
				amrex::Real const dEkin_work = Ekin1 - Ekin0;
				// compute loss of radiation energy to gas kinetic energy
				dErad_work = -(c_hat_ / c_light_) * dEkin_work;

				// apportion dErad_work according to kappaF_i * (v * F_i)
				quokka::valarray<double, nGroups_> energyLossFractions{};
				if constexpr (nGroups_ == 1) {
					energyLossFractions[0] = 1.0;
				} else {
					// compute energyLossFractions
					for (int g = 0; g < nGroups_; ++g) {
						Frad_t1[0] = consNew(i, j, k, x1RadFlux_index + numRadVars_ * g);
						Frad_t1[1] = consNew(i, j, k, x2RadFlux_index + numRadVars_ * g);
						Frad_t1[2] = consNew(i, j, k, x3RadFlux_index + numRadVars_ * g);
						energyLossFractions[g] =
						    kappaFVec[g] * (x1GasMom1 * Frad_t1[0] + x2GasMom1 * Frad_t1[1] + x3GasMom1 * Frad_t1[2]);
					}
					auto energyLossFractionsTot = sum(energyLossFractions);
					if (energyLossFractionsTot != 0.0) {
						energyLossFractions /= energyLossFractionsTot;
					} else {
						energyLossFractions.fillin(0.0);
					}
				}
				for (int g = 0; g < nGroups_; ++g) {
					auto radEnergyNew = EradVec_guess[g] + dErad_work * energyLossFractions[g];
					// AMREX_ASSERT(radEnergyNew > 0.0);
					if (radEnergyNew < Erad_floor_) {
						// return energy to Egas_guess
						Egas_guess -= (Erad_floor_ - radEnergyNew) * (c / chat);
						radEnergyNew = Erad_floor_;
					}
					consNew(i, j, k, radEnergy_index + numRadVars_ * g) = radEnergyNew;
				}
			} else {
				// else, do not subtract radiation work in new radiation energy
				for (int g = 0; g < nGroups_; ++g) {
					consNew(i, j, k, radEnergy_index + numRadVars_ * g) = EradVec_guess[g];
				}
			}

			// 4b. Store new radiation energy, gas energy
			amrex::Real const dEint = Egas_guess - Egas0; // difference between new and old internal energy
			amrex::Real const Egas = Egas0 + dEint * gas_update_factor;
			consNew(i, j, k, gasInternalEnergy_index) = Egas;

			x1GasMom1 = consNew(i, j, k, x1GasMomentum_index);
			x2GasMom1 = consNew(i, j, k, x2GasMomentum_index);
			x3GasMom1 = consNew(i, j, k, x3GasMomentum_index);
			consNew(i, j, k, gasEnergy_index) = ComputeEgasFromEint(rho, x1GasMom1, x2GasMom1, x3GasMom1, Egas);
		} else {
			amrex::ignore_unused(EradVec_guess);
			amrex::ignore_unused(Egas_guess);
		} // endif gamma != 1.0
	});
}

// CCH: this function ComputeSourceTermsExplicit is never used.
template <typename problem_t>
void RadSystem<problem_t>::ComputeSourceTermsExplicit(arrayconst_t &consPrev, arrayconst_t & /*radEnergySource*/, array_t &src, amrex::Box const &indexRange,
						      amrex::Real dt)
{
	const double chat = c_hat_;
	const double a_rad = radiation_constant_;

	// cell-centered kernel
	amrex::ParallelFor(indexRange, [=] AMREX_GPU_DEVICE(int i, int j, int k) {
		// load gas energy
		const auto rho = consPrev(i, j, k, gasDensity_index);
		const auto Egastot0 = consPrev(i, j, k, gasEnergy_index);
		const auto x1GasMom0 = consPrev(i, j, k, x1GasMomentum_index);
		const double x2GasMom0 = consPrev(i, j, k, x2GasMomentum_index);
		const double x3GasMom0 = consPrev(i, j, k, x3GasMomentum_index);
		const auto Egas0 = ComputeEintFromEgas(rho, x1GasMom0, x2GasMom0, x3GasMom0, Egastot0);
		auto massScalars = RadSystem<problem_t>::ComputeMassScalars(consPrev, i, j, k);

		// load radiation energy, momentum
		const auto Erad0 = consPrev(i, j, k, radEnergy_index);
		const auto Frad0_x = consPrev(i, j, k, x1RadFlux_index);

		// compute material temperature
		const auto T_gas = quokka::EOS<problem_t>::ComputeTgasFromEint(rho, Egas0, massScalars);

		// compute opacity, emissivity
		const auto kappa = RadSystem<problem_t>::ComputeOpacity(rho, T_gas);
		const auto fourPiB = chat * a_rad * std::pow(T_gas, 4);

		// compute reaction term
		const auto rhs = dt * (rho * kappa) * (fourPiB - chat * Erad0);
		const auto Fx_rhs = -dt * chat * (rho * kappa) * Frad0_x;

		src(radEnergy_index, i) = rhs;
		src(x1RadFlux_index, i) = Fx_rhs;
	});
}

#endif // RADIATION_SYSTEM_HPP_<|MERGE_RESOLUTION|>--- conflicted
+++ resolved
@@ -1239,18 +1239,10 @@
 		amrex::GpuArray<amrex::Real, 3> dMomentum{0., 0., 0.};
 
 		T_gas = quokka::EOS<problem_t>::ComputeTgasFromEint(rho, Egas_guess, massScalars);
-<<<<<<< HEAD
-    quokka::valarray<amrex::Real, nGroups_> realFourPiB{};
-    if constexpr (gamma_ != 1.0)
-    {
-		  realFourPiB = c * ComputeThermalRadiation(T_gas, radBoundaries_g_copy);
-    }
-=======
 		quokka::valarray<amrex::Real, nGroups_> realFourPiB{};
 		if constexpr (gamma_ != 1.0) {
 			realFourPiB = c * ComputeThermalRadiation(T_gas, radBoundaries_g_copy);
 		}
->>>>>>> 366aeee7
 
 		kappaFVec = ComputeFluxMeanOpacity(rho, T_gas);
 		kappaPVec = ComputePlanckOpacity(rho, T_gas);
