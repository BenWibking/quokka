--- conflicted
+++ resolved
@@ -892,8 +892,6 @@
 		// HLL solver following Toro (1998) and Balsara (2017).
 		// Radiation eigenvalues from Skinner & Ostriker (2013).
 
-<<<<<<< HEAD
-=======
 		// calculate cell optical depth for each photon group
 		// Similar to the asymptotic-preserving flux correction in Skinner et al. (2019). Use optionally apply it here to reduce odd-even instability.
 		quokka::valarray<double, nGroups_> tau_cell{};
@@ -901,7 +899,6 @@
 			tau_cell = ComputeCellOpticalDepth<DIR>(consVar, dx, i, j, k);
 		}
 
->>>>>>> 40c8f724
 		// gather left- and right- state variables
 		for (int g = 0; g < nGroups_; ++g) {
 			double erad_L = x1LeftState(i, j, k, primRadEnergy_index + numRadVars_ * g);
@@ -979,8 +976,6 @@
 
 			// Adjusting wavespeeds is no longer necessary with the IMEX PD-ARS scheme.
 			// Read more in https://github.com/quokka-astro/quokka/pull/582
-<<<<<<< HEAD
-=======
 			// However, we let the user optionally apply it to reduce odd-even instability.
 			quokka::valarray<double, numRadVars_> epsilon = {1.0, 1.0, 1.0, 1.0};
 			if (use_wavespeed_correction) {
@@ -990,7 +985,6 @@
 					epsilon = {S_corr, 1.0, 1.0, 1.0};			// Skinner et al. (2019)
 				}
 			}
->>>>>>> 40c8f724
 
 			AMREX_ASSERT(std::abs(S_L) <= c_hat_); // NOLINT
 			AMREX_ASSERT(std::abs(S_R) <= c_hat_); // NOLINT
