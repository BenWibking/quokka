--- conflicted
+++ resolved
@@ -794,8 +794,6 @@
 	AMREX_ASSERT(Pny != NAN);
 	AMREX_ASSERT(Pnz != NAN);
 
-	const double S = std::max(0.1, std::sqrt(Tnormal));
-
 	RadPressureResult result{};
 	result.F = {Fn, Pnx, Pny, Pnz};
 	result.S = std::max(0.1, std::sqrt(Tnormal));
@@ -1245,7 +1243,6 @@
 				auto fy = Fy / (c_light_ * erad);
 				auto fz = Fz / (c_light_ * erad);
 
-<<<<<<< HEAD
 				std::array<quokka::valarray<double, 4>, 3> P{};
         {
           auto [F, S] = ComputeRadPressure<FluxDir::X1>(erad, Fx, Fy, Fz, fx, fy, fz);
@@ -1259,21 +1256,6 @@
           auto [F, S] = ComputeRadPressure<FluxDir::X3>(erad, Fx, Fy, Fz, fx, fy, fz);
           P[2] = F;
         }
-=======
-				std::array<std::array<double, numRadVars_>, 3> P{};
-				{
-					auto [F, S] = ComputeRadPressure<FluxDir::X1>(erad, Fx, Fy, Fz, fx, fy, fz);
-					P[0] = F;
-				}
-				{
-					auto [F, S] = ComputeRadPressure<FluxDir::X2>(erad, Fx, Fy, Fz, fx, fy, fz);
-					P[1] = F;
-				}
-				{
-					auto [F, S] = ComputeRadPressure<FluxDir::X3>(erad, Fx, Fy, Fz, fx, fy, fz);
-					P[2] = F;
-				}
->>>>>>> 96c92080
 
 				// loop over spatial dimensions
 				for (int n = 0; n < 3; ++n) {
