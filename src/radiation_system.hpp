#ifndef RADIATION_SYSTEM_HPP_ // NOLINT
#define RADIATION_SYSTEM_HPP_
//==============================================================================
// TwoMomentRad - a radiation transport library for patch-based AMR codes
// Copyright 2020 Benjamin Wibking.
// Released under the MIT license. See LICENSE file included in the GitHub repo.
//==============================================================================
/// \file radiation_system.hpp
/// \brief Defines a class for solving the (1d) radiation moment equations.
///

// c++ headers

#include <array>
#include <cmath>

// library headers
#include "AMReX.H"
#include "AMReX_Array.H"
#include "AMReX_BLassert.H"
#include "AMReX_GpuQualifiers.H"
#include "AMReX_REAL.H"

// internal headers
#include "EOS.hpp"
#include "hyperbolic_system.hpp"
#include "math_impl.hpp"
#include "physics_info.hpp"
#include "planck_integral.hpp"
#include "valarray.hpp"

// Hyper parameters of the radiation solver

static constexpr int odd_even_correction_type = 1; // 1: 1/tau, 2: THC_M1, 3: new reconcstrction

// Include O(beta tau) terms in the space-like components of the radiation
static constexpr bool compute_G_last_two_terms = true;

// Time integration scheme
// IMEX PD-ARS
static constexpr double IMEX_a22 = 1.0;
static constexpr double IMEX_a32 = 0.5; // 0 < IMEX_a32 <= 0.5
// SSP-RK2 + implicit radiation-matter exchange
// static constexpr double IMEX_a22 = 0.0;
// static constexpr double IMEX_a32 = 0.0;

// physical constants in CGS units
static constexpr double c_light_cgs_ = C::c_light;	    // cgs
static constexpr double radiation_constant_cgs_ = C::a_rad; // cgs
static constexpr double inf = std::numeric_limits<double>::max();
static constexpr double Erad_fraction_floor = 1e-14; // minimum fraction of radiation energy in each group

// this struct is specialized by the user application code
//
template <typename problem_t> struct RadSystem_Traits {
	static constexpr double c_light = c_light_cgs_;
	static constexpr double c_hat = c_light_cgs_;
	static constexpr double radiation_constant = radiation_constant_cgs_;
	static constexpr double Erad_floor = 0.;
	static constexpr bool compute_v_over_c_terms = true;
	static constexpr double energy_unit = C::ev2erg;
	static constexpr amrex::GpuArray<double, Physics_Traits<problem_t>::nGroups + 1> radBoundaries = {0., inf};
};

// A struct to hold the results of the ComputeRadPressure function.
struct RadPressureResult {
	quokka::valarray<double, 4> F; // components of radiation pressure tensor
	double S;		       // maximum wavespeed for the radiation system
};

/// Class for the radiation moment equations
///
template <typename problem_t> class RadSystem : public HyperbolicSystem<problem_t>
{
      public:
	[[nodiscard]] AMREX_GPU_HOST_DEVICE AMREX_FORCE_INLINE static auto MC(double a, double b) -> double
	{
		return 0.5 * (sgn(a) + sgn(b)) * std::min(0.5 * std::abs(a + b), std::min(2.0 * std::abs(a), 2.0 * std::abs(b)));
	}

	static constexpr int nmscalars_ = Physics_Traits<problem_t>::numMassScalars;
	static constexpr int numRadVars_ = Physics_NumVars::numRadVars;				 // number of radiation variables for each photon group
	static constexpr int nvarHyperbolic_ = numRadVars_ * Physics_Traits<problem_t>::nGroups; // total number of radiation variables
	static constexpr int nstartHyperbolic_ = Physics_Indices<problem_t>::radFirstIndex;
	static constexpr int nvar_ = nstartHyperbolic_ + nvarHyperbolic_;

	enum gasVarIndex {
		gasDensity_index = Physics_Indices<problem_t>::hydroFirstIndex,
		x1GasMomentum_index,
		x2GasMomentum_index,
		x3GasMomentum_index,
		gasEnergy_index,
		gasInternalEnergy_index,
		scalar0_index
	};

	enum radVarIndex { radEnergy_index = nstartHyperbolic_, x1RadFlux_index, x2RadFlux_index, x3RadFlux_index };

	enum primVarIndex {
		primRadEnergy_index = 0,
		x1ReducedFlux_index,
		x2ReducedFlux_index,
		x3ReducedFlux_index,
	};

	// C++ standard does not allow constexpr to be uninitialized, even in a
	// templated class!
	static constexpr double c_light_ = RadSystem_Traits<problem_t>::c_light;
	static constexpr double c_hat_ = RadSystem_Traits<problem_t>::c_hat;
	static constexpr double radiation_constant_ = RadSystem_Traits<problem_t>::radiation_constant;

	static constexpr bool compute_v_over_c_terms_ = RadSystem_Traits<problem_t>::compute_v_over_c_terms;

	static constexpr int nGroups_ = Physics_Traits<problem_t>::nGroups;
	static constexpr amrex::GpuArray<double, nGroups_ + 1> radBoundaries_ = []() constexpr {
		if constexpr (nGroups_ > 1) {
			return RadSystem_Traits<problem_t>::radBoundaries;
		} else {
			amrex::GpuArray<double, 2> boundaries{0., inf};
			return boundaries;
		}
	}();
	static constexpr double Erad_floor_ = RadSystem_Traits<problem_t>::Erad_floor / nGroups_;

	static constexpr double mean_molecular_mass_ = quokka::EOS_Traits<problem_t>::mean_molecular_mass;
	static constexpr double boltzmann_constant_ = quokka::EOS_Traits<problem_t>::boltzmann_constant;
	static constexpr double gamma_ = quokka::EOS_Traits<problem_t>::gamma;

	// static functions

	static void ComputeMaxSignalSpeed(amrex::Array4<const amrex::Real> const &cons, array_t &maxSignal, amrex::Box const &indexRange);
	static void ConservedToPrimitive(amrex::Array4<const amrex::Real> const &cons, array_t &primVar, amrex::Box const &indexRange);

	static void PredictStep(arrayconst_t &consVarOld, array_t &consVarNew, amrex::GpuArray<arrayconst_t, AMREX_SPACEDIM> fluxArray,
				amrex::GpuArray<arrayconst_t, AMREX_SPACEDIM> fluxDiffusiveArray, double dt_in,
				amrex::GpuArray<amrex::Real, AMREX_SPACEDIM> dx_in, amrex::Box const &indexRange, int nvars);

	static void AddFluxesRK2(array_t &U_new, arrayconst_t &U0, arrayconst_t &U1, amrex::GpuArray<arrayconst_t, AMREX_SPACEDIM> fluxArrayOld,
				 amrex::GpuArray<arrayconst_t, AMREX_SPACEDIM> fluxArray, amrex::GpuArray<arrayconst_t, AMREX_SPACEDIM> fluxDiffusiveArrayOld,
				 amrex::GpuArray<arrayconst_t, AMREX_SPACEDIM> fluxDiffusiveArray, double dt_in,
				 amrex::GpuArray<amrex::Real, AMREX_SPACEDIM> dx_in, amrex::Box const &indexRange, int nvars);

	template <FluxDir DIR>
	static void ComputeFluxes(array_t &x1Flux_in, array_t &x1FluxDiffusive_in, amrex::Array4<const amrex::Real> const &x1LeftState_in,
				  amrex::Array4<const amrex::Real> const &x1RightState_in, amrex::Array4<const amrex::Real> const &x1LeftStateAVE_in,
				  amrex::Array4<const amrex::Real> const &x1RightStateAVE_in, amrex::Box const &indexRange, arrayconst_t &consVar_in,
				  amrex::GpuArray<amrex::Real, AMREX_SPACEDIM> dx);

	static void SetRadEnergySource(array_t &radEnergySource, amrex::Box const &indexRange, amrex::GpuArray<amrex::Real, AMREX_SPACEDIM> const &dx,
				       amrex::GpuArray<amrex::Real, AMREX_SPACEDIM> const &prob_lo, amrex::GpuArray<amrex::Real, AMREX_SPACEDIM> const &prob_hi,
				       amrex::Real time);

	static void AddSourceTerms(array_t &consVar, arrayconst_t &radEnergySource, amrex::Box const &indexRange, amrex::Real dt, int stage);

	static void balanceMatterRadiation(arrayconst_t &consPrev, array_t &consNew, amrex::Box const &indexRange);

	static void ComputeSourceTermsExplicit(arrayconst_t &consPrev, arrayconst_t &radEnergySource, array_t &src, amrex::Box const &indexRange,
					       amrex::Real dt);

	// Use an additionalr template for ComputeMassScalars as the Array type is not always the same
	template <typename ArrayType>
	AMREX_GPU_DEVICE static auto ComputeMassScalars(ArrayType const &arr, int i, int j, int k) -> amrex::GpuArray<Real, nmscalars_>;

	template <FluxDir DIR>
	static void ReconstructStatesConstant(arrayconst_t &q, array_t &leftState, array_t &rightState, amrex::Box const &indexRange, int nvars);

	template <FluxDir DIR>
	static void ReconstructStatesPLM(arrayconst_t &q, array_t &leftState, array_t &rightState, amrex::Box const &indexRange, int nvars);

	template <FluxDir DIR>
	static void ReconstructStatesPPM(arrayconst_t &q_in, array_t &leftState_in, array_t &rightState_in, amrex::Box const &cellRange,
					 amrex::Box const &interfaceRange, int nvars, int iReadFrom = 0, int iWriteFrom = 0);

	template <FluxDir DIR>
	static void ReconstructStatesAVE(arrayconst_t &q, array_t &leftState, array_t &rightState, amrex::Box const &indexRange, int nvars);

	AMREX_GPU_HOST_DEVICE static auto ComputeEddingtonFactor(double f) -> double;
	AMREX_GPU_HOST_DEVICE static auto ComputePlanckOpacity(double rho, double Tgas) -> quokka::valarray<double, nGroups_>;
	AMREX_GPU_HOST_DEVICE static auto ComputeFluxMeanOpacity(double rho, double Tgas) -> quokka::valarray<double, nGroups_>;
	AMREX_GPU_HOST_DEVICE static auto ComputeEnergyMeanOpacity(double rho, double Tgas) -> quokka::valarray<double, nGroups_>;
	AMREX_GPU_HOST_DEVICE static auto ComputePlanckOpacityTempDerivative(double rho, double Tgas) -> quokka::valarray<double, nGroups_>;
	AMREX_GPU_HOST_DEVICE static auto ComputeEintFromEgas(double density, double X1GasMom, double X2GasMom, double X3GasMom, double Etot) -> double;
	AMREX_GPU_HOST_DEVICE static auto ComputeEgasFromEint(double density, double X1GasMom, double X2GasMom, double X3GasMom, double Eint) -> double;

	AMREX_GPU_HOST_DEVICE static void SolveLinearEqs(double a00, const quokka::valarray<double, nGroups_> &a0i,
							 const quokka::valarray<double, nGroups_> &ai0, const quokka::valarray<double, nGroups_> &aii,
							 const double &y0, const quokka::valarray<double, nGroups_> &yi, double &x0,
							 quokka::valarray<double, nGroups_> &xi);

	AMREX_GPU_HOST_DEVICE static auto ComputePlanckEnergyFractions(amrex::GpuArray<double, nGroups_ + 1> const &boundaries, amrex::Real temperature)
	    -> quokka::valarray<amrex::Real, nGroups_>;

	AMREX_GPU_HOST_DEVICE static auto ComputeThermalRadiation(amrex::Real temperature, amrex::GpuArray<double, nGroups_ + 1> const &boundaries)
	    -> quokka::valarray<amrex::Real, nGroups_>;

	AMREX_GPU_HOST_DEVICE static auto ComputeThermalRadiationTempDerivative(amrex::Real temperature,
										amrex::GpuArray<double, nGroups_ + 1> const &boundaries)
	    -> quokka::valarray<amrex::Real, nGroups_>;

	template <FluxDir DIR>
	AMREX_GPU_DEVICE static auto ComputeCellOpticalDepth(const quokka::Array4View<const amrex::Real, DIR> &consVar,
							     amrex::GpuArray<amrex::Real, AMREX_SPACEDIM> dx, int i, int j, int k)
	    -> quokka::valarray<double, nGroups_>;

	AMREX_GPU_DEVICE static auto isStateValid(std::array<amrex::Real, nvarHyperbolic_> &cons) -> bool;

	AMREX_GPU_DEVICE static void amendRadState(std::array<amrex::Real, nvarHyperbolic_> &cons);

	template <FluxDir DIR>
	AMREX_GPU_DEVICE static auto ComputeRadPressure(double erad_L, double Fx_L, double Fy_L, double Fz_L, double fx_L, double fy_L, double fz_L)
	    -> RadPressureResult;

	AMREX_GPU_DEVICE static auto ComputeEddingtonTensor(double fx_L, double fy_L, double fz_L) -> std::array<std::array<double, 3>, 3>;
};

// Compute radiation energy fractions for each photon group from a Planck function, given nGroups, radBoundaries, and temperature
template <typename problem_t>
AMREX_GPU_HOST_DEVICE auto RadSystem<problem_t>::ComputePlanckEnergyFractions(amrex::GpuArray<double, nGroups_ + 1> const &boundaries, amrex::Real temperature)
    -> quokka::valarray<amrex::Real, nGroups_>
{
	quokka::valarray<amrex::Real, nGroups_> radEnergyFractions{};
	if constexpr (nGroups_ == 1) {
		// TODO(CCH): allow the total radEnergyFraction to be smaller than 1. One usage case is to allow, say, a single group from 13.6 eV to 24.6 eV.
		radEnergyFractions[0] = 1.0;
		return radEnergyFractions;
	} else {
		amrex::Real const energy_unit_over_kT = RadSystem_Traits<problem_t>::energy_unit / (boltzmann_constant_ * temperature);
		amrex::Real previous = integrate_planck_from_0_to_x(boundaries[0] * energy_unit_over_kT);
		for (int g = 0; g < nGroups_; ++g) {
			amrex::Real y = integrate_planck_from_0_to_x(boundaries[g + 1] * energy_unit_over_kT);
			radEnergyFractions[g] = y - previous;
			previous = y;
		}
		auto tote = sum(radEnergyFractions);
		// AMREX_ALWAYS_ASSERT(tote <= 1.0);
		// AMREX_ALWAYS_ASSERT(tote > 0.9999);
		radEnergyFractions /= tote;
		return radEnergyFractions;
	}
}

// define ComputeThermalRadiation, returns the thermal radiation power for each photon group. = a_r * T^4 * radEnergyFractions
template <typename problem_t>
AMREX_GPU_HOST_DEVICE auto RadSystem<problem_t>::ComputeThermalRadiation(amrex::Real temperature, amrex::GpuArray<double, nGroups_ + 1> const &boundaries)
    -> quokka::valarray<amrex::Real, nGroups_>
{
	auto radEnergyFractions = ComputePlanckEnergyFractions(boundaries, temperature);
	double power = radiation_constant_ * std::pow(temperature, 4);
	auto Erad_g = power * radEnergyFractions;
	// set floor
	for (int g = 0; g < nGroups_; ++g) {
		if (Erad_g[g] < Erad_floor_) {
			Erad_g[g] = Erad_floor_;
		}
	}
	return Erad_g;
}

template <typename problem_t>
AMREX_GPU_HOST_DEVICE auto RadSystem<problem_t>::ComputeThermalRadiationTempDerivative(amrex::Real temperature,
										       amrex::GpuArray<double, nGroups_ + 1> const &boundaries)
    -> quokka::valarray<amrex::Real, nGroups_>
{
	// by default, d emission/dT = 4 emission / T
	auto erad = ComputeThermalRadiation(temperature, boundaries);
	return 4. * erad / temperature;
}

// Linear equation solver for matrix with non-zeros at the first row, first column, and diagonal only.
// solve the linear system
//   [a00 a0i] [x0] = [y0]
//   [ai0 aii] [xi]   [yi]
// for x0 and xi, where a0i = (a01, a02, a03, ...); ai0 = (a10, a20, a30, ...); aii = (a11, a22, a33, ...), xi = (x1, x2, x3, ...), yi = (y1, y2, y3, ...)
template <typename problem_t>
AMREX_GPU_HOST_DEVICE void RadSystem<problem_t>::SolveLinearEqs(const double a00, const quokka::valarray<double, nGroups_> &a0i,
								const quokka::valarray<double, nGroups_> &ai0, const quokka::valarray<double, nGroups_> &aii,
								const double &y0, const quokka::valarray<double, nGroups_> &yi, double &x0,
								quokka::valarray<double, nGroups_> &xi)
{
	auto ratios = a0i / aii;
	x0 = (-sum(ratios * yi) + y0) / (-sum(ratios * ai0) + a00);
	xi = (yi - ai0 * x0) / aii;
}

template <typename problem_t>
void RadSystem<problem_t>::SetRadEnergySource(array_t &radEnergySource, amrex::Box const &indexRange, amrex::GpuArray<amrex::Real, AMREX_SPACEDIM> const &dx,
					      amrex::GpuArray<amrex::Real, AMREX_SPACEDIM> const &prob_lo,
					      amrex::GpuArray<amrex::Real, AMREX_SPACEDIM> const &prob_hi, amrex::Real time)
{
	// do nothing -- user implemented
}

template <typename problem_t>
void RadSystem<problem_t>::ConservedToPrimitive(amrex::Array4<const amrex::Real> const &cons, array_t &primVar, amrex::Box const &indexRange)
{
	// keep radiation energy density as-is
	// convert (Fx,Fy,Fz) into reduced flux components (fx,fy,fx):
	//   F_x -> F_x / (c*E_r)

	// cell-centered kernel
	amrex::ParallelFor(indexRange, [=] AMREX_GPU_DEVICE(int i, int j, int k) {
		// add reduced fluxes for each radiation group
		for (int g = 0; g < nGroups_; ++g) {
			const auto E_r = cons(i, j, k, radEnergy_index + numRadVars_ * g);
			const auto Fx = cons(i, j, k, x1RadFlux_index + numRadVars_ * g);
			const auto Fy = cons(i, j, k, x2RadFlux_index + numRadVars_ * g);
			const auto Fz = cons(i, j, k, x3RadFlux_index + numRadVars_ * g);

			// check admissibility of states
			AMREX_ASSERT(E_r > 0.0); // NOLINT

			primVar(i, j, k, primRadEnergy_index + numRadVars_ * g) = E_r;
			primVar(i, j, k, x1ReducedFlux_index + numRadVars_ * g) = Fx / (c_light_ * E_r);
			primVar(i, j, k, x2ReducedFlux_index + numRadVars_ * g) = Fy / (c_light_ * E_r);
			primVar(i, j, k, x3ReducedFlux_index + numRadVars_ * g) = Fz / (c_light_ * E_r);
		}
	});
}

template <typename problem_t>
void RadSystem<problem_t>::ComputeMaxSignalSpeed(amrex::Array4<const amrex::Real> const & /*cons*/, array_t &maxSignal, amrex::Box const &indexRange)
{
	// cell-centered kernel
	amrex::ParallelFor(indexRange, [=] AMREX_GPU_DEVICE(int i, int j, int k) {
		const double signal_max = c_hat_;
		maxSignal(i, j, k) = signal_max;
	});
}

template <typename problem_t> AMREX_GPU_DEVICE auto RadSystem<problem_t>::isStateValid(std::array<amrex::Real, nvarHyperbolic_> &cons) -> bool
{
	// check if the state variable 'cons' is a valid state
	bool isValid = true;
	for (int g = 0; g < nGroups_; ++g) {
		const auto E_r = cons[radEnergy_index + numRadVars_ * g - nstartHyperbolic_];
		const auto Fx = cons[x1RadFlux_index + numRadVars_ * g - nstartHyperbolic_];
		const auto Fy = cons[x2RadFlux_index + numRadVars_ * g - nstartHyperbolic_];
		const auto Fz = cons[x3RadFlux_index + numRadVars_ * g - nstartHyperbolic_];

		const auto Fnorm = std::sqrt(Fx * Fx + Fy * Fy + Fz * Fz);
		const auto f = Fnorm / (c_light_ * E_r);

		bool isNonNegative = (E_r > 0.);
		bool isFluxCausal = (f <= 1.);
		isValid = (isValid && isNonNegative && isFluxCausal);
	}
	return isValid;
}

template <typename problem_t> AMREX_GPU_DEVICE void RadSystem<problem_t>::amendRadState(std::array<amrex::Real, nvarHyperbolic_> &cons)
{
	// amend the state variable 'cons' to be a valid state
	for (int g = 0; g < nGroups_; ++g) {
		auto E_r = cons[radEnergy_index + numRadVars_ * g - nstartHyperbolic_];
		if (E_r < Erad_floor_) {
			E_r = Erad_floor_;
			cons[radEnergy_index + numRadVars_ * g - nstartHyperbolic_] = Erad_floor_;
		}
		const auto Fx = cons[x1RadFlux_index + numRadVars_ * g - nstartHyperbolic_];
		const auto Fy = cons[x2RadFlux_index + numRadVars_ * g - nstartHyperbolic_];
		const auto Fz = cons[x3RadFlux_index + numRadVars_ * g - nstartHyperbolic_];
		if (Fx * Fx + Fy * Fy + Fz * Fz > c_light_ * c_light_ * E_r * E_r) {
			const auto Fnorm = std::sqrt(Fx * Fx + Fy * Fy + Fz * Fz);
			cons[x1RadFlux_index + numRadVars_ * g - nstartHyperbolic_] = Fx / Fnorm * c_light_ * E_r;
			cons[x2RadFlux_index + numRadVars_ * g - nstartHyperbolic_] = Fy / Fnorm * c_light_ * E_r;
			cons[x3RadFlux_index + numRadVars_ * g - nstartHyperbolic_] = Fz / Fnorm * c_light_ * E_r;
		}
	}
}

template <typename problem_t>
template <FluxDir DIR>
void RadSystem<problem_t>::ReconstructStatesConstant(arrayconst_t &q_in, array_t &leftState_in, array_t &rightState_in, amrex::Box const &indexRange,
						     const int nvars)
{
	// construct ArrayViews for permuted indices
	quokka::Array4View<amrex::Real const, DIR> q(q_in);
	quokka::Array4View<amrex::Real, DIR> leftState(leftState_in);
	quokka::Array4View<amrex::Real, DIR> rightState(rightState_in);

	// By convention, the interfaces are defined on the left edge of each zone, i.e. xleft_(i)
	// is the "left"-side of the interface at the left edge of zone i, and xright_(i) is the
	// "right"-side of the interface at the *left* edge of zone i. [Indexing note: There are (nx
	// + 1) interfaces for nx zones.]

	amrex::ParallelFor(indexRange, nvars, [=] AMREX_GPU_DEVICE(int i_in, int j_in, int k_in, int n) noexcept {
		// permute array indices according to dir
		auto [i, j, k] = quokka::reorderMultiIndex<DIR>(i_in, j_in, k_in);

		// Use piecewise-constant reconstruction (This converges at first
		// order in spatial resolution.)
		leftState(i, j, k, n) = q(i - 1, j, k, n);
		rightState(i, j, k, n) = q(i, j, k, n);
	});
}

template <typename problem_t>
template <FluxDir DIR>
void RadSystem<problem_t>::ReconstructStatesPLM(arrayconst_t &q_in, array_t &leftState_in, array_t &rightState_in, amrex::Box const &indexRange,
						const int nvars)
{
	// construct ArrayViews for permuted indices
	quokka::Array4View<amrex::Real const, DIR> q(q_in);
	quokka::Array4View<amrex::Real, DIR> leftState(leftState_in);
	quokka::Array4View<amrex::Real, DIR> rightState(rightState_in);

	// Unlike PPM, PLM with the MC limiter is TVD.
	// (There are no spurious oscillations, *except* in the slow-moving shock problem,
	// which can produce unphysical oscillations even when using upwind Godunov fluxes.)
	// However, most tests fail when using PLM reconstruction because
	// the accuracy tolerances are very strict, and the L1 error is significantly
	// worse compared to PPM for a fixed number of mesh elements.

	// By convention, the interfaces are defined on the left edge of each
	// zone, i.e. xleft_(i) is the "left"-side of the interface at
	// the left edge of zone i, and xright_(i) is the "right"-side of the
	// interface at the *left* edge of zone i.

	// Indexing note: There are (nx + 1) interfaces for nx zones.

	amrex::ParallelFor(indexRange, nvars, [=] AMREX_GPU_DEVICE(int i_in, int j_in, int k_in, int n) noexcept {
		// permute array indices according to dir
		auto [i, j, k] = quokka::reorderMultiIndex<DIR>(i_in, j_in, k_in);

		// Use piecewise-linear reconstruction
		// (This converges at second order in spatial resolution.)
		const auto lslope = MC(q(i, j, k, n) - q(i - 1, j, k, n), q(i - 1, j, k, n) - q(i - 2, j, k, n));
		const auto rslope = MC(q(i + 1, j, k, n) - q(i, j, k, n), q(i, j, k, n) - q(i - 1, j, k, n));

		leftState(i, j, k, n) = q(i - 1, j, k, n) + 0.25 * lslope; // NOLINT
		rightState(i, j, k, n) = q(i, j, k, n) - 0.25 * rslope;	   // NOLINT
	});
}

template <typename problem_t>
template <FluxDir DIR>
void RadSystem<problem_t>::ReconstructStatesAVE(arrayconst_t &q_in, array_t &leftState_in, array_t &rightState_in, amrex::Box const &indexRange,
						     const int nvars)
{
	// construct ArrayViews for permuted indices
	quokka::Array4View<amrex::Real const, DIR> q(q_in);
	quokka::Array4View<amrex::Real, DIR> leftState(leftState_in);
	quokka::Array4View<amrex::Real, DIR> rightState(rightState_in);

	amrex::ParallelFor(indexRange, nvars, [=] AMREX_GPU_DEVICE(int i_in, int j_in, int k_in, int n) noexcept { 
    // permute array indices according to dir 
    auto [i, j, k] = quokka::reorderMultiIndex<DIR>(i_in, j_in, k_in);

    const auto ave = 0.5 * (q(i - 1, j, k, n) + q(i, j, k, n));
		leftState(i, j, k, n) = ave;
		rightState(i, j, k, n) = ave;
  });
}

template <typename problem_t>
template <FluxDir DIR>
void RadSystem<problem_t>::ReconstructStatesPPM(arrayconst_t &q_in, array_t &leftState_in, array_t &rightState_in, amrex::Box const &cellRange,
						amrex::Box const & /*interfaceRange*/, const int nvars, const int iReadFrom, const int iWriteFrom)
{
	BL_PROFILE("HyperbolicSystem::ReconstructStatesPPM()");

	// construct ArrayViews for permuted indices
	quokka::Array4View<amrex::Real const, DIR> q(q_in);
	quokka::Array4View<amrex::Real, DIR> leftState(leftState_in);
	quokka::Array4View<amrex::Real, DIR> rightState(rightState_in);

	// By convention, the interfaces are defined on the left edge of each
	// zone, i.e. xleft_(i) is the "left"-side of the interface at the left
	// edge of zone i, and xright_(i) is the "right"-side of the interface
	// at the *left* edge of zone i.

	// Indexing note: There are (nx + 1) interfaces for nx zones.

	amrex::ParallelFor(cellRange, nvars, // cell-centered kernel
			   [=] AMREX_GPU_DEVICE(int i_in, int j_in, int k_in, int n) noexcept {
				   // permute array indices according to dir
				   auto [i, j, k] = quokka::reorderMultiIndex<DIR>(i_in, j_in, k_in);

		// (2.) Constrain interfaces to lie between surrounding cell-averaged
		// values (equivalent to step 2b in Athena++ [ppm_simple.cpp]).
		// [See Eq. B8 of Mignone+ 2005.]

#ifdef MULTIDIM_EXTREMA_CHECK
				   // N.B.: Checking all 27 nearest neighbors is *very* expensive on GPU
				   // (presumably due to lots of cache misses), so it is hard-coded disabled.
				   // Fortunately, almost all problems run stably without enabling this.
				   auto bounds = GetMinmaxSurroundingCell(q_in, i_in, j_in, k_in, n);
#else
			// compute bounds from neighboring cell-averaged values along axis
			const std::pair<double, double> bounds =
				std::minmax({q(i, j, k, iReadFrom+n), q(i - 1, j, k, iReadFrom+n), q(i + 1, j, k, iReadFrom+n)});
#endif

				   // get interfaces
				   // PPM reconstruction following Colella & Woodward (1984), with
				   // some modifications following Mignone (2014), as implemented in
				   // Athena++.

				   // (1.) Estimate the interface a_{i - 1/2}. Equivalent to step 1
				   // in Athena++ [ppm_simple.cpp].

				   // C&W Eq. (1.9) [parabola midpoint for the case of
				   // equally-spaced zones]: a_{j+1/2} = (7/12)(a_j + a_{j+1}) -
				   // (1/12)(a_{j+2} + a_{j-1}). Terms are grouped to preserve exact
				   // symmetry in floating-point arithmetic, following Athena++.
				   const double coef_1 = (7. / 12.);
				   const double coef_2 = (-1. / 12.);
				   const double a_minus = (coef_1 * q(i, j, k, iReadFrom + n) + coef_2 * q(i + 1, j, k, iReadFrom + n)) +
							  (coef_1 * q(i - 1, j, k, iReadFrom + n) + coef_2 * q(i - 2, j, k, iReadFrom + n));
				   const double a_plus = (coef_1 * q(i + 1, j, k, iReadFrom + n) + coef_2 * q(i + 2, j, k, iReadFrom + n)) +
							 (coef_1 * q(i, j, k, iReadFrom + n) + coef_2 * q(i - 1, j, k, iReadFrom + n));

				   // left side of zone i
				   double new_a_minus = clamp(a_minus, bounds.first, bounds.second);

				   // right side of zone i
				   double new_a_plus = clamp(a_plus, bounds.first, bounds.second);

				   // (3.) Monotonicity correction, using Eq. (1.10) in PPM paper. Equivalent
				   // to step 4b in Athena++ [ppm_simple.cpp].

				   const double a = q(i, j, k, iReadFrom + n); // a_i in C&W
				   const double dq_minus = (a - new_a_minus);
				   const double dq_plus = (new_a_plus - a);

				   const double qa = dq_plus * dq_minus; // interface extrema

				   if (qa <= 0.0) { // local extremum

					   // Causes subtle, but very weird, oscillations in the Shu-Osher test
					   // problem. However, it is necessary to get a reasonable solution
					   // for the sawtooth advection problem.
					   const double dq0 = MC(q(i + 1, j, k, iReadFrom + n) - q(i, j, k, iReadFrom + n),
								 q(i, j, k, iReadFrom + n) - q(i - 1, j, k, iReadFrom + n));

					   // use linear reconstruction, following Balsara (2017) [Living Rev
					   // Comput Astrophys (2017) 3:2]
					   new_a_minus = a - 0.5 * dq0;
					   new_a_plus = a + 0.5 * dq0;

					   // original C&W method for this case
					   // new_a_minus = a;
					   // new_a_plus = a;

				   } else { // no local extrema

					   // parabola overshoots near a_plus -> reset a_minus
					   if (std::abs(dq_minus) >= 2.0 * std::abs(dq_plus)) {
						   new_a_minus = a - 2.0 * dq_plus;
					   }

					   // parabola overshoots near a_minus -> reset a_plus
					   if (std::abs(dq_plus) >= 2.0 * std::abs(dq_minus)) {
						   new_a_plus = a + 2.0 * dq_minus;
					   }
				   }

				   rightState(i, j, k, iWriteFrom + n) = new_a_minus;
				   leftState(i + 1, j, k, iWriteFrom + n) = new_a_plus;
			   });
}

template <typename problem_t>
void RadSystem<problem_t>::PredictStep(arrayconst_t &consVarOld, array_t &consVarNew, amrex::GpuArray<arrayconst_t, AMREX_SPACEDIM> fluxArray,
				       amrex::GpuArray<arrayconst_t, AMREX_SPACEDIM> /*fluxDiffusiveArray*/, const double dt_in,
				       amrex::GpuArray<amrex::Real, AMREX_SPACEDIM> dx_in, amrex::Box const &indexRange, const int /*nvars*/)
{
	// By convention, the fluxes are defined on the left edge of each zone,
	// i.e. flux_(i) is the flux *into* zone i through the interface on the
	// left of zone i, and -1.0*flux(i+1) is the flux *into* zone i through
	// the interface on the right of zone i.

	auto const dt = dt_in;
	const auto dx = dx_in[0];
	const auto x1Flux = fluxArray[0];
	// const auto x1FluxDiffusive = fluxDiffusiveArray[0];
#if (AMREX_SPACEDIM >= 2)
	const auto dy = dx_in[1];
	const auto x2Flux = fluxArray[1];
	// const auto x2FluxDiffusive = fluxDiffusiveArray[1];
#endif
#if (AMREX_SPACEDIM == 3)
	const auto dz = dx_in[2];
	const auto x3Flux = fluxArray[2];
	// const auto x3FluxDiffusive = fluxDiffusiveArray[2];
#endif

	amrex::ParallelFor(indexRange, [=] AMREX_GPU_DEVICE(int i, int j, int k) noexcept {
		std::array<amrex::Real, nvarHyperbolic_> cons{};

		for (int n = 0; n < nvarHyperbolic_; ++n) {
			cons[n] = consVarOld(i, j, k, nstartHyperbolic_ + n) + (AMREX_D_TERM((dt / dx) * (x1Flux(i, j, k, n) - x1Flux(i + 1, j, k, n)),
											     +(dt / dy) * (x2Flux(i, j, k, n) - x2Flux(i, j + 1, k, n)),
											     +(dt / dz) * (x3Flux(i, j, k, n) - x3Flux(i, j, k + 1, n))));
		}

		if (!isStateValid(cons)) {
			amendRadState(cons);
		}
		AMREX_ASSERT(isStateValid(cons));

		for (int n = 0; n < nvarHyperbolic_; ++n) {
			consVarNew(i, j, k, nstartHyperbolic_ + n) = cons[n];
		}
	});
}

template <typename problem_t>
void RadSystem<problem_t>::AddFluxesRK2(array_t &U_new, arrayconst_t &U0, arrayconst_t &U1, amrex::GpuArray<arrayconst_t, AMREX_SPACEDIM> fluxArrayOld,
					amrex::GpuArray<arrayconst_t, AMREX_SPACEDIM> fluxArray,
					amrex::GpuArray<arrayconst_t, AMREX_SPACEDIM> /*fluxDiffusiveArrayOld*/,
					amrex::GpuArray<arrayconst_t, AMREX_SPACEDIM> /*fluxDiffusiveArray*/, const double dt_in,
					amrex::GpuArray<amrex::Real, AMREX_SPACEDIM> dx_in, amrex::Box const &indexRange, const int /*nvars*/)
{
	// By convention, the fluxes are defined on the left edge of each zone,
	// i.e. flux_(i) is the flux *into* zone i through the interface on the
	// left of zone i, and -1.0*flux(i+1) is the flux *into* zone i through
	// the interface on the right of zone i.

	auto const dt = dt_in;
	const auto dx = dx_in[0];
	const auto x1FluxOld = fluxArrayOld[0];
	const auto x1Flux = fluxArray[0];
#if (AMREX_SPACEDIM >= 2)
	const auto dy = dx_in[1];
	const auto x2FluxOld = fluxArrayOld[1];
	const auto x2Flux = fluxArray[1];
#endif
#if (AMREX_SPACEDIM == 3)
	const auto dz = dx_in[2];
	const auto x3FluxOld = fluxArrayOld[2];
	const auto x3Flux = fluxArray[2];
#endif

	amrex::ParallelFor(indexRange, [=] AMREX_GPU_DEVICE(int i, int j, int k) noexcept {
		std::array<amrex::Real, nvarHyperbolic_> cons_new{};

		// y^n+1 = (1 - a32) y^n + a32 y^(2) + dt * (0.5 - a32) * s(y^n) + dt * 0.5 * s(y^(2)) + dt * (1 - a32) * f(y^n+1)          // the last term is
		// implicit and not used here
		for (int n = 0; n < nvarHyperbolic_; ++n) {
			const double U_0 = U0(i, j, k, nstartHyperbolic_ + n);
			const double U_1 = U1(i, j, k, nstartHyperbolic_ + n);
			const double FxU_0 = (dt / dx) * (x1FluxOld(i, j, k, n) - x1FluxOld(i + 1, j, k, n));
			const double FxU_1 = (dt / dx) * (x1Flux(i, j, k, n) - x1Flux(i + 1, j, k, n));
#if (AMREX_SPACEDIM >= 2)
			const double FyU_0 = (dt / dy) * (x2FluxOld(i, j, k, n) - x2FluxOld(i, j + 1, k, n));
			const double FyU_1 = (dt / dy) * (x2Flux(i, j, k, n) - x2Flux(i, j + 1, k, n));
#endif
#if (AMREX_SPACEDIM == 3)
			const double FzU_0 = (dt / dz) * (x3FluxOld(i, j, k, n) - x3FluxOld(i, j, k + 1, n));
			const double FzU_1 = (dt / dz) * (x3Flux(i, j, k, n) - x3Flux(i, j, k + 1, n));
#endif
			// save results in cons_new
			cons_new[n] = (1.0 - IMEX_a32) * U_0 + IMEX_a32 * U_1 + ((0.5 - IMEX_a32) * AMREX_D_TERM(FxU_0, +FyU_0, +FzU_0)) +
				      (0.5 * AMREX_D_TERM(FxU_1, +FyU_1, +FzU_1));
		}

		if (!isStateValid(cons_new)) {
			amendRadState(cons_new);
		}
		AMREX_ASSERT(isStateValid(cons_new));

		for (int n = 0; n < nvarHyperbolic_; ++n) {
			U_new(i, j, k, nstartHyperbolic_ + n) = cons_new[n];
		}
	});
}

template <typename problem_t> AMREX_GPU_HOST_DEVICE auto RadSystem<problem_t>::ComputeEddingtonFactor(double f_in) -> double
{
	// f is the reduced flux == |F|/cE.
	// compute Levermore (1984) closure [Eq. 25]
	// the is the M1 closure that is derived from Lorentz invariance
	const double f = clamp(f_in, 0., 1.); // restrict f to be within [0, 1]
	const double f_fac = std::sqrt(4.0 - 3.0 * (f * f));
	const double chi = (3.0 + 4.0 * (f * f)) / (5.0 + 2.0 * f_fac);

#if 0 // NOLINT
      // compute Minerbo (1978) closure [piecewise approximation]
      // (For unknown reasons, this closure tends to work better
      // than the Levermore/Lorentz closure on the Su & Olson 1997 test.)
	const double chi = (f < 1. / 3.) ? (1. / 3.) : (0.5 - f + 1.5 * f*f);
#endif

	return chi;
}

template <typename problem_t>
template <typename ArrayType>
AMREX_GPU_DEVICE auto RadSystem<problem_t>::ComputeMassScalars(ArrayType const &arr, int i, int j, int k) -> amrex::GpuArray<Real, nmscalars_>
{
	amrex::GpuArray<Real, nmscalars_> massScalars;
	for (int n = 0; n < nmscalars_; ++n) {
		massScalars[n] = arr(i, j, k, scalar0_index + n);
	}
	return massScalars;
}

template <typename problem_t>
template <FluxDir DIR>
AMREX_GPU_DEVICE auto RadSystem<problem_t>::ComputeCellOpticalDepth(const quokka::Array4View<const amrex::Real, DIR> &consVar,
								    amrex::GpuArray<amrex::Real, AMREX_SPACEDIM> dx, int i, int j, int k)
    -> quokka::valarray<double, nGroups_>
{
	// compute interface-averaged cell optical depth

	// [By convention, the interfaces are defined on the left edge of each
	// zone, i.e. xleft_(i) is the "left"-side of the interface at
	// the left edge of zone i, and xright_(i) is the "right"-side of the
	// interface at the *left* edge of zone i.]

	// piecewise-constant reconstruction
	const double rho_L = consVar(i - 1, j, k, gasDensity_index);
	const double rho_R = consVar(i, j, k, gasDensity_index);

	const double x1GasMom_L = consVar(i - 1, j, k, x1GasMomentum_index);
	const double x1GasMom_R = consVar(i, j, k, x1GasMomentum_index);

	const double x2GasMom_L = consVar(i - 1, j, k, x2GasMomentum_index);
	const double x2GasMom_R = consVar(i, j, k, x2GasMomentum_index);

	const double x3GasMom_L = consVar(i - 1, j, k, x3GasMomentum_index);
	const double x3GasMom_R = consVar(i, j, k, x3GasMomentum_index);

	const double Egas_L = consVar(i - 1, j, k, gasEnergy_index);
	const double Egas_R = consVar(i, j, k, gasEnergy_index);

	auto massScalars_L = RadSystem<problem_t>::ComputeMassScalars(consVar, i - 1, j, k);
	auto massScalars_R = RadSystem<problem_t>::ComputeMassScalars(consVar, i, j, k);

	double Eint_L = NAN;
	double Eint_R = NAN;
	double Tgas_L = NAN;
	double Tgas_R = NAN;

	if constexpr (gamma_ != 1.0) {
		Eint_L = RadSystem<problem_t>::ComputeEintFromEgas(rho_L, x1GasMom_L, x2GasMom_L, x3GasMom_L, Egas_L);
		Eint_R = RadSystem<problem_t>::ComputeEintFromEgas(rho_R, x1GasMom_R, x2GasMom_R, x3GasMom_R, Egas_R);
		Tgas_L = quokka::EOS<problem_t>::ComputeTgasFromEint(rho_L, Eint_L, massScalars_L);
		Tgas_R = quokka::EOS<problem_t>::ComputeTgasFromEint(rho_R, Eint_R, massScalars_R);
	}

	double dl = NAN;
	if constexpr (DIR == FluxDir::X1) {
		dl = dx[0];
	} else if constexpr (DIR == FluxDir::X2) {
		dl = dx[1];
	} else if constexpr (DIR == FluxDir::X3) {
		dl = dx[2];
	}
	quokka::valarray<double, nGroups_> const tau_L = dl * rho_L * RadSystem<problem_t>::ComputeFluxMeanOpacity(rho_L, Tgas_L);
	quokka::valarray<double, nGroups_> const tau_R = dl * rho_R * RadSystem<problem_t>::ComputeFluxMeanOpacity(rho_R, Tgas_R);

	return (tau_L * tau_R * 2.) / (tau_L + tau_R); // harmonic mean
						       // return 0.5*(tau_L + tau_R); // arithmetic mean
}

template <typename problem_t>
AMREX_GPU_DEVICE auto RadSystem<problem_t>::ComputeEddingtonTensor(const double fx, const double fy, const double fz) -> std::array<std::array<double, 3>, 3>
{
	// Compute the radiation pressure tensor

	// AMREX_ASSERT(f < 1.0); // there is sometimes a small (<1%) flux
	// limiting violation when using P1 AMREX_ASSERT(f_R < 1.0);

	auto f = std::sqrt(fx * fx + fy * fy + fz * fz);
	std::array<amrex::Real, 3> fvec = {fx, fy, fz};

	// angle between interface and radiation flux \hat{n}
	// If direction is undefined, just drop direction-dependent
	// terms.
	std::array<amrex::Real, 3> n{};

	for (int ii = 0; ii < 3; ++ii) {
		n[ii] = (f > 0.) ? (fvec[ii] / f) : 0.;
	}

	// compute radiation pressure tensors
	const double chi = RadSystem<problem_t>::ComputeEddingtonFactor(f);

	AMREX_ASSERT((chi >= 1. / 3.) && (chi <= 1.0)); // NOLINT

	// diagonal term of Eddington tensor
	const double Tdiag = (1.0 - chi) / 2.0;

	// anisotropic term of Eddington tensor (in the direction of the
	// rad. flux)
	const double Tf = (3.0 * chi - 1.0) / 2.0;

	// assemble Eddington tensor
	std::array<std::array<double, 3>, 3> T{};

	for (int ii = 0; ii < 3; ++ii) {
		for (int jj = 0; jj < 3; ++jj) {
			const double delta_ij = (ii == jj) ? 1 : 0;
			T[ii][jj] = Tdiag * delta_ij + Tf * (n[ii] * n[jj]);
		}
	}

	return T;
}

template <typename problem_t>
template <FluxDir DIR>
AMREX_GPU_DEVICE auto RadSystem<problem_t>::ComputeRadPressure(const double erad, const double Fx, const double Fy, const double Fz, const double fx,
							       const double fy, const double fz) -> RadPressureResult
{
	// Compute the radiation pressure tensor and the maximum signal speed and return them as a struct.

	// check that states are physically admissible
	AMREX_ASSERT(erad > 0.0);

	// Compute the Eddington tensor
	auto T = ComputeEddingtonTensor(fx, fy, fz);

	// frozen Eddington tensor approximation, following Balsara
	// (1999) [JQSRT Vol. 61, No. 5, pp. 617–627, 1999], Eq. 46.
	double Tnormal = NAN;
	if constexpr (DIR == FluxDir::X1) {
		Tnormal = T[0][0];
	} else if constexpr (DIR == FluxDir::X2) {
		Tnormal = T[1][1];
	} else if constexpr (DIR == FluxDir::X3) {
		Tnormal = T[2][2];
	}

	// compute fluxes F_L, F_R
	// T_nx, T_ny, T_nz indicate components where 'n' is the direction of the
	// face normal. F_n is the radiation flux component in the direction of the
	// face normal
	double Fn = NAN;
	double Tnx = NAN;
	double Tny = NAN;
	double Tnz = NAN;

	if constexpr (DIR == FluxDir::X1) {
		Fn = Fx;

		Tnx = T[0][0];
		Tny = T[0][1];
		Tnz = T[0][2];
	} else if constexpr (DIR == FluxDir::X2) {
		Fn = Fy;

		Tnx = T[1][0];
		Tny = T[1][1];
		Tnz = T[1][2];
	} else if constexpr (DIR == FluxDir::X3) {
		Fn = Fz;

		Tnx = T[2][0];
		Tny = T[2][1];
		Tnz = T[2][2];
	}

	AMREX_ASSERT(Fn != NAN);
	AMREX_ASSERT(Tnx != NAN);
	AMREX_ASSERT(Tny != NAN);
	AMREX_ASSERT(Tnz != NAN);

	RadPressureResult result{};
	result.F = {Fn, Tnx * erad, Tny * erad, Tnz * erad};
	result.S = std::max(0.1, std::sqrt(Tnormal));

	return result;
}

template <typename problem_t>
template <FluxDir DIR>
void RadSystem<problem_t>::ComputeFluxes(array_t &x1Flux_in, array_t &x1FluxDiffusive_in, amrex::Array4<const amrex::Real> const &x1LeftState_in,
					 amrex::Array4<const amrex::Real> const &x1RightState_in, amrex::Array4<const amrex::Real> const &x1LeftStateAVE_in,
					 amrex::Array4<const amrex::Real> const &x1RightStateAVE_in, amrex::Box const &indexRange, arrayconst_t &consVar_in,
					 amrex::GpuArray<amrex::Real, AMREX_SPACEDIM> dx)
{
	quokka::Array4View<const amrex::Real, DIR> x1LeftState(x1LeftState_in);
	quokka::Array4View<const amrex::Real, DIR> x1RightState(x1RightState_in);
	quokka::Array4View<const amrex::Real, DIR> x1LeftStateAVE(x1LeftStateAVE_in);
	quokka::Array4View<const amrex::Real, DIR> x1RightStateAVE(x1RightStateAVE_in);
	quokka::Array4View<amrex::Real, DIR> x1Flux(x1Flux_in);
	quokka::Array4View<amrex::Real, DIR> x1FluxDiffusive(x1FluxDiffusive_in);
	quokka::Array4View<const amrex::Real, DIR> consVar(consVar_in);

	// By convention, the interfaces are defined on the left edge of each
	// zone, i.e. xinterface_(i) is the solution to the Riemann problem at
	// the left edge of zone i.

	// Indexing note: There are (nx + 1) interfaces for nx zones.

	// interface-centered kernel
	amrex::ParallelFor(indexRange, [=] AMREX_GPU_DEVICE(int i_in, int j_in, int k_in) {
		auto [i, j, k] = quokka::reorderMultiIndex<DIR>(i_in, j_in, k_in);

		// HLL solver following Toro (1998) and Balsara (2017).
		// Radiation eigenvalues from Skinner & Ostriker (2013).

		// calculate cell optical depth for each photon group
		// asymptotic-preserving flux correction
		// [Similar to Skinner et al. (2019), but tau^-2 instead of tau^-1, which
		// does not appear to be asymptotic-preserving with PLM+SDC2.]
		quokka::valarray<double, nGroups_> const tau_cell = ComputeCellOpticalDepth<DIR>(consVar, dx, i, j, k);

		// gather left- and right- state variables
		for (int g = 0; g < nGroups_; ++g) {
			const double S_corr = std::min(1.0, 1.0 / tau_cell[g]); // Skinner et al.
			const double tau_corr = S_corr;
			// const double tau_corr = 1.0;  // optically thin, no correction
			// const double tau_corr = 0.0;  // optically thick

      // low optical depth
			double erad_L_RECON = x1LeftState(i, j, k, primRadEnergy_index + numRadVars_ * g);
			double erad_R_RECON  = x1RightState(i, j, k, primRadEnergy_index + numRadVars_ * g);

			double fx_L_RECON = x1LeftState(i, j, k, x1ReducedFlux_index + numRadVars_ * g);
			double fx_R_RECON = x1RightState(i, j, k, x1ReducedFlux_index + numRadVars_ * g);

			double fy_L_RECON = x1LeftState(i, j, k, x2ReducedFlux_index + numRadVars_ * g);
			double fy_R_RECON = x1RightState(i, j, k, x2ReducedFlux_index + numRadVars_ * g);

			double fz_L_RECON = x1LeftState(i, j, k, x3ReducedFlux_index + numRadVars_ * g);
			double fz_R_RECON = x1RightState(i, j, k, x3ReducedFlux_index + numRadVars_ * g);

      // high optical depth
      double erad_L_AVE = x1LeftStateAVE(i, j, k, primRadEnergy_index + numRadVars_ * g);
      double erad_R_AVE = x1RightStateAVE(i, j, k, primRadEnergy_index + numRadVars_ * g);

      double fx_L_AVE = x1LeftStateAVE(i, j, k, x1ReducedFlux_index + numRadVars_ * g);
      double fx_R_AVE = x1RightStateAVE(i, j, k, x1ReducedFlux_index + numRadVars_ * g);

      double fy_L_AVE = x1LeftStateAVE(i, j, k, x2ReducedFlux_index + numRadVars_ * g);
      double fy_R_AVE = x1RightStateAVE(i, j, k, x2ReducedFlux_index + numRadVars_ * g);

      double fz_L_AVE = x1LeftStateAVE(i, j, k, x3ReducedFlux_index + numRadVars_ * g);
      double fz_R_AVE = x1RightStateAVE(i, j, k, x3ReducedFlux_index + numRadVars_ * g);

      // F = F_AVE - tau_corr * (F_AVE - F_RECON)
      double erad_L = erad_L_AVE - tau_corr * (erad_L_AVE - erad_L_RECON);
      double erad_R = erad_R_AVE - tau_corr * (erad_R_AVE - erad_R_RECON);

      double fx_L = fx_L_AVE - tau_corr * (fx_L_AVE - fx_L_RECON);
      double fx_R = fx_R_AVE - tau_corr * (fx_R_AVE - fx_R_RECON);

      double fy_L = fy_L_AVE - tau_corr * (fy_L_AVE - fy_L_RECON);
      double fy_R = fy_R_AVE - tau_corr * (fy_R_AVE - fy_R_RECON);

      double fz_L = fz_L_AVE - tau_corr * (fz_L_AVE - fz_L_RECON);
      double fz_R = fz_R_AVE - tau_corr * (fz_R_AVE - fz_R_RECON);

			// compute scalar reduced flux f
			double f_L = std::sqrt(fx_L * fx_L + fy_L * fy_L + fz_L * fz_L);
			double f_R = std::sqrt(fx_R * fx_R + fy_R * fy_R + fz_R * fz_R);

			// Compute "un-reduced" Fx, Fy, Fz
			double Fx_L = fx_L * (c_light_ * erad_L);
			double Fx_R = fx_R * (c_light_ * erad_R);

			double Fy_L = fy_L * (c_light_ * erad_L);
			double Fy_R = fy_R * (c_light_ * erad_R);

			double Fz_L = fz_L * (c_light_ * erad_L);
			double Fz_R = fz_R * (c_light_ * erad_R);

			// check that states are physically admissible; if not, use first-order
			// reconstruction
			if ((erad_L <= 0.) || (erad_R <= 0.) || (f_L >= 1.) || (f_R >= 1.)) {
				erad_L = consVar(i - 1, j, k, radEnergy_index + numRadVars_ * g);
				erad_R = consVar(i, j, k, radEnergy_index + numRadVars_ * g);

				Fx_L = consVar(i - 1, j, k, x1RadFlux_index + numRadVars_ * g);
				Fx_R = consVar(i, j, k, x1RadFlux_index + numRadVars_ * g);

				Fy_L = consVar(i - 1, j, k, x2RadFlux_index + numRadVars_ * g);
				Fy_R = consVar(i, j, k, x2RadFlux_index + numRadVars_ * g);

				Fz_L = consVar(i - 1, j, k, x3RadFlux_index + numRadVars_ * g);
				Fz_R = consVar(i, j, k, x3RadFlux_index + numRadVars_ * g);

				// compute primitive variables
				fx_L = Fx_L / (c_light_ * erad_L);
				fx_R = Fx_R / (c_light_ * erad_R);

				fy_L = Fy_L / (c_light_ * erad_L);
				fy_R = Fy_R / (c_light_ * erad_R);

				fz_L = Fz_L / (c_light_ * erad_L);
				fz_R = Fz_R / (c_light_ * erad_R);

				f_L = std::sqrt(fx_L * fx_L + fy_L * fy_L + fz_L * fz_L);
				f_R = std::sqrt(fx_R * fx_R + fy_R * fy_R + fz_R * fz_R);
			}

			// ComputeRadPressure returns F_L_and_S_L or F_R_and_S_R
			auto [F_L, S_L] = ComputeRadPressure<DIR>(erad_L, Fx_L, Fy_L, Fz_L, fx_L, fy_L, fz_L);
			S_L *= -1.; // speed sign is -1
			auto [F_R, S_R] = ComputeRadPressure<DIR>(erad_R, Fx_R, Fy_R, Fz_R, fx_R, fy_R, fz_R);

			// correct for reduced speed of light
			F_L[0] *= c_hat_ / c_light_;
			F_R[0] *= c_hat_ / c_light_;
			for (int n = 1; n < numRadVars_; ++n) {
				F_L[n] *= c_hat_ * c_light_;
				F_R[n] *= c_hat_ * c_light_;
			}
			S_L *= c_hat_;
			S_R *= c_hat_;

			const quokka::valarray<double, numRadVars_> U_L = {erad_L, Fx_L, Fy_L, Fz_L};
			const quokka::valarray<double, numRadVars_> U_R = {erad_R, Fx_R, Fy_R, Fz_R};

			// ensures that signal speed -> c \sqrt{f_xx} / tau_cell in the diffusion
			// limit [see Appendix of Jiang et al. ApJ 767:148 (2013)]
			// const double S_corr = std::sqrt(1.0 - std::exp(-tau_cell * tau_cell)) /
			//		      tau_cell; // Jiang et al. (2013)
			// const double S_corr = std::min(1.0, 1.0 / tau_cell[g]); // Skinner et al.

			// adjust the wavespeeds
			// (this factor cancels out except for the last term in the HLL flux)
			quokka::valarray<double, numRadVars_> epsilon = {1.0, 1.0, 1.0, 1.0};
			// quokka::valarray<double, numRadVars_> epsilon = {S_corr, 1.0, 1.0, 1.0}; // Skinner et al. (2019)
			// quokka::valarray<double, numRadVars_> epsilon = {S_corr, S_corr, S_corr, S_corr}; // Jiang et al. (2013)
			// quokka::valarray<double, numRadVars_> epsilon = {S_corr * S_corr, S_corr, S_corr, S_corr}; // this code

<<<<<<< HEAD
      if constexpr (odd_even_correction_type == 1) {
        // fix odd-even instability that appears in the asymptotic diffusion limit
        // [for details, see section 3.1: https://ui.adsabs.harvard.edu/abs/2022MNRAS.512.1499R/abstract]
        epsilon = {S_corr, 1.0, 1.0, 1.0};
        if ((i + j + k) % 2 == 0) {
          // revert to more diffusive flux (has no effect in optically-thin limit)
          epsilon = {1.0, 1.0, 1.0, 1.0};
        }
      }

      if constexpr (odd_even_correction_type == 2) {
        epsilon = {S_corr, S_corr, S_corr, S_corr}; // Jiang et al. (2013)
        // set epsilon to 1.0 when (u_i - u_i-1)(u_i+1 - u_i) < 0
        for (int n = 0; n < numRadVars_; ++n) {
          auto u_im1 = consVar(i - 1, j, k, radEnergy_index + numRadVars_ * g + n);
          auto u_i = consVar(i, j, k, radEnergy_index + numRadVars_ * g + n);
          auto u_ip1 = consVar(i + 1, j, k, radEnergy_index + numRadVars_ * g + n);
          auto u_ip2 = consVar(i + 2, j, k, radEnergy_index + numRadVars_ * g + n);
          if (((u_i - u_im1) * (u_ip1 - u_i) < 0) && ((u_ip1 - u_i) * (u_ip2 - u_ip1) < 0)) {
            // epsilon[n] = 1.0;
            epsilon = {1.0, 1.0, 1.0, 1.0};
            break;
          }
        }
      }
=======
			// fix odd-even instability that appears in the asymptotic diffusion limit
			// [for details, see section 3.1: https://ui.adsabs.harvard.edu/abs/2022MNRAS.512.1499R/abstract]
			// if ((i + j + k) % 2 == 0) {
			// 	// revert to more diffusive flux (has no effect in optically-thin limit)
			// 	// epsilon = {S_corr, 1.0, 1.0, 1.0};
			// 	epsilon = {1.0, 1.0, 1.0, 1.0};
			// }

			// set epsilon to 1.0 when (u_i - u_i-1)(u_i+1 - u_i) < 0
			for (int n = 0; n < numRadVars_; ++n) {
				auto u_im1 = consVar(i - 1, j, k, radEnergy_index + numRadVars_ * g + n);
				auto u_i = consVar(i, j, k, radEnergy_index + numRadVars_ * g + n);
				auto u_ip1 = consVar(i + 1, j, k, radEnergy_index + numRadVars_ * g + n);
				auto u_ip2 = consVar(i + 2, j, k, radEnergy_index + numRadVars_ * g + n);
				if (((u_i - u_im1) * (u_ip1 - u_i) < 0) && ((u_ip1 - u_i) * (u_ip2 - u_ip1) < 0)) {
					// epsilon[n] = 1.0;
					epsilon = {1.0, 1.0, 1.0, 1.0};
					break;
				}
			}
>>>>>>> b1902945

			// check local minima and maxima of gas velocity
			// auto v_im1 = consVar(i - 1, j, k, x1GasMomentum_index);
			// auto v_i = consVar(i, j, k, x1GasMomentum_index);
			// auto v_ip1 = consVar(i + 1, j, k, x1GasMomentum_index);
			// auto v_ip2 = consVar(i + 2, j, k, x1GasMomentum_index);
			// if (((v_i - v_im1) * (v_ip1 - v_i) < 0) && ((v_ip1 - v_i) * (v_ip2 - v_ip1) < 0)) {
			//   epsilon = {1.0, 1.0, 1.0, 1.0};
			// }

			AMREX_ASSERT(std::abs(S_L) <= c_hat_); // NOLINT
			AMREX_ASSERT(std::abs(S_R) <= c_hat_); // NOLINT

			// in the frozen Eddington tensor approximation, we are always
			// in the star region, so F = F_star
      quokka::valarray<double, numRadVars_> F =
          (S_R / (S_R - S_L)) * F_L - (S_L / (S_R - S_L)) * F_R + epsilon * (S_R * S_L / (S_R - S_L)) * (U_R - U_L);

      if constexpr (odd_even_correction_type == 2) {
        // Fix the Riemann solver at diffusion limit
        const quokka::valarray<double, numRadVars_> F_LO =
            (S_R / (S_R - S_L)) * F_L - (S_L / (S_R - S_L)) * F_R + (S_R * S_L / (S_R - S_L)) * (U_R - U_L);
        const quokka::valarray<double, numRadVars_> F_HO = 0.5 * (F_L + F_R);
        quokka::valarray<double, numRadVars_> flux_limiter{}; // minmod flux limiter
        for (int n = 0; n < numRadVars_; ++n) {
          auto u_im1 = consVar(i - 1, j, k, radEnergy_index + numRadVars_ * g);
          auto u_i = consVar(i, j, k, radEnergy_index + numRadVars_ * g);
          auto u_ip1 = consVar(i + 1, j, k, radEnergy_index + numRadVars_ * g);
          auto u_ip2 = consVar(i + 2, j, k, radEnergy_index + numRadVars_ * g);
          flux_limiter[n] = std::max(0.0, std::min(1.0, std::min((u_i - u_im1) / (u_ip1 - u_i), (u_ip2 - u_ip1) / (u_ip1 - u_i))));
        }
        // flux_limiter.fillin(1.0);

<<<<<<< HEAD
        F = F_HO - epsilon * flux_limiter * (F_HO - F_LO);
      }
=======
			// Fix the Riemann solver at diffusion limit
			const quokka::valarray<double, numRadVars_> F_LO =
			    (S_R / (S_R - S_L)) * F_L - (S_L / (S_R - S_L)) * F_R + (S_R * S_L / (S_R - S_L)) * (U_R - U_L);
			const quokka::valarray<double, numRadVars_> F_HO = 0.5 * (F_L + F_R);
			quokka::valarray<double, numRadVars_> flux_limiter{}; // minmod flux limiter
			for (int n = 0; n < numRadVars_; ++n) {
				auto u_im1 = consVar(i - 1, j, k, radEnergy_index + numRadVars_ * g);
				auto u_i = consVar(i, j, k, radEnergy_index + numRadVars_ * g);
				auto u_ip1 = consVar(i + 1, j, k, radEnergy_index + numRadVars_ * g);
				auto u_ip2 = consVar(i + 2, j, k, radEnergy_index + numRadVars_ * g);
				flux_limiter[n] = std::max(0.0, std::min(1.0, std::min((u_i - u_im1) / (u_ip1 - u_i), (u_ip2 - u_ip1) / (u_ip1 - u_i))));
			}
			// flux_limiter.fillin(1.0);

			const quokka::valarray<double, numRadVars_> F = F_HO - epsilon * flux_limiter * (F_HO - F_LO);
>>>>>>> b1902945

			// check states are valid
			AMREX_ASSERT(!std::isnan(F[0])); // NOLINT
			AMREX_ASSERT(!std::isnan(F[1])); // NOLINT
			AMREX_ASSERT(!std::isnan(F[2])); // NOLINT
			AMREX_ASSERT(!std::isnan(F[3])); // NOLINT

			x1Flux(i, j, k, radEnergy_index + numRadVars_ * g - nstartHyperbolic_) = F[0];
			x1Flux(i, j, k, x1RadFlux_index + numRadVars_ * g - nstartHyperbolic_) = F[1];
			x1Flux(i, j, k, x2RadFlux_index + numRadVars_ * g - nstartHyperbolic_) = F[2];
			x1Flux(i, j, k, x3RadFlux_index + numRadVars_ * g - nstartHyperbolic_) = F[3];

			const quokka::valarray<double, numRadVars_> diffusiveF =
			    (S_R / (S_R - S_L)) * F_L - (S_L / (S_R - S_L)) * F_R + (S_R * S_L / (S_R - S_L)) * (U_R - U_L);

			x1FluxDiffusive(i, j, k, radEnergy_index + numRadVars_ * g - nstartHyperbolic_) = diffusiveF[0];
			x1FluxDiffusive(i, j, k, x1RadFlux_index + numRadVars_ * g - nstartHyperbolic_) = diffusiveF[1];
			x1FluxDiffusive(i, j, k, x2RadFlux_index + numRadVars_ * g - nstartHyperbolic_) = diffusiveF[2];
			x1FluxDiffusive(i, j, k, x3RadFlux_index + numRadVars_ * g - nstartHyperbolic_) = diffusiveF[3];
		} // end loop over radiation groups
	});
}

template <typename problem_t>
AMREX_GPU_HOST_DEVICE auto RadSystem<problem_t>::ComputePlanckOpacity(const double /*rho*/, const double /*Tgas*/) -> quokka::valarray<double, nGroups_>
{
	quokka::valarray<double, nGroups_> kappaPVec{};
	for (int g = 0; g < nGroups_; ++g) {
		kappaPVec[g] = NAN;
	}
	return kappaPVec;
}

template <typename problem_t>
AMREX_GPU_HOST_DEVICE auto RadSystem<problem_t>::ComputeFluxMeanOpacity(const double /*rho*/, const double /*Tgas*/) -> quokka::valarray<double, nGroups_>
{
	quokka::valarray<double, nGroups_> kappaFVec{};
	for (int g = 0; g < nGroups_; ++g) {
		kappaFVec[g] = NAN;
	}
	return kappaFVec;
}

template <typename problem_t>
AMREX_GPU_HOST_DEVICE auto RadSystem<problem_t>::ComputeEnergyMeanOpacity(const double rho, const double Tgas) -> quokka::valarray<double, nGroups_>
{
	return ComputePlanckOpacity(rho, Tgas);
}

template <typename problem_t>
AMREX_GPU_HOST_DEVICE auto RadSystem<problem_t>::ComputePlanckOpacityTempDerivative(const double /* rho */, const double /* Tgas */)
    -> quokka::valarray<double, nGroups_>
{
	quokka::valarray<double, nGroups_> kappa{};
	kappa.fillin(0.0);
	return kappa;
}

template <typename problem_t>
AMREX_GPU_HOST_DEVICE auto RadSystem<problem_t>::ComputeEintFromEgas(const double density, const double X1GasMom, const double X2GasMom, const double X3GasMom,
								     const double Etot) -> double
{
	const double p_sq = X1GasMom * X1GasMom + X2GasMom * X2GasMom + X3GasMom * X3GasMom;
	const double Ekin = p_sq / (2.0 * density);
	const double Eint = Etot - Ekin;
	AMREX_ASSERT_WITH_MESSAGE(Eint > 0., "Gas internal energy is not positive!");
	return Eint;
}

template <typename problem_t>
AMREX_GPU_HOST_DEVICE auto RadSystem<problem_t>::ComputeEgasFromEint(const double density, const double X1GasMom, const double X2GasMom, const double X3GasMom,
								     const double Eint) -> double
{
	const double p_sq = X1GasMom * X1GasMom + X2GasMom * X2GasMom + X3GasMom * X3GasMom;
	const double Ekin = p_sq / (2.0 * density);
	const double Etot = Eint + Ekin;
	return Etot;
}

template <typename problem_t>
void RadSystem<problem_t>::AddSourceTerms(array_t &consVar, arrayconst_t &radEnergySource, amrex::Box const &indexRange, amrex::Real dt_radiation,
					  const int stage)
{
	arrayconst_t &consPrev = consVar; // make read-only
	array_t &consNew = consVar;
	auto dt = dt_radiation;
	if (stage == 2) {
		dt = (1.0 - IMEX_a32) * dt_radiation;
	}

	amrex::GpuArray<amrex::Real, nGroups_ + 1> radBoundaries_g{};
	if constexpr (nGroups_ > 1) {
		radBoundaries_g = RadSystem_Traits<problem_t>::radBoundaries;
	}

	// Add source terms

	// 1. Compute gas energy and radiation energy update following Howell &
	// Greenough [Journal of Computational Physics 184 (2003) 53–78].

	// cell-centered kernel
	amrex::ParallelFor(indexRange, [=] AMREX_GPU_DEVICE(int i, int j, int k) {
		const double c = c_light_;
		const double chat = c_hat_;

		// load fluid properties
		const double rho = consPrev(i, j, k, gasDensity_index);
		const double x1GasMom0 = consPrev(i, j, k, x1GasMomentum_index);
		const double x2GasMom0 = consPrev(i, j, k, x2GasMomentum_index);
		const double x3GasMom0 = consPrev(i, j, k, x3GasMomentum_index);
		const double Egastot0 = consPrev(i, j, k, gasEnergy_index);
		auto massScalars = RadSystem<problem_t>::ComputeMassScalars(consPrev, i, j, k);

		// load radiation energy
		quokka::valarray<double, nGroups_> Erad0Vec;
		for (int g = 0; g < nGroups_; ++g) {
			Erad0Vec[g] = consPrev(i, j, k, radEnergy_index + numRadVars_ * g);
		}
		AMREX_ASSERT(min(Erad0Vec) > 0.0);
		const double Erad0 = sum(Erad0Vec);

		// load radiation energy source term
		// plus advection source term (for well-balanced/SDC integrators)
		quokka::valarray<double, nGroups_> Src;
		for (int g = 0; g < nGroups_; ++g) {
			Src[g] = dt * (chat * radEnergySource(i, j, k, g));
		}

		double Egas0 = NAN;
		double Ekin0 = NAN;
		double Egas_guess = NAN;
		double T_gas = NAN;
		quokka::valarray<double, nGroups_> fourPiB{};
		quokka::valarray<double, nGroups_> EradVec_guess{};
		quokka::valarray<double, nGroups_> kappaPVec{};
		quokka::valarray<double, nGroups_> kappaEVec{};
		quokka::valarray<double, nGroups_> kappaFVec{};
		quokka::valarray<double, nGroups_> tau0{}; // optical depth across c * dt at old state
		quokka::valarray<double, nGroups_> tau{};  // optical depth across c * dt at new state
		quokka::valarray<double, nGroups_> D{};	   // D = S / tau0

		for (int g = 0; g < nGroups_; ++g) {
			EradVec_guess[g] = NAN;
		}

		// make a copy of radBoundaries_g
		amrex::GpuArray<double, nGroups_ + 1> radBoundaries_g_copy{};
		for (int g = 0; g < nGroups_ + 1; ++g) {
			radBoundaries_g_copy[g] = radBoundaries_g[g];
		}

		if constexpr (gamma_ != 1.0) {
			Egas0 = ComputeEintFromEgas(rho, x1GasMom0, x2GasMom0, x3GasMom0, Egastot0);
			Ekin0 = Egastot0 - Egas0;

			AMREX_ASSERT(min(Src) >= 0.0);
			AMREX_ASSERT(Egas0 > 0.0);

			const double Etot0 = Egas0 + (c / chat) * (Erad0 + sum(Src));

			// BEGIN NEWTON-RAPHSON LOOP
			// Solve for the new radiation energy and gas internal energy using a Newton-Raphson method using the base variables (Egas, D_0, D_1,
			// ...), where D_i = R_i / tau_i^(t) and tau_i^(t) = dt * rho * kappa_{P,i}^(t) * chat is the optical depth across chat * dt for group i
			// at time t. Compared with the old base (Egas, Erad_0, Erad_1, ...), this new base is more stable and converges faster. Furthermore,
			// the PlanckOpacityTempDerivative term is not needed anymore since I assume d/dT (kappa_P / kappa_E) = 0 in the calculation of the
			// Jacobian. Note that this assumption only affects the convergence rate of the Newton-Raphson iteration and does not affect the result
			// at all.
			//
			// The Jacobian of F(E_g, D_i) is
			//
			// dF_G / dE_g = 1
			// dF_G / dD_i = c / chat * tau0_i
			// dF_{D,i} / dE_g = 1 / (chat * C_v) * (kappa_{P,i} / kappa_{E,i}) * d/dT (4 \pi B_i)
			// dF_{D,i} / dD_i = - (1 / (chat * dt * rho * kappa_{E,i}) + 1) * tau0_i

			Egas_guess = Egas0;
			T_gas = quokka::EOS<problem_t>::ComputeTgasFromEint(rho, Egas_guess, massScalars);
			AMREX_ASSERT(T_gas >= 0.);
			fourPiB = chat * ComputeThermalRadiation(T_gas, radBoundaries_g_copy);
			kappaPVec = ComputePlanckOpacity(rho, T_gas);
			kappaEVec = ComputeEnergyMeanOpacity(rho, T_gas);
			AMREX_ASSERT(!kappaPVec.hasnan());
			AMREX_ASSERT(!kappaEVec.hasnan());
			tau0 = dt * rho * kappaPVec * chat;
			D = fourPiB / chat - (kappaEVec / kappaPVec) * Erad0Vec;

			double F_G = NAN;
			double dFG_dEgas = NAN;
			double deltaEgas = NAN;
			quokka::valarray<double, nGroups_> Rvec{};
			quokka::valarray<double, nGroups_> dFG_dD{};
			quokka::valarray<double, nGroups_> dFR_dEgas{};
			quokka::valarray<double, nGroups_> dFR_i_dD_i{};
			quokka::valarray<double, nGroups_> deltaD{};
			quokka::valarray<double, nGroups_> F_D{};

			const double resid_tol = 1.0e-13; // 1.0e-15;
			const int maxIter = 400;
			int n = 0;
			for (; n < maxIter; ++n) {
				// compute material temperature
				T_gas = quokka::EOS<problem_t>::ComputeTgasFromEint(rho, Egas_guess, massScalars);
				AMREX_ASSERT(T_gas >= 0.);
				// compute opacity, emissivity
				fourPiB = chat * ComputeThermalRadiation(T_gas, radBoundaries_g_copy);
				kappaPVec = ComputePlanckOpacity(rho, T_gas);
				kappaEVec = ComputeEnergyMeanOpacity(rho, T_gas);
				AMREX_ASSERT(!kappaPVec.hasnan());

				tau = dt * rho * kappaEVec * chat;
				Rvec = tau0 * D;
				EradVec_guess = (kappaPVec / kappaEVec) * fourPiB / chat - Rvec / tau;
				F_G = Egas_guess - Egas0 + (c / chat) * sum(Rvec);
				F_D = EradVec_guess - Erad0Vec - (Rvec + Src);

				// check relative convergence of the residuals
				if ((std::abs(F_G / Etot0) < resid_tol) && ((c / chat) * sum(abs(F_D)) / Etot0 < resid_tol)) {
					break;
				}

				const double c_v = quokka::EOS<problem_t>::ComputeEintTempDerivative(rho, T_gas, massScalars); // Egas = c_v * T

				const auto dfourPiB_dTgas = chat * ComputeThermalRadiationTempDerivative(T_gas, radBoundaries_g_copy);
				AMREX_ASSERT(!dfourPiB_dTgas.hasnan());

				// compute Jacobian elements
				// I assume (kappaPVec / kappaEVec) is constant here. This is usually a reasonable assumption. Note that this assumption only
				// affects the convergence rate of the Newton-Raphson iteration and does not affect the converged solution at all.
				dFG_dEgas = 1.0;
				dFG_dD = (c / chat) * tau0;
				dFR_dEgas = 1.0 / (chat * c_v) * (kappaPVec / kappaEVec) * dfourPiB_dTgas;
				dFR_i_dD_i = -1.0 * (1.0 / tau + 1.0) * tau0;

				// update variables
				RadSystem<problem_t>::SolveLinearEqs(dFG_dEgas, dFG_dD, dFR_dEgas, dFR_i_dD_i, -F_G, -1. * F_D, deltaEgas, deltaD);
				AMREX_ASSERT(!std::isnan(deltaEgas));
				AMREX_ASSERT(!deltaD.hasnan());

				Egas_guess += deltaEgas;
				D += deltaD;

				// check relative and absolute convergence of E_r
				// if (std::abs(deltaEgas / Egas_guess) < 1e-7) {
				// 	break;
				// }
			} // END NEWTON-RAPHSON LOOP

			AMREX_ALWAYS_ASSERT_WITH_MESSAGE(n < maxIter, "Newton-Raphson iteration failed to converge!");
			// std::cout << "Newton-Raphson converged after " << n << " it." << std::endl;
			AMREX_ALWAYS_ASSERT(Egas_guess > 0.0);
			AMREX_ALWAYS_ASSERT(min(EradVec_guess) >= 0.0);
		} // endif gamma != 1.0

		// Erad_guess is the new radiation energy (excluding work term)
		// Egas_guess is the new gas internal energy

		amrex::Real gas_update_factor = 1.0;
		if (stage == 1) {
			gas_update_factor = IMEX_a32;
		}

		// 2. Compute radiation flux update

		amrex::GpuArray<amrex::Real, 3> Frad_t0{};
		amrex::GpuArray<amrex::Real, 3> Frad_t1{};
		amrex::GpuArray<amrex::Real, 3> dMomentum{0., 0., 0.};

		T_gas = quokka::EOS<problem_t>::ComputeTgasFromEint(rho, Egas_guess, massScalars);
		quokka::valarray<amrex::Real, nGroups_> realFourPiB{};
		if constexpr (gamma_ != 1.0) {
			realFourPiB = c * ComputeThermalRadiation(T_gas, radBoundaries_g_copy);
		}

		kappaFVec = ComputeFluxMeanOpacity(rho, T_gas);
		kappaPVec = ComputePlanckOpacity(rho, T_gas);
		std::array<double, 3> gasMtm = {x1GasMom0, x2GasMom0, x3GasMom0};

		for (int g = 0; g < nGroups_; ++g) {

			Frad_t0[0] = consPrev(i, j, k, x1RadFlux_index + numRadVars_ * g);
			Frad_t0[1] = consPrev(i, j, k, x2RadFlux_index + numRadVars_ * g);
			Frad_t0[2] = consPrev(i, j, k, x3RadFlux_index + numRadVars_ * g);

			if constexpr ((compute_v_over_c_terms_) && (compute_G_last_two_terms) && (gamma_ != 1.0)) {
				auto erad = EradVec_guess[g];
				auto Fx = Frad_t0[0];
				auto Fy = Frad_t0[1];
				auto Fz = Frad_t0[2];
				auto fx = Fx / (c_light_ * erad);
				auto fy = Fy / (c_light_ * erad);
				auto fz = Fz / (c_light_ * erad);

				auto Tedd = ComputeEddingtonTensor(fx, fy, fz);

				// loop over spatial dimensions
				for (int n = 0; n < 3; ++n) {
					double lastTwoTerms = gasMtm[n] * kappaPVec[g] * (realFourPiB[g] / c - erad) * chat;
					// loop over the second rank of the radiation pressure tensor
					for (int z = 0; z < 3; ++z) {
						lastTwoTerms += chat * kappaFVec[g] * gasMtm[z] * Tedd[n][z] * erad;
					}
					lastTwoTerms += chat * kappaFVec[g] * gasMtm[n] * erad;
					Frad_t1[n] = (Frad_t0[n] + (dt * lastTwoTerms)) / (1.0 + rho * kappaFVec[g] * chat * dt);

					// Compute conservative gas momentum update
					dMomentum[n] += -(Frad_t1[n] - Frad_t0[n]) / (c * chat);
				}
			} else {
				for (int n = 0; n < 3; ++n) {
					Frad_t1[n] = Frad_t0[n] / (1.0 + rho * kappaFVec[g] * chat * dt);
					// Compute conservative gas momentum update
					dMomentum[n] += -(Frad_t1[n] - Frad_t0[n]) / (c * chat);
				}
			}

			// update radiation flux on consNew at current group
			consNew(i, j, k, x1RadFlux_index + numRadVars_ * g) = Frad_t1[0];
			consNew(i, j, k, x2RadFlux_index + numRadVars_ * g) = Frad_t1[1];
			consNew(i, j, k, x3RadFlux_index + numRadVars_ * g) = Frad_t1[2];
		}

		amrex::Real x1GasMom1 = consNew(i, j, k, x1GasMomentum_index) + dMomentum[0];
		amrex::Real x2GasMom1 = consNew(i, j, k, x2GasMomentum_index) + dMomentum[1];
		amrex::Real x3GasMom1 = consNew(i, j, k, x3GasMomentum_index) + dMomentum[2];

		// compute the gas momentum after adding the current group's momentum
		consNew(i, j, k, x1GasMomentum_index) += dMomentum[0] * gas_update_factor;
		consNew(i, j, k, x2GasMomentum_index) += dMomentum[1] * gas_update_factor;
		consNew(i, j, k, x3GasMomentum_index) += dMomentum[2] * gas_update_factor;

		// update gas momentum from radiation momentum of the current group
		if constexpr (gamma_ != 1.0) {
			// 4a. Compute radiation work terms
			amrex::Real const Egastot1 = ComputeEgasFromEint(rho, x1GasMom1, x2GasMom1, x3GasMom1, Egas_guess);
			amrex::Real dErad_work = 0.;

			if constexpr (compute_v_over_c_terms_) {
				// compute difference in gas kinetic energy before and after momentum update
				amrex::Real const Ekin1 = Egastot1 - Egas_guess;
				amrex::Real const dEkin_work = Ekin1 - Ekin0;
				// compute loss of radiation energy to gas kinetic energy
				dErad_work = -(c_hat_ / c_light_) * dEkin_work;

				// apportion dErad_work according to kappaF_i * (v * F_i)
				quokka::valarray<double, nGroups_> energyLossFractions{};
				if constexpr (nGroups_ == 1) {
					energyLossFractions[0] = 1.0;
				} else {
					// compute energyLossFractions
					for (int g = 0; g < nGroups_; ++g) {
						Frad_t1[0] = consNew(i, j, k, x1RadFlux_index + numRadVars_ * g);
						Frad_t1[1] = consNew(i, j, k, x2RadFlux_index + numRadVars_ * g);
						Frad_t1[2] = consNew(i, j, k, x3RadFlux_index + numRadVars_ * g);
						energyLossFractions[g] =
						    kappaFVec[g] * (x1GasMom1 * Frad_t1[0] + x2GasMom1 * Frad_t1[1] + x3GasMom1 * Frad_t1[2]);
					}
					auto energyLossFractionsTot = sum(energyLossFractions);
					if (energyLossFractionsTot != 0.0) {
						energyLossFractions /= energyLossFractionsTot;
					} else {
						energyLossFractions.fillin(0.0);
					}
				}
				for (int g = 0; g < nGroups_; ++g) {
					auto radEnergyNew = EradVec_guess[g] + dErad_work * energyLossFractions[g];
					// AMREX_ASSERT(radEnergyNew > 0.0);
					if (radEnergyNew < Erad_floor_) {
						// return energy to Egas_guess
						Egas_guess -= (Erad_floor_ - radEnergyNew) * (c / chat);
						radEnergyNew = Erad_floor_;
					}
					consNew(i, j, k, radEnergy_index + numRadVars_ * g) = radEnergyNew;
				}
			} else {
				// else, do not subtract radiation work in new radiation energy
				for (int g = 0; g < nGroups_; ++g) {
					consNew(i, j, k, radEnergy_index + numRadVars_ * g) = EradVec_guess[g];
				}
			}

			// 4b. Store new radiation energy, gas energy
			amrex::Real const dEint = Egas_guess - Egas0; // difference between new and old internal energy
			amrex::Real const Egas = Egas0 + dEint * gas_update_factor;
			consNew(i, j, k, gasInternalEnergy_index) = Egas;

			x1GasMom1 = consNew(i, j, k, x1GasMomentum_index);
			x2GasMom1 = consNew(i, j, k, x2GasMomentum_index);
			x3GasMom1 = consNew(i, j, k, x3GasMomentum_index);
			consNew(i, j, k, gasEnergy_index) = ComputeEgasFromEint(rho, x1GasMom1, x2GasMom1, x3GasMom1, Egas);
		} else {
			amrex::ignore_unused(EradVec_guess);
			amrex::ignore_unused(Egas_guess);
		} // endif gamma != 1.0
	});
}

// CCH: this function ComputeSourceTermsExplicit is never used.
template <typename problem_t>
void RadSystem<problem_t>::ComputeSourceTermsExplicit(arrayconst_t &consPrev, arrayconst_t & /*radEnergySource*/, array_t &src, amrex::Box const &indexRange,
						      amrex::Real dt)
{
	const double chat = c_hat_;
	const double a_rad = radiation_constant_;

	// cell-centered kernel
	amrex::ParallelFor(indexRange, [=] AMREX_GPU_DEVICE(int i, int j, int k) {
		// load gas energy
		const auto rho = consPrev(i, j, k, gasDensity_index);
		const auto Egastot0 = consPrev(i, j, k, gasEnergy_index);
		const auto x1GasMom0 = consPrev(i, j, k, x1GasMomentum_index);
		const double x2GasMom0 = consPrev(i, j, k, x2GasMomentum_index);
		const double x3GasMom0 = consPrev(i, j, k, x3GasMomentum_index);
		const auto Egas0 = ComputeEintFromEgas(rho, x1GasMom0, x2GasMom0, x3GasMom0, Egastot0);
		auto massScalars = RadSystem<problem_t>::ComputeMassScalars(consPrev, i, j, k);

		// load radiation energy, momentum
		const auto Erad0 = consPrev(i, j, k, radEnergy_index);
		const auto Frad0_x = consPrev(i, j, k, x1RadFlux_index);

		// compute material temperature
		const auto T_gas = quokka::EOS<problem_t>::ComputeTgasFromEint(rho, Egas0, massScalars);

		// compute opacity, emissivity
		const auto kappa = RadSystem<problem_t>::ComputeOpacity(rho, T_gas);
		const auto fourPiB = chat * a_rad * std::pow(T_gas, 4);

		// compute reaction term
		const auto rhs = dt * (rho * kappa) * (fourPiB - chat * Erad0);
		const auto Fx_rhs = -dt * chat * (rho * kappa) * Frad0_x;

		src(radEnergy_index, i) = rhs;
		src(x1RadFlux_index, i) = Fx_rhs;
	});
}

#endif // RADIATION_SYSTEM_HPP_<|MERGE_RESOLUTION|>--- conflicted
+++ resolved
@@ -1019,7 +1019,6 @@
 			// quokka::valarray<double, numRadVars_> epsilon = {S_corr, S_corr, S_corr, S_corr}; // Jiang et al. (2013)
 			// quokka::valarray<double, numRadVars_> epsilon = {S_corr * S_corr, S_corr, S_corr, S_corr}; // this code
 
-<<<<<<< HEAD
       if constexpr (odd_even_correction_type == 1) {
         // fix odd-even instability that appears in the asymptotic diffusion limit
         // [for details, see section 3.1: https://ui.adsabs.harvard.edu/abs/2022MNRAS.512.1499R/abstract]
@@ -1045,28 +1044,6 @@
           }
         }
       }
-=======
-			// fix odd-even instability that appears in the asymptotic diffusion limit
-			// [for details, see section 3.1: https://ui.adsabs.harvard.edu/abs/2022MNRAS.512.1499R/abstract]
-			// if ((i + j + k) % 2 == 0) {
-			// 	// revert to more diffusive flux (has no effect in optically-thin limit)
-			// 	// epsilon = {S_corr, 1.0, 1.0, 1.0};
-			// 	epsilon = {1.0, 1.0, 1.0, 1.0};
-			// }
-
-			// set epsilon to 1.0 when (u_i - u_i-1)(u_i+1 - u_i) < 0
-			for (int n = 0; n < numRadVars_; ++n) {
-				auto u_im1 = consVar(i - 1, j, k, radEnergy_index + numRadVars_ * g + n);
-				auto u_i = consVar(i, j, k, radEnergy_index + numRadVars_ * g + n);
-				auto u_ip1 = consVar(i + 1, j, k, radEnergy_index + numRadVars_ * g + n);
-				auto u_ip2 = consVar(i + 2, j, k, radEnergy_index + numRadVars_ * g + n);
-				if (((u_i - u_im1) * (u_ip1 - u_i) < 0) && ((u_ip1 - u_i) * (u_ip2 - u_ip1) < 0)) {
-					// epsilon[n] = 1.0;
-					epsilon = {1.0, 1.0, 1.0, 1.0};
-					break;
-				}
-			}
->>>>>>> b1902945
 
 			// check local minima and maxima of gas velocity
 			// auto v_im1 = consVar(i - 1, j, k, x1GasMomentum_index);
@@ -1100,26 +1077,8 @@
         }
         // flux_limiter.fillin(1.0);
 
-<<<<<<< HEAD
         F = F_HO - epsilon * flux_limiter * (F_HO - F_LO);
       }
-=======
-			// Fix the Riemann solver at diffusion limit
-			const quokka::valarray<double, numRadVars_> F_LO =
-			    (S_R / (S_R - S_L)) * F_L - (S_L / (S_R - S_L)) * F_R + (S_R * S_L / (S_R - S_L)) * (U_R - U_L);
-			const quokka::valarray<double, numRadVars_> F_HO = 0.5 * (F_L + F_R);
-			quokka::valarray<double, numRadVars_> flux_limiter{}; // minmod flux limiter
-			for (int n = 0; n < numRadVars_; ++n) {
-				auto u_im1 = consVar(i - 1, j, k, radEnergy_index + numRadVars_ * g);
-				auto u_i = consVar(i, j, k, radEnergy_index + numRadVars_ * g);
-				auto u_ip1 = consVar(i + 1, j, k, radEnergy_index + numRadVars_ * g);
-				auto u_ip2 = consVar(i + 2, j, k, radEnergy_index + numRadVars_ * g);
-				flux_limiter[n] = std::max(0.0, std::min(1.0, std::min((u_i - u_im1) / (u_ip1 - u_i), (u_ip2 - u_ip1) / (u_ip1 - u_i))));
-			}
-			// flux_limiter.fillin(1.0);
-
-			const quokka::valarray<double, numRadVars_> F = F_HO - epsilon * flux_limiter * (F_HO - F_LO);
->>>>>>> b1902945
 
 			// check states are valid
 			AMREX_ASSERT(!std::isnan(F[0])); // NOLINT
