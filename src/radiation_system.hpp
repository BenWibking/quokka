--- conflicted
+++ resolved
@@ -45,14 +45,11 @@
 // static constexpr double IMEX_a22 = 0.0;
 // static constexpr double IMEX_a32 = 0.0;
 
-<<<<<<< HEAD
 // Line-search backtracking parameters
 static constexpr bool use_linesearch = true;
 static constexpr double linesearch_c = 1e-3;
 static constexpr double linesearch_rho = 0.5;
 
-=======
->>>>>>> 54514129
 // physical constants in CGS units
 static constexpr double c_light_cgs_ = C::c_light;	    // cgs
 static constexpr double radiation_constant_cgs_ = C::a_rad; // cgs
@@ -227,21 +224,10 @@
 			radEnergyFractions[g] = y - previous;
 			previous = y;
 		}
-<<<<<<< HEAD
     auto tote = sum(radEnergyFractions);
     // AMREX_ALWAYS_ASSERT(tote <= 1.0);
     // AMREX_ALWAYS_ASSERT(tote > 0.9999);
 		radEnergyFractions /= tote;
-=======
-		// A hack to avoid zeros in radEnergyFractions
-		// TODO(CCH): use energy_floor
-		for (int g = 0; g < nGroups_; ++g) {
-			if (radEnergyFractions[g] < Erad_fraction_floor) {
-				radEnergyFractions[g] = Erad_fraction_floor;
-			}
-		}
-		radEnergyFractions /= sum(radEnergyFractions);
->>>>>>> 54514129
 		return radEnergyFractions;
 	}
 }
@@ -1209,11 +1195,7 @@
 		double Ekin0 = NAN;
 		double Egas_guess = NAN;
 		double T_gas = NAN;
-<<<<<<< HEAD
 		quokka::valarray<double, nGroups_> fourPiB{};
-=======
-		double fourPiB = NAN;
->>>>>>> 54514129
 		quokka::valarray<double, nGroups_> EradVec_guess{};
 		quokka::valarray<double, nGroups_> kappaPVec{};
 		quokka::valarray<double, nGroups_> kappaEVec{};
@@ -1277,7 +1259,6 @@
 				const auto dfourPiB_dTgas = chat * ComputeThermalRadiationTempDerivative(T_gas, radBoundaries_g_copy);
 
 				// compute residuals
-<<<<<<< HEAD
         const auto absorption = chat * kappaEVec * EradVec_guess;
         const auto emission = kappaPVec * fourPiB;
         const auto Ediff = emission - absorption;
@@ -1286,16 +1267,6 @@
         //   break;
         // }
 				Rvec = dt * rho * Ediff;
-=======
-				if constexpr (nGroups_ > 1) {
-					radEnergyFractions = ComputePlanckEnergyFractions(radBoundaries_g_copy, T_gas);
-					AMREX_ASSERT(min(radEnergyFractions) > 0.);
-				} else {
-					radEnergyFractions[0] = 1.0;
-				}
-
-				Rvec = dt * rho * (kappaPVec * fourPiB * radEnergyFractions - chat * kappaEVec * EradVec_guess);
->>>>>>> 54514129
 				Rtot = sum(Rvec);
 				F_G = Egas_guess - Egas0 + (c / chat) * Rtot;
 				F_R = EradVec_guess - Erad0Vec - (Rvec + Src);
@@ -1448,27 +1419,11 @@
 		double realFourPiB = NAN;
 
 		T_gas = quokka::EOS<problem_t>::ComputeTgasFromEint(rho, Egas_guess, massScalars);
-<<<<<<< HEAD
 		auto realFourPiB = c * ComputeThermalRadiation(T_gas, radBoundaries_g_copy);
 
 		kappaFVec = ComputeFluxMeanOpacity(rho, T_gas);
 		kappaPVec = ComputePlanckOpacity(rho, T_gas);
 		std::array<double, 3> gasMtm = {x1GasMom0, x2GasMom0, x3GasMom0};
-=======
-		kappaFVec = ComputeFluxMeanOpacity(rho, T_gas); // note the T_gas is allowed to be NAN
-
-		if constexpr (gamma_ != 1.0) {
-			if constexpr (nGroups_ > 1) {
-				radEnergyFractions = ComputePlanckEnergyFractions(radBoundaries_g_copy, T_gas);
-				AMREX_ASSERT(min(radEnergyFractions) > 0.);
-			} else {
-				radEnergyFractions[0] = 1.0;
-			}
-			kappaPVec = ComputePlanckOpacity(rho, T_gas);
-			realFourPiB = c * a_rad * std::pow(T_gas, 4);
-			gasMtm = {x1GasMom0, x2GasMom0, x3GasMom0};
-		}
->>>>>>> 54514129
 
 		for (int g = 0; g < nGroups_; ++g) {
 
@@ -1496,11 +1451,7 @@
 
 				// loop over spatial dimensions
 				for (int n = 0; n < 3; ++n) {
-<<<<<<< HEAD
 					double lastTwoTerms = gasMtm[n] * kappaPVec[g] * realFourPiB[g] * chat / c;
-=======
-					double lastTwoTerms = gasMtm[n] * kappaPVec[g] * realFourPiB * radEnergyFractions[g] * chat / c;
->>>>>>> 54514129
 					// loop over the second rank of the radiation pressure tensor
 					for (int z = 0; z < 3; ++z) {
 						lastTwoTerms += chat * kappaFVec[g] * gasMtm[z] * P[n][z + 1];
