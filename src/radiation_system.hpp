--- conflicted
+++ resolved
@@ -63,11 +63,7 @@
 
 // enum for opacity_model
 enum class OpacityModel {
-<<<<<<< HEAD
-	single_group = 0,	  // user-defined opacity for each group, given as a function of density and temperature.
-=======
-	user = 0, // user-defined opacity for each group, given as a function of density and temperature.
->>>>>>> db1287d6
+	single_group = 0,	// user-defined opacity for each group, given as a function of density and temperature.
 	piecewise_constant_opacity,
 	PPL_opacity_fixed_slope_spectrum,
 	PPL_opacity_full_spectrum // piecewise power-law opacity model with piecewise power-law fitting to a user-defined opacity function and on-the-fly
