--- conflicted
+++ resolved
@@ -44,11 +44,6 @@
 // SSP-RK2 + implicit radiation-matter exchange
 // static constexpr double IMEX_a22 = 0.0;
 // static constexpr double IMEX_a32 = 0.0;
-
-// Line-search backtracking parameters
-static constexpr bool use_linesearch = false;
-static constexpr double linesearch_c = 1e-3;
-static constexpr double linesearch_rho = 0.5;
 
 // physical constants in CGS units
 static constexpr double c_light_cgs_ = C::c_light;	    // cgs
@@ -1084,7 +1079,7 @@
 		for (int g = 0; g < nGroups_; ++g) {
 			Erad0Vec[g] = consPrev(i, j, k, radEnergy_index + numRadVars_ * g);
 		}
-		AMREX_ALWAYS_ASSERT(min(Erad0Vec) > 0.0);
+		AMREX_ASSERT(min(Erad0Vec) > 0.0);
 		const double Erad0 = sum(Erad0Vec);
 
 		// load radiation energy source term
@@ -1121,7 +1116,7 @@
 			Ekin0 = Egastot0 - Egas0;
 
 			AMREX_ASSERT(min(Src) >= 0.0);
-			AMREX_ALWAYS_ASSERT(Egas0 > 0.0);
+			AMREX_ASSERT(Egas0 > 0.0);
 
 			const double Etot0 = Egas0 + (c / chat) * (Erad0 + sum(Src));
 
@@ -1146,12 +1141,6 @@
 			const double resid_tol = 1.0e-13; // 1.0e-15;
 			const int maxIter = 400;
 			int n = 0;
-			// TODO(CCH): Consider Ben's suggestion of using a global Newton method.
-	    std::vector<double> Egas_list;
-	    std::vector<double> Erad_list;
-      Egas_list.push_back(Egas0);
-      Erad_list.push_back(Erad0Vec[0]);
-
 			for (; n < maxIter; ++n) {
 				// compute material temperature
 				T_gas = quokka::EOS<problem_t>::ComputeTgasFromEint(rho, Egas_guess, massScalars);
@@ -1191,7 +1180,6 @@
 				AMREX_ASSERT(!std::isnan(sum(dkappaP_dTgas)));
 
 				// prepare to compute Jacobian elements
-				// const double c_v = quokka::EOS<problem_t>::ComputeEintTempDerivative(rho, T_gas, massScalars) / rho;
 				const double c_v = quokka::EOS<problem_t>::ComputeEintTempDerivative(rho, T_gas, massScalars);  // Egas = c_v * T
 				dRtot_dErad = -dt * rho * kappaEVec * chat;
 				dRvec_dEgas = dt * rho / c_v * (kappaPVec * dfourPiB_dTgas + dkappaP_dTgas * fourPiB - chat * dkappaE_dTgas * EradVec_guess);
@@ -1203,10 +1191,6 @@
 					}
 				}
 				dRtot_dEgas = sum(dRvec_dEgas);
-				// if (dRtot_dEgas < 0.0) {
-				// 	dRtot_dEgas = 0.0;
-				// }
-				// AMREX_ASSERT(dRtot_dEgas >= 0.0);
 
 				// compute Jacobian elements
 				dFG_dEgas = 1.0 + (c / chat) * dRtot_dEgas;
@@ -1222,119 +1206,6 @@
 				RadSystem<problem_t>::SolveLinearEqs(dFG_dEgas, dFG_dErad, dFR_dEgas, dFR_i_dErad_i, -F_G, -1. * F_R, deltaEgas, deltaErad);
 				AMREX_ASSERT(!std::isnan(deltaEgas));
 				AMREX_ASSERT(!deltaErad.hasnan());
-
-<<<<<<< HEAD
-        // line search iteration
-        if constexpr (use_linesearch) {
-          double _lambda = 1.0;
-          double f0 = 0.5 * (F_G * F_G + (c / chat) * (c / chat) * sum(F_R * F_R));
-          for (int l = 0; l < 100; ++l) {
-            if (_lambda < 1e-14) {
-              std::cout << "Linesearch failed to converge after " << l << " it. lambda = " << _lambda << ". There is no finite step size that satisfies the Wolfe conditions." << std::endl;
-              amrex::Abort();
-            }
-
-            auto Egas_guess_new = Egas_guess + _lambda * deltaEgas;
-            auto EradVec_guess_new = EradVec_guess + _lambda * deltaErad;
-            auto T_gas_new = quokka::EOS<problem_t>::ComputeTgasFromEint(rho, Egas_guess_new, massScalars);
-            auto fourPiB_new = chat * ComputeThermalRadiation(T_gas_new, radBoundaries_g_copy);
-            auto kappaPVec_new = ComputePlanckOpacity(rho, T_gas_new);
-            auto kappaEVec_new = ComputeEnergyMeanOpacity(rho, T_gas_new);
-            auto absorption_new = chat * kappaEVec_new * EradVec_guess_new;
-            auto emission_new = kappaPVec_new * fourPiB_new;
-            auto Ediff_new = emission_new - absorption_new;
-            // auto tot_ediff_new = sum(abs(Ediff_new));
-            auto Rvec_new = dt * rho * Ediff_new;
-            auto Rtot_new = sum(Rvec_new);
-            auto F_G_new = Egas_guess_new - Egas0 + (c / chat) * Rtot_new;
-            auto F_R_new = EradVec_guess_new - Erad0Vec - (Rvec_new + Src);
-
-            // compute module f
-            double f = 0.5 * (F_G_new * F_G_new + (c / chat) * (c / chat) * sum(F_R_new * F_R_new));
-            if ((f <= (1.0 - 2. * linesearch_c * _lambda) * f0) && (Egas_guess + _lambda * deltaEgas > 0.0) && (min(EradVec_guess + _lambda * deltaErad) > 0.0)) {
-              break;
-            }
-
-            _lambda *= linesearch_rho;
-          }
-
-          // update deltaErad and deltaEgas
-          deltaErad *= _lambda;
-          deltaEgas *= _lambda;
-        }
-
-				// check relative and absolute convergence of E_r
-				if ((sum(abs(deltaErad / Erad0Vec)) < 1e-7) || (sum(abs(deltaErad)) <= Erad_floor_)) {
-					break;
-				}
-        // if (n > 100) {
-        //   break;
-        // }
-
-        // rigorously check every element of deltaErad to ensure that it is converging
-        // bool converged = true;
-        // for (int g = 0; g < nGroups_; ++g) {
-        //   if (!((std::abs(deltaErad[g] / Erad0Vec[g]) < 1e-6) || (std::abs(deltaErad[g]) <= Erad_floor_))) {
-        //     converged = false;
-        //     break;
-        //   }
-        // }
-        // if (converged) {
-        //   break;
-        // }
-
-        // 2e-7 for multigroup pulse test
-        // if (std::abs(deltaEgas / Egas_guess) < 1e-7) {
-        //   break;
-        // }
-=======
-				// line search iteration
-				double _lambda = 1.0;
-				double f0 = 0.5 * (F_G * F_G + (c / chat) * (c / chat) * sum(F_R * F_R));
-				int l = 0;
-				for (; l < 100; ++l) {
-					if (_lambda < 1e-14) {
-						std::cout << "Linesearch failed to converge after " << l << " it. lambda = " << _lambda
-							  << ". There is no finite step size that satisfies the Wolfe conditions." << std::endl;
-						amrex::Abort();
-					}
-
-					auto Egas_guess_new = Egas_guess + _lambda * deltaEgas;
-					auto EradVec_guess_new = EradVec_guess + _lambda * deltaErad;
-					auto T_gas_new = quokka::EOS<problem_t>::ComputeTgasFromEint(rho, Egas_guess_new, massScalars);
-					auto fourPiB_new = chat * ComputeThermalRadiation(T_gas_new, radBoundaries_g_copy);
-					auto kappaPVec_new = ComputePlanckOpacity(rho, T_gas_new);
-					auto kappaEVec_new = ComputeEnergyMeanOpacity(rho, T_gas_new);
-					auto absorption_new = chat * kappaEVec_new * EradVec_guess_new;
-					auto emission_new = kappaPVec_new * fourPiB_new;
-					auto Ediff_new = emission_new - absorption_new;
-					// auto tot_ediff_new = sum(abs(Ediff_new));
-					auto Rvec_new = dt * rho * Ediff_new;
-					auto Rtot_new = sum(Rvec_new);
-					auto F_G_new = Egas_guess_new - Egas0 + (c / chat) * Rtot_new;
-					auto F_R_new = EradVec_guess_new - Erad0Vec - (Rvec_new + Src);
-
-					// compute module f
-					double f = 0.5 * (F_G_new * F_G_new + (c / chat) * (c / chat) * sum(F_R_new * F_R_new));
-					if ((f <= (1.0 - 2. * linesearch_c * _lambda) * f0) && (Egas_guess + _lambda * deltaEgas > 0.0) &&
-					    (min(EradVec_guess + _lambda * deltaErad) > 0.0)) {
-						break;
-					}
-
-					_lambda *= linesearch_rho;
-				}
-
-				// update deltaErad and deltaEgas
-				deltaErad *= _lambda;
-				deltaEgas *= _lambda;
-
-				// check relative and absolute convergence of E_r
-				// if ((sum(abs(deltaErad / Erad0Vec)) < 1e-7) || (sum(abs(deltaErad)) <= Erad_floor_)) {
-				// 	break;
-				// }
-				// if (n > 100) {
-				//   break;
-				// }
 
 				// rigorously check every element of deltaErad to ensure that it is converging
 				// bool converged = true;
@@ -1348,25 +1219,11 @@
 				//   break;
 				// }
 
-				// if (std::abs(deltaEgas / Egas_guess) < 2e-7) {
-				//   break;
-				// }
-
-				if (n > 100) {
-					break;
-				}
->>>>>>> dfdc7657
-
 				EradVec_guess += deltaErad;
 				Egas_guess += deltaEgas;
-
-        Egas_list.push_back(Egas_guess);
-        Erad_list.push_back(EradVec_guess[0]);
-
 				AMREX_ASSERT(min(EradVec_guess) >= 0.);
 				AMREX_ASSERT(Egas_guess > 0.);
 				// set negative values in EradVec_guess to Erad_floor_ and return the excess to Egas_guess
-<<<<<<< HEAD
 				// for (int g = 0; g < nGroups_; ++g) {
 				// 	if (EradVec_guess[g] < Erad_floor_) {
 				// 		Egas_guess += (EradVec_guess[g] - Erad_floor_) * (c / chat);
@@ -1377,32 +1234,20 @@
         //   Egas_guess -= deltaEgas;
         // }
 
-        // // break if relative change of Egas_guess is below 1e-6
-        // if (std::abs(deltaEgas / Egas_guess) < 1e-7) {
-        //   break;
-        // }
-
-        if (n > 100) {
-          n += 0;
-          // break;
+				// check relative and absolute convergence of E_r
+        // tol = 2e-7 for multigroup pulse test
+				// if ((sum(abs(deltaEgas / Egas_guess)) < 1e-7) || (sum(abs(deltaErad)) <= Erad_floor_)) {
+				// 	break;
+				// }
+        if (std::abs(deltaEgas / Egas_guess) < 1e-7) {
+          break;
         }
-=======
-				for (int g = 0; g < nGroups_; ++g) {
-					if (EradVec_guess[g] < Erad_floor_) {
-						Egas_guess += (EradVec_guess[g] - Erad_floor_) * (c / chat);
-						EradVec_guess[g] = Erad_floor_;
-					}
-				}
-				if (Egas_guess <= 0.0) {
-					Egas_guess -= deltaEgas;
-				}
->>>>>>> dfdc7657
 			} // END NEWTON-RAPHSON LOOP
 
 			AMREX_ALWAYS_ASSERT_WITH_MESSAGE(n < maxIter, "Newton-Raphson iteration failed to converge!");
       // std::cout << "Newton-Raphson converged after " << n << " it." << std::endl;
-			// AMREX_ALWAYS_ASSERT(Egas_guess > 0.0);
-			// AMREX_ALWAYS_ASSERT(min(EradVec_guess) >= 0.0);
+			AMREX_ALWAYS_ASSERT(Egas_guess > 0.0);
+			AMREX_ALWAYS_ASSERT(min(EradVec_guess) >= 0.0);
 		} // endif gamma != 1.0
 
 		// Erad_guess is the new radiation energy (excluding work term)
