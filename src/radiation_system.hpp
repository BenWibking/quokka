--- conflicted
+++ resolved
@@ -53,9 +53,6 @@
 template <typename problem_t>
 class RadSystem : public HyperbolicSystem<problem_t> {
 public:
-<<<<<<< HEAD
-  static constexpr int nvarHyperbolic_ = Physics_NumVars::numRadVars; // number of radiation variables
-=======
 	[[nodiscard]] AMREX_GPU_HOST_DEVICE AMREX_FORCE_INLINE
 	static auto MC(double a, double b) -> double
 	{
@@ -64,8 +61,7 @@
 				std::min(2.0 * std::abs(a), 2.0 * std::abs(b)));
 	}
   
-  static constexpr int nvarHyperbolic_ = Physics_NumVars<problem_t>::numRadVars; // number of radiation variables
->>>>>>> ad6c0dc8
+  static constexpr int nvarHyperbolic_ = Physics_NumVars::numRadVars; // number of radiation variables
   static constexpr int nstartHyperbolic_ = Physics_Indices<problem_t>::radFirstIndex;
   static constexpr int nvar_ = nstartHyperbolic_ + nvarHyperbolic_;
 
