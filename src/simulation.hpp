#ifndef SIMULATION_HPP_ // NOLINT
#define SIMULATION_HPP_
//==============================================================================
// TwoMomentRad - a radiation transport library for patch-based AMR codes
// Copyright 2020 Benjamin Wibking.
// Released under the MIT license. See LICENSE file included in the GitHub repo.
//==============================================================================
/// \file simulation.cpp
/// \brief Implements classes and functions to organise the overall setup,
/// timestepping, solving, and I/O of a simulation.

// c++ headers
#include <cassert>
#include <csignal>
#include <cstdio>
#if __has_include(<filesystem>)
#include <filesystem>
#elif __has_include(<experimental/filesystem>)
#include <experimental/filesystem>
namespace std
{
namespace filesystem = experimental::filesystem;
}
#endif
#include <fstream>
#include <iomanip>
#include <iostream>
#include <limits>
#include <memory>
#include <optional>
#include <ostream>
#include <stdexcept>
#include <tuple>
#include <variant>

// library headers
#include "AMReX.H"
#include "AMReX_AmrCore.H"
#include "AMReX_Array.H"
#include "AMReX_Array4.H"
#include "AMReX_AsyncOut.H"
#include "AMReX_BCRec.H"
#include "AMReX_BC_TYPES.H"
#include "AMReX_BLassert.H"
#include "AMReX_Config.H"
#include "AMReX_DistributionMapping.H"
#include "AMReX_Extension.H"
#include "AMReX_FArrayBox.H"
#include "AMReX_FillPatchUtil.H"
#include "AMReX_FillPatcher.H"
#include "AMReX_FluxRegister.H"
#include "AMReX_GpuQualifiers.H"
#include "AMReX_INT.H"
#include "AMReX_IndexType.H"
#include "AMReX_IntVect.H"
#include "AMReX_LayoutData.H"
#include "AMReX_MultiFabUtil.H"
#include "AMReX_ParallelContext.H"
#include "AMReX_ParallelDescriptor.H"
#include "AMReX_REAL.H"
#include "AMReX_SPACE.H"
#include "AMReX_Vector.H"
#include "AMReX_VisMF.H"
#include "AMReX_YAFluxRegister.H"
#include "physics_numVars.hpp"
#include <AMReX_Geometry.H>
#include <AMReX_MultiFab.H>
#include <AMReX_ParmParse.H>
#include <AMReX_PlotFileUtil.H>
#include <AMReX_Print.H>
#include <AMReX_Utility.H>
#include <fmt/core.h>
#include <yaml-cpp/yaml.h>

#if AMREX_SPACEDIM == 3
#include "AMReX_OpenBC.H"
#endif

#ifdef AMREX_USE_ASCENT
#include <AMReX_Conduit_Blueprint.H>
#include <ascent.hpp>
#endif

// internal headers
#include "CheckNaN.hpp"
#include "grid.hpp"
#include "math_impl.hpp"
#include "physics_info.hpp"

#define USE_YAFLUXREGISTER

#ifdef AMREX_USE_ASCENT
using namespace conduit;
using namespace ascent;
#endif

using variant_t = std::variant<amrex::Real, std::string>;

namespace YAML
{
template <typename T> struct as_if<T, std::optional<T>> {
	explicit as_if(const Node &node_) : node(node_) {}
	const Node &node; // NOLINT(cppcoreguidelines-avoid-const-or-ref-data-members)
	auto operator()() const -> std::optional<T>
	{
		std::optional<T> val;
		T t;
		if ((node.m_pNode != nullptr) && convert<T>::decode(node, t)) {
			val = std::move(t);
		}
		return val;
	}
};

// There is already a std::string partial specialisation,
// so we need a full specialisation here
template <> struct as_if<std::string, std::optional<std::string>> {
	explicit as_if(const Node &node_) : node(node_) {}
	const Node &node; // NOLINT(cppcoreguidelines-avoid-const-or-ref-data-members)
	auto operator()() const -> std::optional<std::string>
	{
		std::optional<std::string> val;
		std::string t;
		if ((node.m_pNode != nullptr) && convert<std::string>::decode(node, t)) {
			val = std::move(t);
		}
		return val;
	}
};
} // namespace YAML

enum class FillPatchType { fillpatch_class, fillpatch_function };

// Main simulation class; solvers should inherit from this
template <typename problem_t> class AMRSimulation : public amrex::AmrCore
{
      public:
	amrex::Real maxDt_ = std::numeric_limits<double>::max();  // no limit by default
	amrex::Real initDt_ = std::numeric_limits<double>::max(); // no limit by default
	amrex::Real constantDt_ = 0.0;
	amrex::Vector<int> istep;	      // which step?
	amrex::Vector<int> nsubsteps;	      // how many substeps on each level?
	amrex::Vector<amrex::Real> tNew_;     // for state_new_cc_
	amrex::Vector<amrex::Real> tOld_;     // for state_old_cc_
	amrex::Vector<amrex::Real> dt_;	      // timestep for each level
	amrex::Vector<int> reductionFactor_;  // timestep reduction factor for each level
	amrex::Real stopTime_ = 1.0;	      // default
	amrex::Real cflNumber_ = 0.3;	      // default
	amrex::Real dtToleranceFactor_ = 1.1; // default
	amrex::Long cycleCount_ = 0;
	amrex::Long maxTimesteps_ = 1e4;	    // default
	amrex::Long maxWalltime_ = 0;		    // default: no limit
	int ascentInterval_ = -1;		    // -1 == no in-situ renders with Ascent
	int plotfileInterval_ = -1;		    // -1 == no output
	int statisticsInterval_ = -1;    // -1 == no output
	amrex::Real plotTimeInterval_ = -1.0;	    // time interval for plt file
	amrex::Real checkpointTimeInterval_ = -1.0; // time interval for checkpoints
	int checkpointInterval_ = -1;		    // -1 == no output
	int amrInterpMethod_ = 1;		    // 0 == piecewise constant, 1 == lincc_interp
	amrex::Real reltolPoisson_ = 1.0e-5;	    // default
	amrex::Real abstolPoisson_ = 1.0e-5;	    // default (scaled by minimum RHS value)
	int doPoissonSolve_ = 0;		    // 1 == self-gravity enabled, 0 == disabled

	amrex::Real densityFloor_ = 0.0;				// default
	amrex::Real tempCeiling_ = std::numeric_limits<double>::max();	// default
	amrex::Real tempFloor_ = 0.0;					// default
	amrex::Real speedCeiling_ = std::numeric_limits<double>::max(); // default

	std::unordered_map<std::string, variant_t> simulationMetadata_;

	// constructor
	explicit AMRSimulation(amrex::Vector<amrex::BCRec> &BCs_cc, amrex::Vector<amrex::BCRec> &BCs_fc) : BCs_cc_(BCs_cc), BCs_fc_(BCs_fc) { initialize(); }

	explicit AMRSimulation(amrex::Vector<amrex::BCRec> &BCs_cc) : BCs_cc_(BCs_cc) { initialize(); }

	void initialize();
	void PerformanceHints();
	void readParameters();
	void setInitialConditions();
	void setInitialConditionsAtLevel_cc(int level, amrex::Real time);
	void setInitialConditionsAtLevel_fc(int level, amrex::Real time);
	void evolve();
	void computeTimestep();
	auto computeTimestepAtLevel(int lev) -> amrex::Real;

	void AverageFCToCC(amrex::MultiFab &mf_cc, const amrex::MultiFab &mf_fc, int idim, int dstcomp_start, int srccomp_start, int srccomp_total,
			   int nGrow) const;

	virtual void computeMaxSignalLocal(int level) = 0;
	virtual auto computeExtraPhysicsTimestep(int lev) -> amrex::Real = 0;
	virtual void advanceSingleTimestepAtLevel(int lev, amrex::Real time, amrex::Real dt_lev, int ncycle) = 0;
	virtual void preCalculateInitialConditions() = 0;
	virtual void setInitialConditionsOnGrid(quokka::grid grid_elem) = 0;
	virtual void computeAfterTimestep() = 0;
	virtual void computeAfterEvolve(amrex::Vector<amrex::Real> &initSumCons) = 0;
	virtual void fillPoissonRhsAtLevel(amrex::MultiFab &rhs, int lev) = 0;
	virtual void applyPoissonGravityAtLevel(amrex::MultiFab const &phi, int lev, amrex::Real dt) = 0;

	// compute derived variables
	virtual void ComputeDerivedVar(int lev, std::string const &dname, amrex::MultiFab &mf, int ncomp) const = 0;

	// compute statistics
  	virtual auto ComputeStatistics() -> std::map<std::string, amrex::Real> = 0;

	// fix-up any unphysical states created by AMR operations
	// (e.g., caused by the flux register or from interpolation)
	virtual void FixupState(int level) = 0;

	// tag cells for refinement
	void ErrorEst(int lev, amrex::TagBoxArray &tags, amrex::Real time, int ngrow) override = 0;

	// Make a new level using provided BoxArray and DistributionMapping
	void MakeNewLevelFromCoarse(int lev, amrex::Real time, const amrex::BoxArray &ba, const amrex::DistributionMapping &dm) override;

	// Remake an existing level using provided BoxArray and DistributionMapping
	void RemakeLevel(int lev, amrex::Real time, const amrex::BoxArray &ba, const amrex::DistributionMapping &dm) override;

	// Delete level data
	void ClearLevel(int lev) override;

	// Make a new level from scratch using provided BoxArray and
	// DistributionMapping
	void MakeNewLevelFromScratch(int lev, amrex::Real time, const amrex::BoxArray &ba, const amrex::DistributionMapping &dm) override;

	// AMR utility functions
	template <typename PreInterpHook, typename PostInterpHook>
	void fillBoundaryConditions(amrex::MultiFab &S_filled, amrex::MultiFab &state, int lev, amrex::Real time, quokka::centering cen, quokka::direction dir,
				    PreInterpHook const &pre_interp, PostInterpHook const &post_interp, FillPatchType fptype = FillPatchType::fillpatch_class);

	template <typename PreInterpHook, typename PostInterpHook>
	void FillPatchWithData(int lev, amrex::Real time, amrex::MultiFab &mf, amrex::Vector<amrex::MultiFab *> &coarseData,
			       amrex::Vector<amrex::Real> &coarseTime, amrex::Vector<amrex::MultiFab *> &fineData, amrex::Vector<amrex::Real> &fineTime,
			       int icomp, int ncomp, amrex::Vector<amrex::BCRec> &BCs, FillPatchType fptype, PreInterpHook const &pre_interp,
			       PostInterpHook const &post_interp);

	static void InterpHookNone(amrex::MultiFab &mf, int scomp, int ncomp);
	virtual void FillPatch(int lev, amrex::Real time, amrex::MultiFab &mf, int icomp, int ncomp, quokka::centering cen, quokka::direction dir,
			       FillPatchType fptype);

	auto getAmrInterpolater() -> amrex::MFInterpolater *;
	void FillCoarsePatch(int lev, amrex::Real time, amrex::MultiFab &mf, int icomp, int ncomp, amrex::Vector<amrex::BCRec> &BCs, quokka::centering cen,
			     quokka::direction dir);
	void GetData(int lev, amrex::Real time, amrex::Vector<amrex::MultiFab *> &data, amrex::Vector<amrex::Real> &datatime, quokka::centering cen,
		     quokka::direction dir);
	void AverageDown();
	void AverageDownTo(int crse_lev);
	auto timeStepWithSubcycling(int lev, amrex::Real time, bool coarseTimeBoundary, int stepsLeft) -> int;
	void ellipticSolveAllLevels(amrex::Real dt);

	void incrementFluxRegisters(amrex::MFIter &mfi, amrex::YAFluxRegister *fr_as_crse, amrex::YAFluxRegister *fr_as_fine,
				    std::array<amrex::FArrayBox, AMREX_SPACEDIM> &fluxArrays, int lev, amrex::Real dt_lev);

	void incrementFluxRegisters(amrex::YAFluxRegister *fr_as_crse, amrex::YAFluxRegister *fr_as_fine,
				    std::array<amrex::MultiFab, AMREX_SPACEDIM> &fluxArrays, int lev, amrex::Real dt_lev);

	// boundary condition
	AMREX_GPU_DEVICE static void setCustomBoundaryConditions(const amrex::IntVect &iv, amrex::Array4<amrex::Real> const &dest, int dcomp, int numcomp,
								 amrex::GeometryData const &geom, amrex::Real time, const amrex::BCRec *bcr, int bcomp,
								 int orig_comp); // template specialized by problem generator

	// I/O functions
	[[nodiscard]] auto PlotFileName(int lev) const -> std::string;
	[[nodiscard]] auto CustomPlotFileName(const char *base, int lev) const -> std::string;
	[[nodiscard]] auto GetPlotfileVarNames() const -> amrex::Vector<std::string>;
	[[nodiscard]] auto PlotFileMF() -> amrex::Vector<amrex::MultiFab>;
	[[nodiscard]] auto PlotFileMFAtLevel(int lev) -> amrex::MultiFab;
	void WriteMetadataFile(std::string const &plotfilename) const;
	void ReadMetadataFile(std::string const &chkfilename);
	void WriteStatisticsFile();
	void WritePlotFile();
	void WriteCheckpointFile() const;
	void SetLastCheckpointSymlink(std::string const &checkpointname) const;
	void ReadCheckpointFile();
	auto getWalltime() -> amrex::Real;
	void setChkFile(std::string const &chkfile_number);
	[[nodiscard]] auto getOldMF_fc() const -> amrex::Vector<amrex::Array<amrex::MultiFab, AMREX_SPACEDIM>> const &;
	[[nodiscard]] auto getNewMF_fc() const -> amrex::Vector<amrex::Array<amrex::MultiFab, AMREX_SPACEDIM>> const &;

#ifdef AMREX_USE_ASCENT
	void AscentCustomActions(conduit::Node const &blueprintMesh);
	void RenderAscent();
#endif
      protected:
	amrex::Vector<amrex::BCRec> BCs_cc_; // on level 0
	amrex::Vector<amrex::BCRec> BCs_fc_; // on level 0
	amrex::Vector<amrex::MultiFab> state_old_cc_;
	amrex::Vector<amrex::MultiFab> state_new_cc_;
	amrex::Vector<amrex::Array<amrex::MultiFab, AMREX_SPACEDIM>> state_old_fc_;
	amrex::Vector<amrex::Array<amrex::MultiFab, AMREX_SPACEDIM>> state_new_fc_;
	amrex::Vector<amrex::MultiFab> max_signal_speed_; // needed to compute CFL timestep

	// flux registers: store fluxes at coarse-fine interface for synchronization
	// this will be sized "nlevs_max+1"
	// NOTE: the flux register associated with flux_reg[lev] is associated with
	// the lev/lev-1 interface (and has grid spacing associated with lev-1)
	// therefore flux_reg[0] and flux_reg[nlevs_max] are never actually used in
	// the reflux operation
	amrex::Vector<std::unique_ptr<amrex::YAFluxRegister>> flux_reg_;

	// This is for fillpatch during timestepping, but not for regridding.
	amrex::Vector<std::unique_ptr<amrex::FillPatcher<amrex::MultiFab>>> fillpatcher_;

	// Nghost = number of ghost cells for each array
	int nghost_cc_ = 4; // PPM needs nghost >= 3, PPM+flattening needs nghost >= 4
	int nghost_fc_ = 4;
	amrex::Vector<std::string> componentNames_cc_;
	amrex::Vector<std::string> componentNames_fc_;
	amrex::Vector<std::string> derivedNames_;
	bool areInitialConditionsDefined_ = false;

	/// output parameters
	std::string plot_file{"plt"}; // plotfile prefix
	std::string chk_file{"chk"};  // checkpoint prefix
	std::string stats_file{"history.txt"}; // statistics filename
	/// input parameters (if >= 0 we restart from a checkpoint)
	std::string restart_chkfile;

	/// AMR-specific parameters
	int regrid_int = 2;	 // regrid interval (number of coarse steps)
	int do_reflux = 1;	 // 1 == reflux, 0 == no reflux
	int do_subcycle = 1;	 // 1 == subcycle, 0 == no subcyle
	int suppress_output = 0; // 1 == show timestepping, 0 == do not output each timestep

	// performance metrics
	amrex::Long cellUpdates_ = 0;
	amrex::Vector<amrex::Long> cellUpdatesEachLevel_;

	// external objects
#ifdef AMREX_USE_ASCENT
	Ascent ascent_;
#endif
};

template <typename problem_t> void AMRSimulation<problem_t>::setChkFile(std::string const &chkfile_number) { restart_chkfile = chkfile_number; }

template <typename problem_t> auto AMRSimulation<problem_t>::getOldMF_fc() const -> const amrex::Vector<amrex::Array<amrex::MultiFab, AMREX_SPACEDIM>> &
{
	return state_old_fc_;
}

template <typename problem_t> auto AMRSimulation<problem_t>::getNewMF_fc() const -> const amrex::Vector<amrex::Array<amrex::MultiFab, AMREX_SPACEDIM>> &
{
	return state_new_fc_;
}

template <typename problem_t> void AMRSimulation<problem_t>::initialize()
{
	BL_PROFILE("AMRSimulation::initialize()");

	readParameters();

	// print derived vars
	if (!derivedNames_.empty()) {
		amrex::Print() << "Using derived variables:\n";
		for (auto const &name : derivedNames_) {
			amrex::Print() << "\t" << name << "\n";
		}
		amrex::Print() << "\n";
	}

	int nlevs_max = max_level + 1;
	istep.resize(nlevs_max, 0);
	nsubsteps.resize(nlevs_max, 1);
	if (do_subcycle == 1) {
		for (int lev = 1; lev <= max_level; ++lev) {
			nsubsteps[lev] = MaxRefRatio(lev - 1);
		}
	}

	tNew_.resize(nlevs_max, 0.0);
	tOld_.resize(nlevs_max, -1.e100);
	dt_.resize(nlevs_max, 1.e100);
	reductionFactor_.resize(nlevs_max, 1);
	state_new_cc_.resize(nlevs_max);
	state_old_cc_.resize(nlevs_max);
	if constexpr (Physics_Indices<problem_t>::nvarTotal_fc > 0) {
		state_new_fc_.resize(nlevs_max);
		state_old_fc_.resize(nlevs_max);
	}
	max_signal_speed_.resize(nlevs_max);
	flux_reg_.resize(nlevs_max + 1);
	fillpatcher_.resize(nlevs_max + 1);
	cellUpdatesEachLevel_.resize(nlevs_max, 0);

	// check that grids will be properly nested on each level
	// (this is necessary since FillPatch only fills from non-ghost cells on
	// lev-1)
	auto checkIsProperlyNested = [=](int const lev, amrex::IntVect const &blockingFactor) {
		return amrex::ProperlyNested(refRatio(lev - 1), blockingFactor, nghost_cc_, amrex::IndexType::TheCellType(), &amrex::cell_cons_interp);
	};

	for (int lev = 1; lev <= max_level; ++lev) {
		if (!checkIsProperlyNested(lev, blocking_factor[lev])) {
			// level lev is not properly nested
			amrex::Print() << "Blocking factor is too small for proper grid nesting! "
					  "Increase blocking factor to >= ceil(nghost,ref_ratio)*ref_ratio."
				       << std::endl;
			amrex::Abort("Grids not properly nested!");
		}
	}

#ifdef AMREX_USE_ASCENT
	// initialize Ascent
	conduit::Node ascent_options;
	ascent_options["mpi_comm"] = MPI_Comm_c2f(amrex::ParallelContext::CommunicatorSub());
	ascent_.open(ascent_options);
#endif
}

template <typename problem_t> void AMRSimulation<problem_t>::PerformanceHints()
{
	// Check requested MPI ranks and available boxes
	for (int ilev = 0; ilev <= finestLevel(); ++ilev) {
		const amrex::Long nboxes = boxArray(ilev).size();
		if (amrex::ParallelDescriptor::NProcs() > nboxes) {
			amrex::Print() << "\n[Warning] [Performance] Too many resources / too little work!\n"
				       << "  It looks like you requested more compute resources than "
				       << "  the number of boxes of cells available on level " << ilev << " (" << nboxes << "). "
				       << "You started with (" << amrex::ParallelDescriptor::NProcs() << ") MPI ranks, so ("
				       << amrex::ParallelDescriptor::NProcs() - nboxes << ") rank(s) will have no work on this level.\n"
#ifdef AMREX_USE_GPU
				       << "  On GPUs, consider using 1-8 boxes per GPU per level that "
					  "together fill each GPU's memory sufficiently.\n"
#endif
				       << "\n";
		}
	}

	// check that blocking_factor and max_grid_size are set to reasonable values
#ifdef AMREX_USE_GPU
	const int recommended_blocking_factor = 32;
	const int recommended_max_grid_size = 128;
#else
	const int recommended_blocking_factor = 16;
	const int recommended_max_grid_size = 64;
#endif
	int min_blocking_factor = INT_MAX;
	int min_max_grid_size = INT_MAX;
	for (int ilev = 0; ilev <= finestLevel(); ++ilev) {
		min_blocking_factor = std::min(min_blocking_factor, blocking_factor[ilev].min());
		min_max_grid_size = std::min(min_max_grid_size, max_grid_size[ilev].min());
	}
	if (min_blocking_factor < recommended_blocking_factor) {
		amrex::Print() << "\n[Warning] [Performance] The grid blocking factor (" << min_blocking_factor
			       << ") is too small for reasonable performance. It should be 32 (or "
				  "greater) when running on GPUs, and 16 (or greater) when running on "
				  "CPUs.\n";
	}
	if (min_max_grid_size < recommended_max_grid_size) {
		amrex::Print() << "\n[Warning] [Performance] The maximum grid size (" << min_max_grid_size
			       << ") is too small for reasonable performance. It should be "
				  "128 (or greater) when running on GPUs, and 64 (or "
				  "greater) when running on CPUs.\n";
	}
}

template <typename problem_t> void AMRSimulation<problem_t>::readParameters()
{
	BL_PROFILE("AMRSimulation::readParameters()");

	// ParmParse reads inputs from the *.inputs file
	amrex::ParmParse pp;

	// Default nsteps = 1e4
	pp.query("max_timesteps", maxTimesteps_);

	// Default CFL number == 0.3, set to whatever is in the file
	pp.query("cfl", cflNumber_);

	// Default AMR interpolation method == lincc_interp
	pp.query("amr_interpolation_method", amrInterpMethod_);

	// Default stopping time
	pp.query("stop_time", stopTime_);

	// Default ascent render interval
	pp.query("ascent_interval", ascentInterval_);

	// Default output interval
	pp.query("plotfile_interval", plotfileInterval_);

	// Default statistics interval
  	pp.query("statistics_interval", statisticsInterval_);

	// Default Time interval
	pp.query("plottime_interval", plotTimeInterval_);

	// Default Time interval
	pp.query("checkpointtime_interval", checkpointTimeInterval_);

	// Default checkpoint interval
	pp.query("checkpoint_interval", checkpointInterval_);

	// Default do_reflux = 1
	pp.query("do_reflux", do_reflux);

	// Default do_subcycle = 1
	pp.query("do_subcycle", do_subcycle);

	// Default suppress_output = 0
	pp.query("suppress_output", suppress_output);

	// specify this on the command-line in order to restart from a checkpoint
	// file
	pp.query("restartfile", restart_chkfile);

	// Specify derived variables to save to plotfiles
	pp.queryarr("derived_vars", derivedNames_);

	// re-grid interval
	pp.query("regrid_interval", regrid_int);

	// read density floor in g cm^-3
	pp.query("density_floor", densityFloor_);

	// read temperature floor in K
	pp.query("temperature_floor", tempFloor_);

	// read temperature ceiling in K
	pp.query("temperature_ceiling", tempCeiling_);

	// read speed ceiling in cm s^-1
	pp.query("speed_ceiling", speedCeiling_);

	// specify maximum walltime in HH:MM:SS format
	std::string maxWalltimeInput;
	pp.query("max_walltime", maxWalltimeInput);
	// convert to seconds
	int hours = 0;
	int minutes = 0;
	int seconds = 0;
	int nargs = std::sscanf(maxWalltimeInput.c_str(), "%d:%d:%d", &hours, &minutes, &seconds);
	if (nargs == 3) {
		maxWalltime_ = 3600 * hours + 60 * minutes + seconds;
		amrex::Print() << fmt::format("Setting walltime limit to {} hours, {} minutes, {} seconds.\n", hours, minutes, seconds);
	}
}

template <typename problem_t> void AMRSimulation<problem_t>::setInitialConditions()
{
	BL_PROFILE("AMRSimulation::setInitialConditions()");

	if (restart_chkfile.empty()) {
		// start simulation from the beginning
		const amrex::Real time = 0.0;
		InitFromScratch(time);
		AverageDown();

		if (checkpointInterval_ > 0) {
			WriteCheckpointFile();
		}
	} else {
		// restart from a checkpoint
		ReadCheckpointFile();
	}

	// abort if amrex.async_out=1, it is currently broken
	if (amrex::AsyncOut::UseAsyncOut()) {
		amrex::Print() << "[ERROR] [FATAL] AsyncOut is currently broken! If you want to "
				  "run with AsyncOut anyway (THIS MAY CAUSE DATA CORRUPTION), comment "
				  "out this line in src/simulation.hpp. Aborting."
			       << std::endl;
		amrex::Abort();
	}

#ifdef AMREX_USE_ASCENT
	if (ascentInterval_ > 0) {
		RenderAscent();
	}
#endif

	if (plotfileInterval_ > 0) {
		WritePlotFile();
	}

	if (statisticsInterval_ > 0) {
		WriteStatisticsFile();
	}

	// ensure that there are enough boxes per MPI rank
	PerformanceHints();
}

template <typename problem_t> auto AMRSimulation<problem_t>::computeTimestepAtLevel(int lev) -> amrex::Real
{
	// compute CFL timestep on level 'lev'
	BL_PROFILE("AMRSimulation::computeTimestepAtLevel()");

	// compute hydro timestep on level 'lev'
	computeMaxSignalLocal(lev);
	const amrex::Real domain_signal_max = max_signal_speed_[lev].norminf();
	amrex::GpuArray<amrex::Real, AMREX_SPACEDIM> const &dx = geom[lev].CellSizeArray();
	const amrex::Real dx_min = std::min({AMREX_D_DECL(dx[0], dx[1], dx[2])});
	const amrex::Real hydro_dt = cflNumber_ * (dx_min / domain_signal_max);

	// compute timestep due to extra physics on level 'lev'
	const amrex::Real extra_physics_dt = computeExtraPhysicsTimestep(lev);

	// return minimum timestep
	return std::min(hydro_dt, extra_physics_dt);
}

template <typename problem_t> void AMRSimulation<problem_t>::computeTimestep()
{
	BL_PROFILE("AMRSimulation::computeTimestep()");

	// compute candidate timestep dt_tmp on each level
	amrex::Vector<amrex::Real> dt_tmp(finest_level + 1);
	for (int level = 0; level <= finest_level; ++level) {
		dt_tmp[level] = computeTimestepAtLevel(level);
	}

	// limit change in timestep on each level
	constexpr amrex::Real change_max = 1.1;

	for (int level = 0; level <= finest_level; ++level) {
		dt_tmp[level] = std::min(dt_tmp[level], change_max * dt_[level]);
	}

	// set default subcycling pattern
	if (do_subcycle == 1) {
		for (int lev = 1; lev <= max_level; ++lev) {
			nsubsteps[lev] = MaxRefRatio(lev - 1);
			reductionFactor_[lev] = 1; // reset additional subcycling
		}
	}

	// compute root level timestep given nsubsteps
	amrex::Real dt_0 = dt_tmp[0];
	amrex::Long n_factor = 1;

	for (int level = 0; level <= finest_level; ++level) {
		n_factor *= nsubsteps[level];
		dt_0 = std::min(dt_0, n_factor * dt_tmp[level]);
		dt_0 = std::min(dt_0, maxDt_); // limit to maxDt_

		if (tNew_[level] == 0.0) { // first timestep
			dt_0 = std::min(dt_0, initDt_);
		}
		if (constantDt_ > 0.0) { // use constant timestep if set
			dt_0 = constantDt_;
		}
	}

	// compute global timestep assuming no subcycling
	amrex::Real dt_global = dt_tmp[0];

	for (int level = 0; level <= finest_level; ++level) {
		dt_global = std::min(dt_global, dt_tmp[level]);
		dt_global = std::min(dt_global, maxDt_); // limit to maxDt_

		if (tNew_[level] == 0.0) { // special case: first timestep
			dt_global = std::min(dt_global, initDt_);
		}
		if (constantDt_ > 0.0) { // special case: constant timestep
			dt_global = constantDt_;
		}
	}

	// compute work estimate for subcycling
	amrex::Long n_factor_work = 1;
	amrex::Long work_subcycling = 0;
	for (int level = 0; level <= finest_level; ++level) {
		n_factor_work *= nsubsteps[level];
		work_subcycling += n_factor_work * CountCells(level);
	}

	// compute work estimate for non-subcycling
	amrex::Long total_cells = 0;
	for (int level = 0; level <= finest_level; ++level) {
		total_cells += CountCells(level);
	}
	const amrex::Real work_nonsubcycling = static_cast<amrex::Real>(total_cells) * (dt_0 / dt_global);

	if (work_nonsubcycling <= work_subcycling) {
		// use global timestep on this coarse step
		if (verbose) {
			const amrex::Real ratio = work_nonsubcycling / work_subcycling;
			amrex::Print() << "\t>> Using global timestep on this coarse step (estimated work ratio: " << ratio << ").\n";
		}
		for (int lev = 1; lev <= max_level; ++lev) {
			nsubsteps[lev] = 1;
		}
	}

	// Limit dt to avoid overshooting stop_time
	const amrex::Real eps = 1.e-3 * dt_0;

	if (tNew_[0] + dt_0 > stopTime_ - eps) {
		dt_0 = stopTime_ - tNew_[0];
	}

	// assign timesteps on each level
	dt_[0] = dt_0;

	for (int level = 1; level <= finest_level; ++level) {
		dt_[level] = dt_[level - 1] / nsubsteps[level];
	}
}

template <typename problem_t> auto AMRSimulation<problem_t>::getWalltime() -> amrex::Real
{
	const static amrex::Real start_time = amrex::ParallelDescriptor::second(); // initialized on first call
	const amrex::Real time = amrex::ParallelDescriptor::second();
	return time - start_time;
}

template <typename problem_t> void AMRSimulation<problem_t>::evolve()
{
	BL_PROFILE("AMRSimulation::evolve()");

	AMREX_ALWAYS_ASSERT(areInitialConditionsDefined_);

	amrex::Real cur_time = tNew_[0];
#ifdef AMREX_USE_ASCENT
	int last_ascent_step = 0;
#endif
	int last_statistics_step = 0;
	int last_plot_file_step = 0;
	double next_plot_file_time = plotTimeInterval_;
	double next_chk_file_time = checkpointTimeInterval_;
	int last_chk_file_step = 0;
	const int ncomp_cc = Physics_Indices<problem_t>::nvarTotal_cc;

	amrex::GpuArray<amrex::Real, AMREX_SPACEDIM> const &dx0 = geom[0].CellSizeArray();
	amrex::Real const vol = AMREX_D_TERM(dx0[0], *dx0[1], *dx0[2]);
	amrex::Vector<amrex::Real> init_sum_cons(ncomp_cc);
	for (int n = 0; n < ncomp_cc; ++n) {
		const int lev = 0;
		init_sum_cons[n] = state_new_cc_[lev].sum(n) * vol;
	}

	getWalltime(); // initialize start_time

	// Main time loop
	for (int step = istep[0]; step < maxTimesteps_ && cur_time < stopTime_; ++step) {

		if (suppress_output == 0) {
			amrex::Print() << "\nCoarse STEP " << step + 1 << " at t = " << cur_time << " (" << (cur_time / stopTime_) * 100. << "%) starts ..."
				       << std::endl;
		}

		amrex::ParallelDescriptor::Barrier(); // synchronize all MPI ranks
		computeTimestep();

		// hyperbolic advance over all levels
		int lev = 0;	   // coarsest level
		int stepsLeft = 1; // coarsest level is advanced one step
		bool coarseTimeBoundary = true;
		timeStepWithSubcycling(lev, cur_time, coarseTimeBoundary, stepsLeft);

		// elliptic solve over entire AMR grid (post-timestep)
		ellipticSolveAllLevels(dt_[0]);

		cur_time += dt_[0];
		++cycleCount_;
		computeAfterTimestep();

		// sync up time (to avoid roundoff error)
		for (lev = 0; lev <= finest_level; ++lev) {
			AMREX_ALWAYS_ASSERT(std::abs((tNew_[lev] - cur_time) / cur_time) < 1e-10);
			tNew_[lev] = cur_time;
		}

#ifdef AMREX_USE_ASCENT
		if (ascentInterval_ > 0 && (step + 1) % ascentInterval_ == 0) {
			last_ascent_step = step + 1;
			RenderAscent();
		}
#endif

		if (statisticsInterval_ > 0 && (step + 1) % statisticsInterval_ == 0) {
			last_statistics_step = step + 1;
			WriteStatisticsFile();
		}

		if (plotfileInterval_ > 0 && (step + 1) % plotfileInterval_ == 0) {
			last_plot_file_step = step + 1;
			WritePlotFile();
		}

		// Writing Plot files at time intervals
		if (plotTimeInterval_ > 0 && next_plot_file_time <= cur_time) {
			next_plot_file_time += plotTimeInterval_;
			WritePlotFile();
		}

		if (checkpointTimeInterval_ > 0 && next_chk_file_time <= cur_time) {
			next_chk_file_time += checkpointTimeInterval_;
			WriteCheckpointFile();
		}

		if (checkpointInterval_ > 0 && (step + 1) % checkpointInterval_ == 0) {
			last_chk_file_step = step + 1;
			WriteCheckpointFile();
		}

		if (cur_time >= stopTime_ - 1.e-6 * dt_[0]) {
			// we have reached stopTime_
			break;
		}

		if (maxWalltime_ > 0 && getWalltime() > 0.9 * maxWalltime_) {
			// we have exceeded 90% of maxWalltime_
			break;
		}
	}

	amrex::Real elapsed_sec = getWalltime();

	// compute reference solution (if it's a test problem)
	computeAfterEvolve(init_sum_cons);

	// compute conservation error
	for (int n = 0; n < ncomp_cc; ++n) {
		amrex::Real const final_sum = state_new_cc_[0].sum(n) * vol;
		amrex::Real const abs_err = (final_sum - init_sum_cons[n]);
		amrex::Print() << "Initial " << componentNames_cc_[n] << " = " << init_sum_cons[n] << std::endl;
		amrex::Print() << "\tabsolute conservation error = " << abs_err << std::endl;
		if (init_sum_cons[n] != 0.0) {
			amrex::Real const rel_err = abs_err / init_sum_cons[n];
			amrex::Print() << "\trelative conservation error = " << rel_err << std::endl;
		}
		amrex::Print() << std::endl;
	}

	// compute zone-cycles/sec
	const int IOProc = amrex::ParallelDescriptor::IOProcessorNumber();
	amrex::ParallelDescriptor::ReduceRealMax(elapsed_sec, IOProc);
	const double microseconds_per_update = 1.0e6 * elapsed_sec / cellUpdates_;
	const double megaupdates_per_second = 1.0 / microseconds_per_update;
	amrex::Print() << "Performance figure-of-merit: " << microseconds_per_update << " μs/zone-update [" << megaupdates_per_second << " Mupdates/s]\n";
	for (int lev = 0; lev <= max_level; ++lev) {
		amrex::Print() << "Zone-updates on level " << lev << ": " << cellUpdatesEachLevel_[lev] << "\n";
	}
	amrex::Print() << std::endl;

	// write final checkpoint
	if (checkpointInterval_ > 0 && istep[0] > last_chk_file_step) {
		WriteCheckpointFile();
	}

	// write final plotfile
	if (plotfileInterval_ > 0 && istep[0] > last_plot_file_step) {
		WritePlotFile();
	}

	// write final statistics
	if (statisticsInterval_ > 0 && istep[0] > last_statistics_step) {
		WriteStatisticsFile();
	}

#ifdef AMREX_USE_ASCENT
	// close Ascent
	ascent_.close();
#endif
}

template <typename problem_t> void AMRSimulation<problem_t>::ellipticSolveAllLevels(const amrex::Real dt)
{
#if AMREX_SPACEDIM == 3
	if (doPoissonSolve_) {
		if (do_subcycle == 1) { // not supported
			amrex::Abort("Poisson solve is not support when AMR subcycling is enabled! You must set do_subcycle = 0.");
		}

		BL_PROFILE_REGION("GravitySolver");

		// set up elliptic solve object
		amrex::OpenBCSolver poissonSolver(Geom(0, finest_level), boxArray(0, finest_level), DistributionMap(0, finest_level));
		if (verbose) {
			poissonSolver.setVerbose(true);
			poissonSolver.setBottomVerbose(false);
			amrex::Print() << "Doing Poisson solve...\n\n";
		}

		// solve Poisson equation with open b.c. using the method of James (1977)
		amrex::Vector<amrex::MultiFab> phi(finest_level + 1);
		amrex::Vector<amrex::MultiFab> rhs(finest_level + 1);
		const int nghost = 1;
		const int ncomp = 1;
		amrex::Real rhs_min = std::numeric_limits<amrex::Real>::max();
		for (int lev = 0; lev <= finest_level; ++lev) {
			phi[lev].define(grids[lev], dmap[lev], ncomp, nghost);
			rhs[lev].define(grids[lev], dmap[lev], ncomp, nghost);
			phi[lev].setVal(0); // set initial guess to zero
			rhs[lev].setVal(0);
			fillPoissonRhsAtLevel(rhs[lev], lev);
			rhs_min = std::min(rhs_min, rhs[lev].min(0));
		}

		amrex::Real abstol = abstolPoisson_ * rhs_min;
		poissonSolver.solve(amrex::GetVecOfPtrs(phi), amrex::GetVecOfConstPtrs(rhs), reltolPoisson_, abstol);
		if (verbose) {
			amrex::Print() << "\n";
		}

		// add gravitational acceleration to hydro state (using operator splitting)
		for (int lev = 0; lev <= finest_level; ++lev) {
			applyPoissonGravityAtLevel(phi[lev], lev, dt);
		}
	}
#endif
}

// N.B.: This function actually works for subcycled or not subcycled, as long as
// nsubsteps[lev] is set correctly.
template <typename problem_t> auto AMRSimulation<problem_t>::timeStepWithSubcycling(int lev, amrex::Real time, bool coarseTimeBoundary, int stepsLeft) -> int
{
	BL_PROFILE("AMRSimulation::timeStepWithSubcycling()");

	// perform regrid if needed
	if (regrid_int > 0) {
		// help keep track of whether a level was already regridded
		// from a coarser level call to regrid
		static amrex::Vector<int> last_regrid_step(max_level + 1, 0);

		// regrid changes level "lev+1" so we don't regrid on max_level
		// also make sure we don't regrid fine levels again if
		// it was taken care of during a coarser regrid
		if (lev < max_level && istep[lev] > last_regrid_step[lev]) {
			if (istep[lev] % regrid_int == 0) {
				// regrid could add newly refined levels (if finest_level < max_level)
				// so we save the previous finest level index
				int old_finest = finest_level;
				regrid(lev, time);

				// mark that we have regridded this level already
				for (int k = lev; k <= finest_level; ++k) {
					last_regrid_step[k] = istep[k];
				}

				// if there are newly created levels, set the time step
				for (int k = old_finest + 1; k <= finest_level; ++k) {
					if (do_subcycle != 0) {
						dt_[k] = dt_[k - 1] / nsubsteps[k];
					} else {
						dt_[k] = dt_[k - 1];
					}
				}

				// do fix-up on all levels that have been re-gridded
				for (int k = lev; k <= finest_level; ++k) {
					FixupState(k);
				}
			}
		}
	}

	/// "additional AMR subcycling" code borrowed from Chombo:
	stepsLeft--;

#if 0
  // If this wasn't just done by the next coarser level, check to see if
  // it is necessary to do additional subcycling in time.
  if ((!coarseTimeBoundary) && (constantDt_ <= 0)) {

    // The factor by which the current time step at the current level
    // has been divided (so far) for subcycling.
    int maxFactorSublevels = reductionFactor_[lev];

    // Compute the new subcycling factor for this level and all finer
    // levels and find the maximum
    for (int i = lev; i <= finest_level; i++) {
      amrex::Real dtCFL = computeTimestepAtLevel(i);
      amrex::Real dtCur = dt_[i];

      // The current factor for level "i"
      int factor = reductionFactor_[i];

      // While the current dt exceeds the CFL-limited dt by a tolerance,
      // double the subcycling factor and halve the current dt
      while (dtCur > dtToleranceFactor_ * dtCFL) {
        factor *= 2;
        dtCur *= 0.5;
      }

      if (factor > maxFactorSublevels) {
        maxFactorSublevels = factor;
      }
    }

    // More subcycling is necessary
    if (maxFactorSublevels > reductionFactor_[lev]) {
      if (verbose) {
        amrex::Print() << "\tSubcycling --- maxFactorSublevels: "
                       << maxFactorSublevels << std::endl;
      }

      // Adjust the number of time steps left for the current level
      stepsLeft =
          (stepsLeft + 1) * maxFactorSublevels / reductionFactor_[lev] - 1;

      // Adjust the dt's on this and all finer levels
      for (int i = lev; i <= finest_level; i++) {
        const int divisor = maxFactorSublevels / reductionFactor_[i];
        dt_[i] /= static_cast<amrex::Real>(divisor);

        if (verbose) {
          amrex::Print() << "\t\tLevel " << i << ": factor: " << divisor << " ("
                         << reductionFactor_[i] << "), "
                         << "dt: " << dt_[i] << std::endl;
        }

        reductionFactor_[i] = maxFactorSublevels;
      }
    }
  }
#endif

	if (Verbose()) {
		amrex::Print() << "[Level " << lev << " step " << istep[lev] + 1 << "] ";
		amrex::Print() << "ADVANCE with time = " << tNew_[lev] << " dt = " << dt_[lev] << std::endl;
	}

	// Advance a single level for a single time step, and update flux registers
	tOld_[lev] = tNew_[lev];
	tNew_[lev] += dt_[lev]; // critical that this is done *before* advanceAtLevel

	// do hyperbolic advance over all levels
	advanceSingleTimestepAtLevel(lev, time, dt_[lev], nsubsteps[lev]);

	++istep[lev];
	cellUpdates_ += CountCells(lev); // keep track of total number of cell updates
	cellUpdatesEachLevel_[lev] += CountCells(lev);

	if (Verbose()) {
		amrex::Print() << "[Level " << lev << " step " << istep[lev] << "] ";
		amrex::Print() << "Advanced " << CountCells(lev) << " cells" << std::endl;
	}

	// advance finer levels

	if (lev < finest_level) {
		int r_iteration = 1;
		int r_stepsLeft = nsubsteps[lev + 1]; // nominal number of substeps, may change inside
						      // recursive calls to timeStepWithSubcycling
		bool r_timeBoundary = true;

		// recursive call for next-finer level
		while (r_stepsLeft > 0) {
			if (lev < finest_level) { // this may change during a regrid!
				r_stepsLeft = timeStepWithSubcycling(lev + 1, time + (r_iteration - 1) * dt_[lev + 1], r_timeBoundary, r_stepsLeft);
				r_iteration++;
			}
			// the next (and subsequent) subcycles are not at a time boundary
			r_timeBoundary = false;
		}

		// do post-timestep operations

		if (do_reflux != 0) {
			// update lev based on coarse-fine flux mismatch
			flux_reg_[lev + 1]->Reflux(state_new_cc_[lev]);
		}

		AverageDownTo(lev); // average lev+1 down to lev
		FixupState(lev);    // fix any unphysical states created by reflux or averaging

		fillpatcher_[lev + 1].reset(); // because the data on lev have changed.
	}

	return stepsLeft;
}

template <typename problem_t>
void AMRSimulation<problem_t>::incrementFluxRegisters(amrex::MFIter &mfi, amrex::YAFluxRegister *fr_as_crse, amrex::YAFluxRegister *fr_as_fine,
						      std::array<amrex::FArrayBox, AMREX_SPACEDIM> &fluxArrays, int const lev, amrex::Real const dt_lev)
{
	BL_PROFILE("AMRSimulation::incrementFluxRegisters()");

	if (fr_as_crse != nullptr) {
		AMREX_ASSERT(lev < finestLevel());
		AMREX_ASSERT(fr_as_crse == flux_reg_[lev + 1].get());
		fr_as_crse->CrseAdd(mfi, {AMREX_D_DECL(&fluxArrays[0], &fluxArrays[1], &fluxArrays[2])}, geom[lev].CellSize(), dt_lev, amrex::RunOn::Gpu);
	}

	if (fr_as_fine != nullptr) {
		AMREX_ASSERT(lev > 0);
		AMREX_ASSERT(fr_as_fine == flux_reg_[lev].get());
		fr_as_fine->FineAdd(mfi, {AMREX_D_DECL(&fluxArrays[0], &fluxArrays[1], &fluxArrays[2])}, geom[lev].CellSize(), dt_lev, amrex::RunOn::Gpu);
	}
}

template <typename problem_t>
void AMRSimulation<problem_t>::incrementFluxRegisters(amrex::YAFluxRegister *fr_as_crse, amrex::YAFluxRegister *fr_as_fine,
						      std::array<amrex::MultiFab, AMREX_SPACEDIM> &fluxArrays, int const lev, amrex::Real const dt_lev)
{
	BL_PROFILE("AMRSimulation::incrementFluxRegisters()");

	for (amrex::MFIter mfi(state_new_cc_[lev]); mfi.isValid(); ++mfi) {
		if (fr_as_crse != nullptr) {
			AMREX_ASSERT(lev < finestLevel());
			AMREX_ASSERT(fr_as_crse == flux_reg_[lev + 1].get());
			fr_as_crse->CrseAdd(mfi, {AMREX_D_DECL(fluxArrays[0].fabPtr(mfi), fluxArrays[1].fabPtr(mfi), fluxArrays[2].fabPtr(mfi))},
					    geom[lev].CellSize(), dt_lev, amrex::RunOn::Gpu);
		}

		if (fr_as_fine != nullptr) {
			AMREX_ASSERT(lev > 0);
			AMREX_ASSERT(fr_as_fine == flux_reg_[lev].get());
			fr_as_fine->FineAdd(mfi, {AMREX_D_DECL(fluxArrays[0].fabPtr(mfi), fluxArrays[1].fabPtr(mfi), fluxArrays[2].fabPtr(mfi))},
					    geom[lev].CellSize(), dt_lev, amrex::RunOn::Gpu);
		}
	}
}

template <typename problem_t> auto AMRSimulation<problem_t>::getAmrInterpolater() -> amrex::MFInterpolater *
{
	amrex::MFInterpolater *mapper = nullptr;

	if (amrInterpMethod_ == 0) { // piecewise-constant interpolation
		mapper = &amrex::mf_pc_interp;
	} else if (amrInterpMethod_ == 1) { // slope-limited linear interpolation
		//  It has the following important properties:
		// 1. should NOT produce new extrema
		//    (will revert to piecewise constant if any component has a local min/max)
		// 2. should be conservative
		// 3. preserves linear combinations of variables in each cell
		mapper = &amrex::mf_linear_slope_minmax_interp;
	} else {
		amrex::Abort("Invalid AMR interpolation method specified!");
	}

	return mapper; // global object, so this is ok
}

// Make a new level using provided BoxArray and DistributionMapping and fill
// with interpolated coarse level data. Overrides the pure virtual function in
// AmrCore
template <typename problem_t>
void AMRSimulation<problem_t>::MakeNewLevelFromCoarse(int level, amrex::Real time, const amrex::BoxArray &ba, const amrex::DistributionMapping &dm)
{
	BL_PROFILE("AMRSimulation::MakeNewLevelFromCoarse()");

	// cell-centred
	const int ncomp_cc = state_new_cc_[level - 1].nComp();
	const int nghost_cc = state_new_cc_[level - 1].nGrow();
	state_new_cc_[level].define(ba, dm, ncomp_cc, nghost_cc);
	state_old_cc_[level].define(ba, dm, ncomp_cc, nghost_cc);
	FillCoarsePatch(level, time, state_new_cc_[level], 0, ncomp_cc, BCs_cc_, quokka::centering::cc, quokka::direction::na);
	FillCoarsePatch(level, time, state_old_cc_[level], 0, ncomp_cc, BCs_cc_, quokka::centering::cc, quokka::direction::na); // also necessary

	max_signal_speed_[level].define(ba, dm, 1, nghost_cc);
	tNew_[level] = time;
	tOld_[level] = time - 1.e200;

	if (level > 0 && (do_reflux != 0)) {
		flux_reg_[level] = std::make_unique<amrex::YAFluxRegister>(ba, boxArray(level - 1), dm, DistributionMap(level - 1), Geom(level),
									   Geom(level - 1), refRatio(level - 1), level, ncomp_cc);
	}

	// face-centred
	if constexpr (Physics_Indices<problem_t>::nvarTotal_fc > 0) {
		const int ncomp_per_dim_fc = state_new_fc_[level - 1][0].nComp();
		const int nghost_fc = state_new_fc_[level - 1][0].nGrow();
		for (int idim = 0; idim < AMREX_SPACEDIM; ++idim) {
			state_new_fc_[level][idim] =
			    amrex::MultiFab(amrex::convert(ba, amrex::IntVect::TheDimensionVector(idim)), dm, ncomp_per_dim_fc, nghost_fc);
			state_old_fc_[level][idim] =
			    amrex::MultiFab(amrex::convert(ba, amrex::IntVect::TheDimensionVector(idim)), dm, ncomp_per_dim_fc, nghost_fc);
			FillCoarsePatch(level, time, state_new_fc_[level][idim], 0, ncomp_per_dim_fc, BCs_fc_, quokka::centering::fc,
					static_cast<quokka::direction>(idim));
			FillCoarsePatch(level, time, state_old_fc_[level][idim], 0, ncomp_per_dim_fc, BCs_fc_, quokka::centering::fc,
					static_cast<quokka::direction>(idim)); // also necessary
		}
	}
}

// Remake an existing level using provided BoxArray and DistributionMapping and
// fill with existing fine and coarse data. Overrides the pure virtual function
// in AmrCore
template <typename problem_t>
void AMRSimulation<problem_t>::RemakeLevel(int level, amrex::Real time, const amrex::BoxArray &ba, const amrex::DistributionMapping &dm)
{
	BL_PROFILE("AMRSimulation::RemakeLevel()");

	// cell-centred
	const int ncomp_cc = state_new_cc_[level].nComp();
	const int nghost_cc = state_new_cc_[level].nGrow();
	amrex::MultiFab int_state_new_cc(ba, dm, ncomp_cc, nghost_cc);
	amrex::MultiFab int_state_old_cc(ba, dm, ncomp_cc, nghost_cc);
	FillPatch(level, time, int_state_new_cc, 0, ncomp_cc, quokka::centering::cc, quokka::direction::na, FillPatchType::fillpatch_function);
	std::swap(int_state_new_cc, state_new_cc_[level]);
	std::swap(int_state_old_cc, state_old_cc_[level]);

	amrex::MultiFab max_signal_speed(ba, dm, 1, nghost_cc);
	std::swap(max_signal_speed, max_signal_speed_[level]);

	tNew_[level] = time;
	tOld_[level] = time - 1.e200;

	if (level > 0 && (do_reflux != 0)) {
		flux_reg_[level] = std::make_unique<amrex::YAFluxRegister>(ba, boxArray(level - 1), dm, DistributionMap(level - 1), Geom(level),
									   Geom(level - 1), refRatio(level - 1), level, ncomp_cc);
	}

	// face-centred
	if constexpr (Physics_Indices<problem_t>::nvarTotal_fc > 0) {
		const int ncomp_per_dim_fc = state_new_fc_[level][0].nComp();
		const int nghost_fc = state_new_fc_[level][0].nGrow();
		amrex::Array<amrex::MultiFab, AMREX_SPACEDIM> int_state_new_fc;
		amrex::Array<amrex::MultiFab, AMREX_SPACEDIM> int_state_old_fc;
		// define
		for (int idim = 0; idim < AMREX_SPACEDIM; ++idim) {
			int_state_new_fc[idim] = amrex::MultiFab(amrex::convert(ba, amrex::IntVect::TheDimensionVector(idim)), dm, ncomp_per_dim_fc, nghost_fc);
			int_state_old_fc[idim] = amrex::MultiFab(amrex::convert(ba, amrex::IntVect::TheDimensionVector(idim)), dm, ncomp_per_dim_fc, nghost_fc);
		}
		// TODO(neco): fillPatchFC
		// swap
		for (int idim = 0; idim < AMREX_SPACEDIM; ++idim) {
			std::swap(int_state_new_fc[idim], state_new_fc_[level][idim]);
			std::swap(int_state_old_fc[idim], state_old_fc_[level][idim]);
		}
	}
}

// Delete level data. Overrides the pure virtual function in AmrCore
template <typename problem_t> void AMRSimulation<problem_t>::ClearLevel(int level)
{
	BL_PROFILE("AMRSimulation::ClearLevel()");

	state_new_cc_[level].clear();
	state_old_cc_[level].clear();
	max_signal_speed_[level].clear();

	flux_reg_[level].reset(nullptr);
	fillpatcher_[level].reset(nullptr);

	if constexpr (Physics_Indices<problem_t>::nvarTotal_fc > 0) {
		for (int idim = 0; idim < AMREX_SPACEDIM; ++idim) {
			state_new_fc_[level][idim].clear();
			state_old_fc_[level][idim].clear();
		}
	}
}

template <typename problem_t> void AMRSimulation<problem_t>::InterpHookNone(amrex::MultiFab &mf, int scomp, int ncomp)
{
	// do nothing
}

template <typename problem_t> struct setBoundaryFunctor {
	AMREX_GPU_DEVICE void operator()(const amrex::IntVect &iv, amrex::Array4<amrex::Real> const &dest, const int &dcomp, const int &numcomp,
					 amrex::GeometryData const &geom, const amrex::Real &time, const amrex::BCRec *bcr, int bcomp,
					 const int &orig_comp) const
	{
		AMRSimulation<problem_t>::setCustomBoundaryConditions(iv, dest, dcomp, numcomp, geom, time, bcr, bcomp, orig_comp);
	}
};

template <typename problem_t>
AMREX_GPU_DEVICE AMREX_FORCE_INLINE void AMRSimulation<problem_t>::setCustomBoundaryConditions(const amrex::IntVect &iv, amrex::Array4<amrex::Real> const &dest,
											       int dcomp, int numcomp, amrex::GeometryData const &geom,
											       const amrex::Real time, const amrex::BCRec *bcr, int bcomp,
											       int orig_comp)
{
	// user should implement if needed using template specialization
	// (This is only called when amrex::BCType::ext_dir is set for a given
	// boundary.)

	// set boundary condition for cell 'iv'
}

// Compute a new multifab 'mf' by copying in state from valid region and filling
// ghost cells
// NOTE: This implementation is only used by AdvectionSimulation.
//  RadhydroSimulation provides its own implementation.
template <typename problem_t>
void AMRSimulation<problem_t>::FillPatch(int lev, amrex::Real time, amrex::MultiFab &mf, int icomp, int ncomp, quokka::centering cen, quokka::direction dir,
					 FillPatchType fptype)
{
	BL_PROFILE("AMRSimulation::FillPatch()");

	amrex::Vector<amrex::MultiFab *> cmf;
	amrex::Vector<amrex::MultiFab *> fmf;
	amrex::Vector<amrex::Real> ctime;
	amrex::Vector<amrex::Real> ftime;

	if (lev == 0) {
		// in this case, should return either state_new_[lev] or state_old_[lev]
		GetData(lev, time, fmf, ftime, cen, dir);
	} else {
		// in this case, should return either state_new_[lev] or state_old_[lev]
		// returns old state, new state, or both depending on 'time'
		GetData(lev, time, fmf, ftime, cen, dir);
		GetData(lev - 1, time, cmf, ctime, cen, dir);
	}

	if (cen == quokka::centering::cc) {
		FillPatchWithData(lev, time, mf, cmf, ctime, fmf, ftime, icomp, ncomp, BCs_cc_, fptype, InterpHookNone, InterpHookNone);
	} else if (cen == quokka::centering::fc) {
		FillPatchWithData(lev, time, mf, cmf, ctime, fmf, ftime, icomp, ncomp, BCs_fc_, fptype, InterpHookNone, InterpHookNone);
	}
}

template <typename problem_t> void AMRSimulation<problem_t>::setInitialConditionsAtLevel_cc(int level, amrex::Real time)
{
	const int ncomp_cc = Physics_Indices<problem_t>::nvarTotal_cc;
	const int nghost_cc = nghost_cc_;
	// iterate over the domain
	for (amrex::MFIter iter(state_new_cc_[level]); iter.isValid(); ++iter) {
		quokka::grid grid_elem(state_new_cc_[level].array(iter), iter.validbox(), geom[level].CellSizeArray(), geom[level].ProbLoArray(),
				       geom[level].ProbHiArray(), quokka::centering::cc, quokka::direction::na);
		// set initial conditions defined by the user
		setInitialConditionsOnGrid(grid_elem);
	}
	// check that the valid state_new_cc_[level] is properly filled
	AMREX_ALWAYS_ASSERT(!state_new_cc_[level].contains_nan(0, ncomp_cc));
	// fill ghost zones
	fillBoundaryConditions(state_new_cc_[level], state_new_cc_[level], level, time, quokka::centering::cc, quokka::direction::na, InterpHookNone,
			       InterpHookNone, FillPatchType::fillpatch_function);
	// copy to state_old_cc_ (including ghost zones)
	state_old_cc_[level].ParallelCopy(state_new_cc_[level], 0, 0, ncomp_cc, nghost_cc, nghost_cc);
}

template <typename problem_t> void AMRSimulation<problem_t>::setInitialConditionsAtLevel_fc(int level, amrex::Real time)
{
	const int ncomp_per_dim_fc = Physics_Indices<problem_t>::nvarPerDim_fc;
	const int nghost_fc = nghost_fc_;
	// for each face-centering
	for (int idim = 0; idim < AMREX_SPACEDIM; ++idim) {
		// iterate over the domain and initialise data
		for (amrex::MFIter iter(state_new_fc_[level][idim]); iter.isValid(); ++iter) {
			quokka::grid grid_elem(state_new_fc_[level][idim].array(iter), iter.validbox(), geom[level].CellSizeArray(), geom[level].ProbLoArray(),
					       geom[level].ProbHiArray(), quokka::centering::fc, static_cast<quokka::direction>(idim));
			// set initial conditions defined by the user
			setInitialConditionsOnGrid(grid_elem);
		}
		// check that the valid state_new_fc_[level][idim] data is filled properly
		AMREX_ALWAYS_ASSERT(!state_new_fc_[level][idim].contains_nan(0, ncomp_per_dim_fc));
		// fill ghost zones
		fillBoundaryConditions(state_new_fc_[level][idim], state_new_fc_[level][idim], level, time, quokka::centering::fc,
				       static_cast<quokka::direction>(idim), InterpHookNone, InterpHookNone);
		state_old_fc_[level][idim].ParallelCopy(state_new_fc_[level][idim], 0, 0, ncomp_per_dim_fc, nghost_fc, nghost_fc);
	}
}

// Make a new level from scratch using provided BoxArray and
// DistributionMapping. Only used during initialization. Overrides the pure
// virtual function in AmrCore
template <typename problem_t>
void AMRSimulation<problem_t>::MakeNewLevelFromScratch(int level, amrex::Real time, const amrex::BoxArray &ba, const amrex::DistributionMapping &dm)
{
	BL_PROFILE("AMRSimulation::MakeNewLevelFromScratch()");

	// define empty MultiFab containers with the right number of components and ghost-zones

	// cell-centred
	const int ncomp_cc = Physics_Indices<problem_t>::nvarTotal_cc;
	const int nghost_cc = nghost_cc_;
	state_new_cc_[level].define(ba, dm, ncomp_cc, nghost_cc);
	state_old_cc_[level].define(ba, dm, ncomp_cc, nghost_cc);
	max_signal_speed_[level].define(ba, dm, 1, nghost_cc);

	tNew_[level] = time;
	tOld_[level] = time - 1.e200;

	if (level > 0 && (do_reflux != 0)) {
		flux_reg_[level] = std::make_unique<amrex::YAFluxRegister>(ba, boxArray(level - 1), dm, DistributionMap(level - 1), Geom(level),
									   Geom(level - 1), refRatio(level - 1), level, ncomp_cc);
	}

	// face-centred
	if constexpr (Physics_Indices<problem_t>::nvarTotal_fc > 0) {
		const int ncomp_per_dim_fc = Physics_Indices<problem_t>::nvarPerDim_fc;
		const int nghost_fc = nghost_fc_;
		for (int idim = 0; idim < AMREX_SPACEDIM; ++idim) {
			state_new_fc_[level][idim] =
			    amrex::MultiFab(amrex::convert(ba, amrex::IntVect::TheDimensionVector(idim)), dm, ncomp_per_dim_fc, nghost_fc);
			state_old_fc_[level][idim] =
			    amrex::MultiFab(amrex::convert(ba, amrex::IntVect::TheDimensionVector(idim)), dm, ncomp_per_dim_fc, nghost_fc);
		}
	}

	// precalculate any required data (e.g., data table; as implemented by the
	// user) before initialising state variables
	preCalculateInitialConditions();

	// initial state variables
	setInitialConditionsAtLevel_cc(level, time);
	if constexpr (Physics_Indices<problem_t>::nvarTotal_fc > 0) {
		setInitialConditionsAtLevel_fc(level, time);
	}

	// set flag
	areInitialConditionsDefined_ = true;
}

template <typename problem_t>
template <typename PreInterpHook, typename PostInterpHook>
void AMRSimulation<problem_t>::fillBoundaryConditions(amrex::MultiFab &S_filled, amrex::MultiFab &state, int const lev, amrex::Real const time,
						      quokka::centering cen, quokka::direction dir, PreInterpHook const &pre_interp,
						      PostInterpHook const &post_interp, FillPatchType fptype)
{
	BL_PROFILE("AMRSimulation::fillBoundaryConditions()");

	// On a single level, any periodic boundaries are filled first
	// 	then built-in boundary conditions are filled (with amrex::FilccCell()),
	//	then user-defined Dirichlet boundary conditions are filled.
	// (N.B.: The user-defined boundary function is called for *all* ghost cells.)

	// [NOTE: If user-defined and periodic boundaries are both used
	//  (for different coordinate dimensions), the edge/corner cells *will* be
	//  filled by amrex::FilccCell(). Remember to fill *all* variables in the
	//  MultiFab, e.g., both hydro and radiation).

	if ((cen != quokka::centering::cc) && (cen != quokka::centering::fc)) {
		amrex::Print() << "Centering passed to fillBoundaryConditions(): " << static_cast<int>(cen) << "\n";
		throw std::runtime_error("Only cell-centred (cc) and face-centred (fc) variables are supported, thus far.");
	}

	amrex::Vector<amrex::BCRec> BCs;
	if (cen == quokka::centering::cc) {
		BCs = BCs_cc_;
	} else if (cen == quokka::centering::fc) {
		BCs = BCs_fc_;
	}

	if (lev > 0) { // refined level
		amrex::Vector<amrex::MultiFab *> fineData{&state};
		amrex::Vector<amrex::Real> fineTime = {time};
		amrex::Vector<amrex::MultiFab *> coarseData;
		amrex::Vector<amrex::Real> coarseTime;

		// returns old state, new state, or both depending on 'time'
		GetData(lev - 1, time, coarseData, coarseTime, cen, dir);
		AMREX_ASSERT(!state.contains_nan(0, state.nComp()));

		for (int i = 0; i < coarseData.size(); ++i) {
			AMREX_ASSERT(!coarseData[i]->contains_nan(0, state.nComp()));
			AMREX_ASSERT(!coarseData[i]->contains_nan()); // check ghost zones
		}

		FillPatchWithData(lev, time, S_filled, coarseData, coarseTime, fineData, fineTime, 0, S_filled.nComp(), BCs, fptype, pre_interp, post_interp);
	} else { // level 0
		// fill internal and periodic boundaries, ignoring corners (cross=true)
		// (there is no performance benefit for this in practice)
		// state.FillBoundary(geom[lev].periodicity(), true);
		state.FillBoundary(geom[lev].periodicity());

		if (!geom[lev].isAllPeriodic()) {
			amrex::GpuBndryFuncFab<setBoundaryFunctor<problem_t>> boundaryFunctor(setBoundaryFunctor<problem_t>{});
			amrex::PhysBCFunct<amrex::GpuBndryFuncFab<setBoundaryFunctor<problem_t>>> physicalBoundaryFunctor(geom[lev], BCs, boundaryFunctor);
			// fill physical boundaries
			physicalBoundaryFunctor(state, 0, state.nComp(), state.nGrowVect(), time, 0);
		}
	}

	// ensure that there are no NaNs (can happen when domain boundary filling is
	// unimplemented or malfunctioning)
	AMREX_ASSERT(!S_filled.contains_nan(0, S_filled.nComp()));
	AMREX_ASSERT(!S_filled.contains_nan()); // check ghost zones (usually this is caused by
						// forgetting to fill some components when
						// using custom Dirichlet BCs, e.g., radiation
						// variables in a hydro-only problem)
}

// Compute a new multifab 'mf' by copying in state from given data and filling
// ghost cells
template <typename problem_t>
template <typename PreInterpHook, typename PostInterpHook>
void AMRSimulation<problem_t>::FillPatchWithData(int lev, amrex::Real time, amrex::MultiFab &mf, amrex::Vector<amrex::MultiFab *> &coarseData,
						 amrex::Vector<amrex::Real> &coarseTime, amrex::Vector<amrex::MultiFab *> &fineData,
						 amrex::Vector<amrex::Real> &fineTime, int icomp, int ncomp, amrex::Vector<amrex::BCRec> &BCs,
						 FillPatchType fptype, PreInterpHook const &pre_interp, PostInterpHook const &post_interp)
{
	BL_PROFILE("AMRSimulation::FillPatchWithData()");

	// TODO(neco): implement fc interpolator
	amrex::MFInterpolater *mapper = getAmrInterpolater();

	if (fptype == FillPatchType::fillpatch_class) {
		if (fillpatcher_[lev] == nullptr) {
			fillpatcher_[lev] = std::make_unique<amrex::FillPatcher<amrex::MultiFab>>(
			    grids[lev], dmap[lev], geom[lev], grids[lev - 1], dmap[lev - 1], geom[lev - 1], mf.nGrowVect(), mf.nComp(), mapper);
		}
	}

	// create functor to fill ghost zones at domain boundaries
	// (note that domain boundaries may be present at any refinement level)
	amrex::GpuBndryFuncFab<setBoundaryFunctor<problem_t>> boundaryFunctor(setBoundaryFunctor<problem_t>{});
	amrex::PhysBCFunct<amrex::GpuBndryFuncFab<setBoundaryFunctor<problem_t>>> finePhysicalBoundaryFunctor(geom[lev], BCs, boundaryFunctor);

	if (lev == 0) { // NOTE: used by RemakeLevel
		// copies interior zones, fills ghost zones
		amrex::FillPatchSingleLevel(mf, time, fineData, fineTime, 0, icomp, ncomp, geom[lev], finePhysicalBoundaryFunctor, 0);
	} else {
		amrex::PhysBCFunct<amrex::GpuBndryFuncFab<setBoundaryFunctor<problem_t>>> coarsePhysicalBoundaryFunctor(geom[lev - 1], BCs, boundaryFunctor);

		// copies interior zones, fills ghost zones with space-time interpolated
		// data
		if (fptype == FillPatchType::fillpatch_class) {
			fillpatcher_[lev]->fill(mf, mf.nGrowVect(), time, coarseData, coarseTime, fineData, fineTime, 0, icomp, ncomp,
						coarsePhysicalBoundaryFunctor, 0, finePhysicalBoundaryFunctor, 0, BCs, 0, pre_interp, post_interp);
		} else {
			amrex::FillPatchTwoLevels(mf, time, coarseData, coarseTime, fineData, fineTime, 0, icomp, ncomp, geom[lev - 1], geom[lev],
						  coarsePhysicalBoundaryFunctor, 0, finePhysicalBoundaryFunctor, 0, refRatio(lev - 1), mapper, BCs, 0,
						  pre_interp, post_interp);
		}
	}
}

// Fill an entire multifab by interpolating from the coarser level
// this comes into play when a new level of refinement appears
template <typename problem_t>
void AMRSimulation<problem_t>::FillCoarsePatch(int lev, amrex::Real time, amrex::MultiFab &mf, int icomp, int ncomp, amrex::Vector<amrex::BCRec> &BCs,
					       quokka::centering cen, quokka::direction dir)
{ // here neco
	BL_PROFILE("AMRSimulation::FillCoarsePatch()");

	AMREX_ASSERT(lev > 0);

	amrex::Vector<amrex::MultiFab *> cmf;
	amrex::Vector<amrex::Real> ctime;
	GetData(lev - 1, time, cmf, ctime, cen, dir);

	if (cmf.size() != 1) {
		amrex::Abort("FillCoarsePatch: how did this happen?");
	}

	amrex::GpuBndryFuncFab<setBoundaryFunctor<problem_t>> boundaryFunctor(setBoundaryFunctor<problem_t>{});
	amrex::PhysBCFunct<amrex::GpuBndryFuncFab<setBoundaryFunctor<problem_t>>> finePhysicalBoundaryFunctor(geom[lev], BCs, boundaryFunctor);
	amrex::PhysBCFunct<amrex::GpuBndryFuncFab<setBoundaryFunctor<problem_t>>> coarsePhysicalBoundaryFunctor(geom[lev - 1], BCs, boundaryFunctor);

	amrex::MFInterpolater *mapper = getAmrInterpolater();

	amrex::InterpFromCoarseLevel(mf, time, *cmf[0], 0, icomp, ncomp, geom[lev - 1], geom[lev], coarsePhysicalBoundaryFunctor, 0,
				     finePhysicalBoundaryFunctor, 0, refRatio(lev - 1), mapper, BCs, 0);
}

// utility to copy in data from state_old_cc_[lev] and/or state_new_cc_[lev]
// into another multifab
template <typename problem_t>
void AMRSimulation<problem_t>::GetData(int lev, amrex::Real time, amrex::Vector<amrex::MultiFab *> &data, amrex::Vector<amrex::Real> &datatime,
				       quokka::centering cen, quokka::direction dir)
{
	BL_PROFILE("AMRSimulation::GetData()");

	if ((cen != quokka::centering::cc) && (cen != quokka::centering::fc)) {
		amrex::Print() << "Centering passed to GetData(): " << static_cast<int>(cen) << "\n";
		throw std::runtime_error("Only cell-centred (cc) and face-centred (fc) variables are supported, thus far.");
	}

	data.clear();
	datatime.clear();

	int dim = static_cast<int>(dir);

	if (amrex::almostEqual(time, tNew_[lev], 5)) { // if time == tNew_[lev] within roundoff
		datatime.push_back(tNew_[lev]);
		if (cen == quokka::centering::cc) {
			data.push_back(&state_new_cc_[lev]);
		} else if (cen == quokka::centering::fc) {
			data.push_back(&state_new_fc_[lev][dim]);
		}
	} else if (amrex::almostEqual(time, tOld_[lev], 5)) { // if time == tOld_[lev] within roundoff
		datatime.push_back(tOld_[lev]);
		if (cen == quokka::centering::cc) {
			data.push_back(&state_old_cc_[lev]);
		} else if (cen == quokka::centering::fc) {
			data.push_back(&state_old_fc_[lev][dim]);
		}
	} else { // otherwise return both old and new states for interpolation
		datatime.push_back(tOld_[lev]);
		datatime.push_back(tNew_[lev]);
		if (cen == quokka::centering::cc) {
			data.push_back(&state_old_cc_[lev]);
			data.push_back(&state_new_cc_[lev]);
		} else if (cen == quokka::centering::fc) {
			data.push_back(&state_old_fc_[lev][dim]);
			data.push_back(&state_new_fc_[lev][dim]);
		}
	}
}

// average down on all levels
template <typename problem_t> void AMRSimulation<problem_t>::AverageDown()
{
	BL_PROFILE("AMRSimulation::AverageDown()");

	for (int lev = finest_level - 1; lev >= 0; --lev) {
		AverageDownTo(lev);
	}
}

// set covered coarse cells to be the average of overlying fine cells
template <typename problem_t> void AMRSimulation<problem_t>::AverageDownTo(int crse_lev)
{
	BL_PROFILE("AMRSimulation::AverageDownTo()");

	// cell-centred
	amrex::average_down(state_new_cc_[crse_lev + 1], state_new_cc_[crse_lev], geom[crse_lev + 1], geom[crse_lev], 0, state_new_cc_[crse_lev].nComp(),
			    refRatio(crse_lev));

	// face-centred
	if constexpr (Physics_Indices<problem_t>::nvarTotal_fc > 0) {
		// for each face-centering (number of dimensions)
		for (int idim = 0; idim < AMREX_SPACEDIM; ++idim) {
			amrex::average_down(state_new_fc_[crse_lev + 1][idim], state_new_fc_[crse_lev][idim], geom[crse_lev + 1], geom[crse_lev], 0,
					    state_new_fc_[crse_lev][idim].nComp(), refRatio(crse_lev));
		}
	}
}

// get plotfile name
template <typename problem_t> auto AMRSimulation<problem_t>::PlotFileName(int lev) const -> std::string { return amrex::Concatenate(plot_file, lev, 5); }

// get plotfile name
template <typename problem_t> auto AMRSimulation<problem_t>::CustomPlotFileName(const char *base, int lev) const -> std::string
{
	const std::string base_str(base);
	return amrex::Concatenate(base_str, lev, 5);
}

template <typename problem_t>
void AMRSimulation<problem_t>::AverageFCToCC(amrex::MultiFab &mf_cc, const amrex::MultiFab &mf_fc, int idim, int dstcomp_start, int srccomp_start,
					     int srccomp_total, int nGrow) const
{
	int di = 0;
	int dj = 0;
	int dk = 0;
	if (idim == 0) {
		di = 1;
	} else if (idim == 1) {
		dj = 1;
	} else if (idim == 2) {
		dk = 1;
	}
	// iterate over the domain
	auto const &state_cc = mf_cc.arrays();
	auto const &state_fc = mf_fc.const_arrays();
	amrex::ParallelFor(mf_cc, amrex::IntVect(AMREX_D_DECL(nGrow, nGrow, nGrow)), [=] AMREX_GPU_DEVICE(int boxidx, int i, int j, int k) {
		for (int icomp = 0; icomp < srccomp_total; ++icomp) {
			state_cc[boxidx](i, j, k, dstcomp_start + icomp) =
			    0.5 * (state_fc[boxidx](i, j, k, srccomp_start + icomp) + state_fc[boxidx](i + di, j + dj, k + dk, srccomp_start + icomp));
		}
	});
	amrex::Gpu::streamSynchronize();
}

template <typename problem_t> auto AMRSimulation<problem_t>::PlotFileMFAtLevel(int lev) -> amrex::MultiFab
{
	// Combine state_new_cc_[lev] and derived variables in a new MF
	int comp = 0;
	const int ncomp_cc = state_new_cc_[lev].nComp();
	const int nghost_cc = state_new_cc_[lev].nGrow(); // workaround Ascent bug
	int ncomp_per_dim_fc = 0;
	int ncomp_tot_fc = 0;
	int nghost_fc = 0;
	if constexpr (Physics_Indices<problem_t>::nvarTotal_fc > 0) {
		ncomp_per_dim_fc = Physics_Indices<problem_t>::nvarPerDim_fc;
		ncomp_tot_fc = Physics_Indices<problem_t>::nvarTotal_fc;
		nghost_fc = state_new_fc_[lev][0].nGrow();
	}
	const int ncomp_deriv = derivedNames_.size();
	const int ncomp_plotMF = ncomp_cc + ncomp_tot_fc + ncomp_deriv;
	const int nghost_plotMF = nghost_cc;
	amrex::MultiFab plotMF(grids[lev], dmap[lev], ncomp_plotMF, nghost_plotMF);

	// Fill ghost zones for state_new_cc_
	fillBoundaryConditions(state_new_cc_[lev], state_new_cc_[lev], lev, tNew_[lev], quokka::centering::cc, quokka::direction::na, InterpHookNone,
			       InterpHookNone, FillPatchType::fillpatch_function);

	// Fill ghost zones for state_new_fc_
	if constexpr (Physics_Indices<problem_t>::nvarTotal_fc > 0) {
		for (int idim = 0; idim < AMREX_SPACEDIM; ++idim) {
			fillBoundaryConditions(state_new_fc_[lev][idim], state_new_fc_[lev][idim], lev, tNew_[lev], quokka::centering::fc,
					       static_cast<quokka::direction>(idim), InterpHookNone, InterpHookNone, FillPatchType::fillpatch_function);
		}
	}

	// copy data from cell-centred state variables
	for (int i = 0; i < ncomp_cc; i++) {
		amrex::MultiFab::Copy(plotMF, state_new_cc_[lev], i, comp, 1, nghost_cc);
		comp++;
	}

	// compute cell-center averaged face-centred data
	if constexpr (Physics_Indices<problem_t>::nvarTotal_fc > 0) {
		for (int idim = 0; idim < AMREX_SPACEDIM; ++idim) {
			AverageFCToCC(plotMF, state_new_fc_[lev][idim], idim, comp, 0, ncomp_per_dim_fc, nghost_fc);
			comp += ncomp_per_dim_fc;
		}
	}

	// compute derived vars
	for (auto const &dname : derivedNames_) {
		ComputeDerivedVar(lev, dname, plotMF, comp);
		comp++;
	}

	return plotMF;
}

// put together an array of multifabs for writing
template <typename problem_t> auto AMRSimulation<problem_t>::PlotFileMF() -> amrex::Vector<amrex::MultiFab>
{
	amrex::Vector<amrex::MultiFab> r;
	for (int i = 0; i <= finest_level; ++i) {
		r.push_back(PlotFileMFAtLevel(i));
	}
	return r;
}

// do in-situ rendering with Ascent
#ifdef AMREX_USE_ASCENT
template <typename problem_t> void AMRSimulation<problem_t>::AscentCustomActions(conduit::Node const &blueprintMesh)
{
	BL_PROFILE("AMRSimulation::AscentCustomActions()");

	// add a scene with a pseudocolor plot
	Node scenes;
	scenes["s1/plots/p1/type"] = "pseudocolor";
	scenes["s1/plots/p1/field"] = "gasDensity";

	// set the output file name (ascent will add ".png")
	scenes["s1/renders/r1/image_prefix"] = "render_density%05d";

	// set camera position
	amrex::Array<double, 3> position = {-0.6, -0.6, -0.8};
	scenes["s1/renders/r1/camera/position"].set_float64_ptr(position.data(), 3);

	// setup actions
	Node actions;
	Node &add_plots = actions.append();
	add_plots["action"] = "add_scenes";
	add_plots["scenes"] = scenes;
	actions.append()["action"] = "execute";
	actions.append()["action"] = "reset";

	// send AMR mesh to ascent, do render
	ascent_.publish(blueprintMesh);
	ascent_.execute(actions); // will be replaced by ascent_actions.yml if present
}

// do Ascent render
template <typename problem_t> void AMRSimulation<problem_t>::RenderAscent()
{
	BL_PROFILE("AMRSimulation::RenderAscent()");

	// combine multifabs
	amrex::Vector<amrex::MultiFab> mf = PlotFileMF();
	amrex::Vector<const amrex::MultiFab *> mf_ptr = amrex::GetVecOfConstPtrs(mf);
	amrex::Vector<std::string> varnames;
	varnames.insert(varnames.end(), componentNames_cc_.begin(), componentNames_cc_.end());
	varnames.insert(varnames.end(), derivedNames_.begin(), derivedNames_.end());

	// rescale geometry
	// (Ascent fails to render if you use parsec-size boxes in units of cm...)
	amrex::Vector<amrex::Geometry> rescaledGeom = Geom();
	const amrex::Real length = geom[0].ProbLength(0);
	for (int i = 0; i < rescaledGeom.size(); ++i) {
		auto const &dlo = rescaledGeom[i].ProbLoArray();
		auto const &dhi = rescaledGeom[i].ProbHiArray();
		std::array<amrex::Real, AMREX_SPACEDIM> new_dlo{};
		std::array<amrex::Real, AMREX_SPACEDIM> new_dhi{};
		for (int k = 0; k < AMREX_SPACEDIM; ++k) {
			new_dlo[k] = dlo[k] / length;
			new_dhi[k] = dhi[k] / length;
		}
		amrex::RealBox rescaledRealBox(new_dlo, new_dhi);
		rescaledGeom[i].ProbDomain(rescaledRealBox);
	}

	// wrap MultiFabs into a Blueprint mesh
	conduit::Node blueprintMesh;
	amrex::MultiLevelToBlueprint(finest_level + 1, mf_ptr, varnames, rescaledGeom, tNew_[0], istep, refRatio(), blueprintMesh);

	// copy to host mem (needed for DataBinning)
	conduit::Node bpMeshHost;
	bpMeshHost.set(blueprintMesh);

	// pass Blueprint mesh to Ascent, run actions
	AscentCustomActions(bpMeshHost);
}
#endif // AMREX_USE_ASCENT

template <typename problem_t> auto AMRSimulation<problem_t>::GetPlotfileVarNames() const -> amrex::Vector<std::string>
{
	amrex::Vector<std::string> varnames;
	varnames.insert(varnames.end(), componentNames_cc_.begin(), componentNames_cc_.end());
	if constexpr (Physics_Indices<problem_t>::nvarTotal_fc > 0) {
		for (int icomp = 0; icomp < Physics_Indices<problem_t>::nvarTotal_fc; ++icomp) {
			varnames.push_back(componentNames_fc_[icomp]);
		}
	}
	varnames.insert(varnames.end(), derivedNames_.begin(), derivedNames_.end());
	return varnames;
}

// write plotfile to disk
template <typename problem_t> void AMRSimulation<problem_t>::WritePlotFile()
{
	BL_PROFILE("AMRSimulation::WritePlotFile()");

#ifndef AMREX_USE_HDF5
	if (amrex::AsyncOut::UseAsyncOut()) {
		// ensure that we flush any plotfiles that are currently being written
		amrex::AsyncOut::Finish();
	}
#endif

	// now construct output and submit to async write queue
	amrex::Vector<amrex::MultiFab> mf = PlotFileMF();
	amrex::Vector<const amrex::MultiFab *> mf_ptr = amrex::GetVecOfConstPtrs(mf);

	const std::string &plotfilename = PlotFileName(istep[0]);
	auto varnames = GetPlotfileVarNames();

	// write plotfile
	amrex::Print() << "Writing plotfile " << plotfilename << "\n";

#ifdef AMREX_USE_HDF5
	amrex::WriteMultiLevelPlotfileHDF5(plotfilename, finest_level + 1, mf_ptr, varnames, Geom(), tNew_[0], istep, refRatio());
	WriteMetadataFile(plotfilename + ".yaml");
#else
	amrex::WriteMultiLevelPlotfile(plotfilename, finest_level + 1, mf_ptr, varnames, Geom(), tNew_[0], istep, refRatio());
	WriteMetadataFile(plotfilename + "/metadata.yaml");
#endif
}

<<<<<<< HEAD
template <typename problem_t> void AMRSimulation<problem_t>::WriteMetadataFile(std::string const &MetadataFileName) const
{
	// write metadata file
	// (this is written for both checkpoints and plotfiles)

	if (amrex::ParallelDescriptor::IOProcessor()) {
		amrex::VisMF::IO_Buffer io_buffer(amrex::VisMF::IO_Buffer_Size);
		std::ofstream MetadataFile;
		MetadataFile.rdbuf()->pubsetbuf(io_buffer.dataPtr(), io_buffer.size());
		MetadataFile.open(MetadataFileName.c_str(), std::ofstream::out | std::ofstream::trunc | std::ofstream::binary);
		if (!MetadataFile.good()) {
			amrex::FileOpenFailed(MetadataFileName);
		}

		// construct YAML from each (key, value) of simulationMetadata_
		YAML::Emitter out;
		out << YAML::BeginMap;
		auto PrintVisitor = [&out](const auto &t) { out << YAML::Value << t; };
		for (auto const &[key, value] : simulationMetadata_) {
			out << YAML::Key << key;
			std::visit(PrintVisitor, value);
		}
		out << YAML::EndMap;

		// write YAML to MetadataFile
		// (N.B. yaml-cpp is smart enough to emit sufficient digits for
		//  floating-point types to represent their values to machine precision!)
		MetadataFile << out.c_str() << '\n';
	}
}

template <typename problem_t> void AMRSimulation<problem_t>::ReadMetadataFile(std::string const &chkfilename)
{
	// read metadata file in on all ranks (needed when restarting from checkpoint)
	const std::string MetadataFileName(chkfilename + "/metadata.yaml");

	// read YAML file into simulationMetadata_ std::map
	const YAML::Node metadata = YAML::LoadFile(MetadataFileName);
	amrex::Print() << "Reading " << MetadataFileName << "...\n";

	for (YAML::const_iterator it = metadata.begin(); it != metadata.end(); ++it) {
		const auto key = it->first.as<std::string>();
		const std::optional<amrex::Real> value_real = YAML::as_if<amrex::Real, std::optional<amrex::Real>>(it->second)();
		const std::optional<std::string> value_string = YAML::as_if<std::string, std::optional<std::string>>(it->second)();

		if (value_real) {
			simulationMetadata_[key] = value_real.value();
			amrex::Print() << fmt::format("\t{} = {}\n", key, value_real.value());
		} else if (value_string) {
			simulationMetadata_[key] = value_string.value();
			amrex::Print() << fmt::format("\t{} = {}\n", key, value_string.value());
		} else {
			amrex::Print() << fmt::format("\t{} has unknown type! skipping this entry.\n", key);
		}
	}
=======
template <typename problem_t>
void AMRSimulation<problem_t>::WriteStatisticsFile() {
  // append to statistics file
  static bool isHeaderWritten = false;

  // compute statistics
  // IMPORTANT: the user is responsible for performing any necessary MPI reductions inside ComputeStatistics
  std::map<std::string, amrex::Real> statistics = ComputeStatistics();

  // write to file
  if (amrex::ParallelDescriptor::IOProcessor()) {
    amrex::VisMF::IO_Buffer io_buffer(amrex::VisMF::IO_Buffer_Size);
    std::ofstream StatisticsFile;
    StatisticsFile.rdbuf()->pubsetbuf(io_buffer.dataPtr(), io_buffer.size());
    StatisticsFile.open(stats_file.c_str(), std::ofstream::out |
                                            std::ofstream::app);
    if (!StatisticsFile.good()) {
      amrex::FileOpenFailed(stats_file);
    }

    // write header
    if (!isHeaderWritten) {
      const std::time_t t = std::chrono::system_clock::to_time_t(std::chrono::system_clock::now());
      const std::tm now = *std::localtime(&t); // NOLINT(concurrency-mt-unsafe)
      StatisticsFile << "## Simulation restarted at: " << std::put_time(&now, "%c %Z") << "\n";
      StatisticsFile << "# cycle time ";
      for (auto const &[key, value] : statistics) {
        StatisticsFile << key << " ";
      }
      StatisticsFile << "\n";
      isHeaderWritten = true;
    }

    // save statistics to file
    StatisticsFile << istep[0] << " "; // cycle
    StatisticsFile << tNew_[0] << " "; // time
    for (auto const &[key, value] : statistics) {
      StatisticsFile << value << " ";
    }
    StatisticsFile << "\n";

    // file closed automatically by destructor
  }
>>>>>>> 2704e30c
}

template <typename problem_t> void AMRSimulation<problem_t>::SetLastCheckpointSymlink(std::string const &checkpointname) const
{
	// creates a symlink pointing to the most recent checkpoint

	if (amrex::ParallelDescriptor::IOProcessor()) {
		std::string lastSymlinkName = "last_chk";

		// remove previous symlink, if it exists
		if (std::filesystem::is_symlink(lastSymlinkName)) {
			std::filesystem::remove(lastSymlinkName);
		}
		// create symlink
		std::filesystem::create_directory_symlink(checkpointname, lastSymlinkName);
	}
}

template <typename problem_t> void AMRSimulation<problem_t>::WriteCheckpointFile() const
{
	BL_PROFILE("AMRSimulation::WriteCheckpointFile()");

	// chk00010            write a checkpoint file with this root directory
	// chk00010/Header     this contains information you need to save (e.g.,
	// finest_level, t_new, etc.) and also
	//                     the BoxArrays at each level
	// chk00010/Level_0/
	// chk00010/Level_1/
	// etc.                these subdirectories will hold the MultiFab data at
	// each level of refinement

	// checkpoint file name, e.g., chk00010
	const std::string &checkpointname = amrex::Concatenate(chk_file, istep[0]);

	amrex::Print() << "Writing checkpoint " << checkpointname << "\n";

	const int nlevels = finest_level + 1;

	// ---- prebuild a hierarchy of directories
	// ---- dirName is built first.  if dirName exists, it is renamed.  then build
	// ---- dirName/subDirPrefix_0 .. dirName/subDirPrefix_nlevels-1
	// ---- if callBarrier is true, call ParallelDescriptor::Barrier()
	// ---- after all directories are built
	// ---- ParallelDescriptor::IOProcessor() creates the directories
	amrex::PreBuildDirectorHierarchy(checkpointname, "Level_", nlevels, true);

	// write Header file
	if (amrex::ParallelDescriptor::IOProcessor()) {

		std::string HeaderFileName(checkpointname + "/Header");
		amrex::VisMF::IO_Buffer io_buffer(amrex::VisMF::IO_Buffer_Size);
		std::ofstream HeaderFile;
		HeaderFile.rdbuf()->pubsetbuf(io_buffer.dataPtr(), io_buffer.size());
		HeaderFile.open(HeaderFileName.c_str(), std::ofstream::out | std::ofstream::trunc | std::ofstream::binary);
		if (!HeaderFile.good()) {
			amrex::FileOpenFailed(HeaderFileName);
		}

		HeaderFile.precision(17);

		// write out title line
		HeaderFile << "Checkpoint file for QuokkaCode\n";

		// write out finest_level
		HeaderFile << finest_level << "\n";

		// write out array of istep
		for (int i = 0; i < istep.size(); ++i) {
			HeaderFile << istep[i] << " ";
		}
		HeaderFile << "\n";

		// write out array of dt
		for (int i = 0; i < dt_.size(); ++i) {
			HeaderFile << dt_[i] << " ";
		}
		HeaderFile << "\n";

		// write out array of t_new
		for (int i = 0; i < tNew_.size(); ++i) {
			HeaderFile << tNew_[i] << " ";
		}
		HeaderFile << "\n";

		// write the BoxArray at each level
		for (int lev = 0; lev <= finest_level; ++lev) {
			boxArray(lev).writeOn(HeaderFile);
			HeaderFile << '\n';
		}
	}

	// write Metadata file
	WriteMetadataFile(checkpointname + "/metadata.yaml");

	// write the cell-centred MultiFab data to, e.g., chk00010/Level_0/
	for (int lev = 0; lev <= finest_level; ++lev) {
		amrex::VisMF::Write(state_new_cc_[lev], amrex::MultiFabFileFullPrefix(lev, checkpointname, "Level_", "Cell"));
	}

	// write the face-centred MultiFab data to, e.g., chk00010/Level_0/
	if constexpr (Physics_Indices<problem_t>::nvarTotal_fc > 0) {
		for (int idim = 0; idim < AMREX_SPACEDIM; ++idim) {
			for (int lev = 0; lev <= finest_level; ++lev) {
				amrex::VisMF::Write(state_new_fc_[lev][idim], amrex::MultiFabFileFullPrefix(lev, checkpointname, "Level_",
													    std::string("Face_") + quokka::face_dir_str[idim]));
			}
		}
	}

	// create symlink and point it at this checkpoint dir
	SetLastCheckpointSymlink(checkpointname);
}

// utility to skip to next line in Header
inline void GotoNextLine(std::istream &is)
{
	constexpr std::streamsize bl_ignore_max{100000};
	is.ignore(bl_ignore_max, '\n');
}

template <typename problem_t> void AMRSimulation<problem_t>::ReadCheckpointFile()
{
	BL_PROFILE("AMRSimulation::ReadCheckpointFile()");

	amrex::Print() << "Restart from checkpoint " << restart_chkfile << "\n";

	// Header
	std::string File(restart_chkfile + "/Header");

	amrex::VisMF::IO_Buffer io_buffer(amrex::VisMF::GetIOBufferSize());

	amrex::Vector<char> fileCharPtr;
	amrex::ParallelDescriptor::ReadAndBcastFile(File, fileCharPtr);
	std::string fileCharPtrString(fileCharPtr.dataPtr());
	std::istringstream is(fileCharPtrString, std::istringstream::in);

	std::string line;
	std::string word;

	// read in title line
	std::getline(is, line);

	// read in finest_level
	is >> finest_level;
	GotoNextLine(is);

	// read in array of istep
	std::getline(is, line);
	{
		std::istringstream lis(line);
		int i = 0;
		while (lis >> word) {
			istep[i++] = std::stoi(word);
		}
	}

	// read in array of dt
	std::getline(is, line);
	{
		std::istringstream lis(line);
		int i = 0;
		while (lis >> word) {
			dt_[i++] = std::stod(word);
		}
	}

	// read in array of t_new
	std::getline(is, line);
	{
		std::istringstream lis(line);
		int i = 0;
		while (lis >> word) {
			tNew_[i++] = std::stod(word);
		}
	}

	for (int lev = 0; lev <= finest_level; ++lev) {
		// read in level 'lev' BoxArray from Header
		amrex::BoxArray ba;
		ba.readFrom(is);
		GotoNextLine(is);

		/*Create New BoxArray at Level 0 for optimum load distribution*/
		if (lev == 0) {
			amrex::IntVect fac(2);
			const amrex::IntVect domlo{AMREX_D_DECL(0, 0, 0)};
			const amrex::IntVect domhi{AMREX_D_DECL(ba[ba.size() - 1].bigEnd(0), ba[ba.size() - 1].bigEnd(1), ba[ba.size() - 1].bigEnd(2))};
			const amrex::Box dom(domlo, domhi);
			const amrex::Box dom2 = amrex::refine(amrex::coarsen(dom, 2), 2);
			for (int idim = 0; idim < AMREX_SPACEDIM; ++idim) {
				if (dom.length(idim) != dom2.length(idim)) {
					fac[idim] = 1;
				}
			}
			amrex::BoxArray ba_lev0(amrex::coarsen(dom, fac));
			ba_lev0.maxSize(max_grid_size[0] / fac);
			ba_lev0.refine(fac);
			// Boxes in ba have even number of cells in each direction
			// unless the domain has odd number of cells in that direction.
			ChopGrids(0, ba_lev0, amrex::ParallelDescriptor::NProcs());
			ba = ba_lev0;
		}

		// create a distribution mapping
		amrex::DistributionMapping dm{ba, amrex::ParallelDescriptor::NProcs()};

		// set BoxArray grids and DistributionMapping dmap in AMReX_AmrMesh.H class
		SetBoxArray(lev, ba);
		SetDistributionMap(lev, dm);

		// build MultiFab and FluxRegister data
		const int ncomp_cc = Physics_Indices<problem_t>::nvarTotal_cc;
		const int nghost_cc = nghost_cc_;
		state_old_cc_[lev].define(grids[lev], dmap[lev], ncomp_cc, nghost_cc);
		state_new_cc_[lev].define(grids[lev], dmap[lev], ncomp_cc, nghost_cc);
		max_signal_speed_[lev].define(ba, dm, 1, nghost_cc);

		if (lev > 0 && (do_reflux != 0)) {
			flux_reg_[lev] = std::make_unique<amrex::YAFluxRegister>(ba, boxArray(lev - 1), dm, DistributionMap(lev - 1), Geom(lev), Geom(lev - 1),
										 refRatio(lev - 1), lev, ncomp_cc);
		}

		const int ncomp_per_dim_fc = Physics_Indices<problem_t>::nvarPerDim_fc;
		const int nghost_fc = nghost_fc_;
		if constexpr (Physics_Indices<problem_t>::nvarTotal_fc > 0) {
			for (int idim = 0; idim < AMREX_SPACEDIM; ++idim) {
				state_new_fc_[lev][idim] =
				    amrex::MultiFab(amrex::convert(ba, amrex::IntVect::TheDimensionVector(idim)), dm, ncomp_per_dim_fc, nghost_fc);
				state_old_fc_[lev][idim] =
				    amrex::MultiFab(amrex::convert(ba, amrex::IntVect::TheDimensionVector(idim)), dm, ncomp_per_dim_fc, nghost_fc);
			}
		}
	}

	ReadMetadataFile(restart_chkfile);

	// read in the MultiFab data
	for (int lev = 0; lev <= finest_level; ++lev) {
		// cell-centred
		if (lev == 0) {
			amrex::MultiFab tmp;
			amrex::VisMF::Read(tmp, amrex::MultiFabFileFullPrefix(lev, restart_chkfile, "Level_", "Cell"));
			state_new_cc_[0].ParallelCopy(tmp, 0, 0, Physics_Indices<problem_t>::nvarTotal_cc, nghost_cc_, nghost_cc_);
		} else {
			amrex::VisMF::Read(state_new_cc_[lev], amrex::MultiFabFileFullPrefix(lev, restart_chkfile, "Level_", "Cell"));
		}
		// face-centred
		if constexpr (Physics_Indices<problem_t>::nvarTotal_fc > 0) {
			for (int idim = 0; idim < AMREX_SPACEDIM; ++idim) {
				if (lev == 0) {
					amrex::MultiFab tmp;
					amrex::VisMF::Read(tmp, amrex::MultiFabFileFullPrefix(lev, restart_chkfile, "Level_",
											      std::string("Face_") + quokka::face_dir_str[idim]));
					state_new_fc_[0][idim].ParallelCopy(tmp, 0, 0, Physics_Indices<problem_t>::nvarPerDim_fc, nghost_fc_, nghost_fc_);
				} else {
					amrex::VisMF::Read(
					    state_new_fc_[lev][idim],
					    amrex::MultiFabFileFullPrefix(lev, restart_chkfile, "Level_", std::string("Face_") + quokka::face_dir_str[idim]));
				}
			}
		}
	}
	areInitialConditionsDefined_ = true;
}

#endif // SIMULATION_HPP_<|MERGE_RESOLUTION|>--- conflicted
+++ resolved
@@ -1820,7 +1820,6 @@
 #endif
 }
 
-<<<<<<< HEAD
 template <typename problem_t> void AMRSimulation<problem_t>::WriteMetadataFile(std::string const &MetadataFileName) const
 {
 	// write metadata file
@@ -1876,7 +1875,7 @@
 			amrex::Print() << fmt::format("\t{} has unknown type! skipping this entry.\n", key);
 		}
 	}
-=======
+
 template <typename problem_t>
 void AMRSimulation<problem_t>::WriteStatisticsFile() {
   // append to statistics file
@@ -1920,7 +1919,6 @@
 
     // file closed automatically by destructor
   }
->>>>>>> 2704e30c
 }
 
 template <typename problem_t> void AMRSimulation<problem_t>::SetLastCheckpointSymlink(std::string const &checkpointname) const
