--- conflicted
+++ resolved
@@ -1169,15 +1169,13 @@
 	AscentCustomRender(blueprintMesh, plotfilename);
 #endif
 
-<<<<<<< HEAD
 	// write plotfile
 	amrex::Print() << "Writing plotfile " << plotfilename << "\n";
-=======
+  
 #ifdef AMREX_USE_HDF5
   amrex::WriteMultiLevelPlotfileHDF5(plotfilename, finest_level + 1, mf_ptr,
                                  varnames, Geom(), tNew_[0], istep, refRatio());
 #else
->>>>>>> 8b707185
   amrex::WriteMultiLevelPlotfile(plotfilename, finest_level + 1, mf_ptr,
                                  varnames, Geom(), tNew_[0], istep, refRatio());
 #endif
