--- conflicted
+++ resolved
@@ -335,22 +335,12 @@
 
   // iterate over the domain
   for (amrex::MFIter iter(state_new_cc_[level]); iter.isValid(); ++iter) {
-<<<<<<< HEAD
-    std::vector<quokka::grid> grid_vec;
-
-    // cell-centred states
-    grid_vec.emplace_back(state_new_cc_[level].array(iter), iter.validbox(),
-                        geom[level].CellSizeArray(), geom[level].ProbLoArray(),
-                        geom[level].ProbHiArray(), quokka::centering::cc,
-                        quokka::direction::na);
-
-=======
     // cell-centred states
     quokka::grid grid_elem(state_new_cc_[level].array(iter), iter.validbox(),
                            geom[level].CellSizeArray(),
                            geom[level].ProbLoArray(), geom[level].ProbHiArray(),
                            quokka::centering::cc, quokka::direction::na);
->>>>>>> 131065f2
+                           
     // set initial conditions defined by the user
     setInitialConditionsOnGrid(grid_elem);
   }
