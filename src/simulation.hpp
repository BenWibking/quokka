--- conflicted
+++ resolved
@@ -138,149 +138,6 @@
 enum class FillPatchType { fillpatch_class, fillpatch_function };
 
 // Main simulation class; solvers should inherit from this
-<<<<<<< HEAD
-template <typename problem_t> class AMRSimulation : public amrex::AmrCore {
-public:
-  amrex::Real maxDt_ =
-      std::numeric_limits<double>::max(); // no limit by default
-  amrex::Real initDt_ =
-      std::numeric_limits<double>::max(); // no limit by default
-  amrex::Real constantDt_ = 0.0;
-  amrex::Vector<int> istep;         // which step?
-  amrex::Vector<int> nsubsteps;     // how many substeps on each level?
-  amrex::Vector<amrex::Real> tNew_; // for state_new_cc_
-  amrex::Vector<amrex::Real> tOld_; // for state_old_cc_
-  amrex::Vector<amrex::Real> dt_;   // timestep for each level
-  amrex::Vector<int>
-      reductionFactor_;         // timestep reduction factor for each level
-  amrex::Real stopTime_ = 1.0;  // default
-  amrex::Real cflNumber_ = 0.3; // default
-  amrex::Real dtToleranceFactor_ = 1.1; // default
-  amrex::Long cycleCount_ = 0;
-  amrex::Long maxTimesteps_ = 1e4; // default
-  amrex::Long maxWalltime_ = 0;    // default: no limit
-  int ascentInterval_ = -1;        // -1 == no in-situ renders with Ascent
-  int plotfileInterval_ = -1;      // -1 == no output
-  int checkpointInterval_ = -1;    // -1 == no output
-  int amrInterpMethod_ = 1;   // 0 == piecewise constant, 1 == lincc_interp
-
-  // constructor
-  explicit AMRSimulation(amrex::Vector<amrex::BCRec> &boundaryConditions) {
-    initialize(boundaryConditions);
-  }
-
-  void initialize(amrex::Vector<amrex::BCRec> &boundaryConditions);
-  void PerformanceHints();
-  void readParameters();
-  void setInitialConditions();
-  void setInitialConditionsAtLevel(int level);
-  void evolve();
-  void computeTimestep();
-  auto computeTimestepAtLevel(int lev) -> amrex::Real;
-
-  virtual void computeMaxSignalLocal(int level) = 0;
-  virtual auto computeExtraPhysicsTimestep(int lev) -> amrex::Real = 0;
-  virtual void advanceSingleTimestepAtLevel(int lev, amrex::Real time,
-                                            amrex::Real dt_lev, int ncycle) = 0;
-  virtual void preCalculateInitialConditions() = 0;
-  virtual void setInitialConditionsOnGrid(quokka::grid grid_elem) = 0;
-  virtual void computeBeforeTimestep() = 0;
-  virtual void computeAfterTimestep() = 0;
-  virtual void computeAfterEvolve(amrex::Vector<amrex::Real> &initSumCons) = 0;
-
-  // compute derived variables
-  virtual void ComputeDerivedVar(int lev, std::string const &dname,
-                                 amrex::MultiFab &mf, int ncomp) const = 0;
-
-  // fix-up any unphysical states created by AMR operations
-  // (e.g., caused by the flux register or from interpolation)
-  virtual void FixupState(int level) = 0;
-
-  // tag cells for refinement
-  void ErrorEst(int lev, amrex::TagBoxArray &tags, amrex::Real time,
-                int ngrow) override = 0;
-
-  // Make a new level using provided BoxArray and DistributionMapping
-  void MakeNewLevelFromCoarse(int lev, amrex::Real time,
-                              const amrex::BoxArray &ba,
-                              const amrex::DistributionMapping &dm) override;
-
-  // Remake an existing level using provided BoxArray and DistributionMapping
-  void RemakeLevel(int lev, amrex::Real time, const amrex::BoxArray &ba,
-                   const amrex::DistributionMapping &dm) override;
-
-  // Delete level data
-  void ClearLevel(int lev) override;
-
-  // Make a new level from scratch using provided BoxArray and
-  // DistributionMapping
-  void MakeNewLevelFromScratch(int lev, amrex::Real time,
-                               const amrex::BoxArray &ba,
-                               const amrex::DistributionMapping &dm) override;
-
-  // AMR utility functions
-  template <typename PreInterpHook, typename PostInterpHook>
-  void fillBoundaryConditions(amrex::MultiFab &S_filled, amrex::MultiFab &state,
-                              int lev, amrex::Real time,
-                              PreInterpHook const &pre_interp,
-                              PostInterpHook const&post_interp,
-                              FillPatchType fptype = FillPatchType::fillpatch_class);
-
-  template <typename PreInterpHook, typename PostInterpHook>
-  void FillPatchWithData(int lev, amrex::Real time, amrex::MultiFab &mf,
-                         amrex::Vector<amrex::MultiFab *> &coarseData,
-                         amrex::Vector<amrex::Real> &coarseTime,
-                         amrex::Vector<amrex::MultiFab *> &fineData,
-                         amrex::Vector<amrex::Real> &fineTime, int icomp,
-                         int ncomp, FillPatchType fptype,
-                         PreInterpHook const &pre_interp,
-                         PostInterpHook const &post_interp);
-
-  static void InterpHookNone(amrex::MultiFab &mf, int scomp, int ncomp);
-  virtual void FillPatch(int lev, amrex::Real time, amrex::MultiFab &mf, int icomp,
-                 int ncomp, FillPatchType fptype);
-  auto getAmrInterpolater() -> amrex::MFInterpolater*;
-  void FillCoarsePatch(int lev, amrex::Real time, amrex::MultiFab &mf,
-                       int icomp, int ncomp);
-  void GetData(int lev, amrex::Real time,
-               amrex::Vector<amrex::MultiFab *> &data,
-               amrex::Vector<amrex::Real> &datatime);
-  void AverageDown();
-  void AverageDownTo(int crse_lev);
-  auto timeStepWithSubcycling(int lev, amrex::Real time,
-                              bool coarseTimeBoundary, int stepsLeft) -> int;
-
-  void incrementFluxRegisters(
-      amrex::MFIter &mfi, amrex::YAFluxRegister *fr_as_crse,
-      amrex::YAFluxRegister *fr_as_fine,
-      std::array<amrex::FArrayBox, AMREX_SPACEDIM> &fluxArrays, int lev,
-      amrex::Real dt_lev);
-
-  void incrementFluxRegisters(
-      amrex::YAFluxRegister *fr_as_crse,
-      amrex::YAFluxRegister *fr_as_fine,
-      std::array<amrex::MultiFab, AMREX_SPACEDIM> &fluxArrays, int lev,
-      amrex::Real dt_lev);
-
-  // boundary condition
-  AMREX_GPU_DEVICE static void setCustomBoundaryConditions(
-      const amrex::IntVect &iv, amrex::Array4<amrex::Real> const &dest,
-      int dcomp, int numcomp, amrex::GeometryData const &geom, amrex::Real time,
-      const amrex::BCRec *bcr, int bcomp,
-      int orig_comp); // template specialized by problem generator
-
-  // I/O functions
-  [[nodiscard]] auto PlotFileName(int lev) const -> std::string;
-  [[nodiscard]] auto PlotFileMF() const -> amrex::Vector<amrex::MultiFab>;
-  [[nodiscard]] auto PlotFileMFAtLevel(int lev) const -> amrex::MultiFab;
-  void WriteMetadataFile(std::string const &plotfilename) const;
-  void ReadMetadataFile(std::string const &chkfilename);
-  void WritePlotFile() const;
-  void WriteCheckpointFile() const;
-  void SetLastCheckpointSymlink(std::string const &checkpointname) const;
-  void ReadCheckpointFile();
-  auto getWalltime() -> amrex::Real;
-=======
 template <typename problem_t> class AMRSimulation : public amrex::AmrCore
 {
       public:
@@ -369,6 +226,7 @@
 	virtual void setInitialConditionsOnGrid(quokka::grid grid_elem) = 0;
 	virtual void setInitialConditionsOnGridFaceVars(quokka::grid grid_elem) = 0;
 	virtual void createInitialParticles() = 0;
+	virtual void computeBeforeTimestep() = 0;
 	virtual void computeAfterTimestep() = 0;
 	virtual void computeAfterEvolve(amrex::Vector<amrex::Real> &initSumCons) = 0;
 	virtual void fillPoissonRhsAtLevel(amrex::MultiFab &rhs, int lev) = 0;
@@ -479,7 +337,6 @@
 	void kickParticlesAllLevels(amrex::Real dt);
 	void driftParticlesAllLevels(amrex::Real dt);
 
->>>>>>> d616a63e
 #ifdef AMREX_USE_ASCENT
 	void AscentCustomActions(conduit::Node const &blueprintMesh);
 	void RenderAscent();
@@ -717,16 +574,8 @@
 	// Default Time interval
 	pp.query("plottime_interval", plotTimeInterval_);
 
-<<<<<<< HEAD
-  // Default initial timestep limit (no limit)
-  pp.query("dt_initial", initDt_);
-
-  // Default ascent render interval
-  pp.query("ascent_interval", ascentInterval_);
-=======
 	// Default Time interval
 	pp.query("checkpointtime_interval", checkpointTimeInterval_);
->>>>>>> d616a63e
 
 	// Default checkpoint interval
 	pp.query("checkpoint_interval", checkpointInterval_);
@@ -993,51 +842,6 @@
 #ifdef AMREX_USE_ASCENT
 	int last_ascent_step = 0;
 #endif
-<<<<<<< HEAD
-  int last_plot_file_step = 0;
-  int last_chk_file_step = 0;
-
-  amrex::GpuArray<amrex::Real, AMREX_SPACEDIM> const &dx0 =
-      geom[0].CellSizeArray();
-  amrex::Real const vol = AMREX_D_TERM(dx0[0], *dx0[1], *dx0[2]);
-  amrex::Vector<amrex::Real> init_sum_cons(ncomp_cc_);
-  for (int n = 0; n < ncomp_cc_; ++n) {
-    const int lev = 0;
-    init_sum_cons[n] = state_new_cc_[lev].sum(n) * vol;
-  }
-
-  getWalltime(); // initialize start_time
-
-  // Main time loop
-  for (int step = istep[0]; step < maxTimesteps_ && cur_time < stopTime_;
-       ++step) {
-
-    if (suppress_output == 0) {
-      amrex::Print() << "\nCoarse STEP " << step + 1 << " at t = " << cur_time
-                     << " (" << (cur_time / stopTime_) * 100. << "%) starts ..."
-                     << std::endl;
-    }
-
-    amrex::ParallelDescriptor::Barrier(); // synchronize all MPI ranks
-    computeTimestep();
-
-    computeBeforeTimestep();
-
-    int lev = 0;       // coarsest level
-    int stepsLeft = 1; // coarsest level is advanced one step
-    bool coarseTimeBoundary = true;
-    timeStepWithSubcycling(lev, cur_time, coarseTimeBoundary, stepsLeft);
-
-    cur_time += dt_[0];
-    ++cycleCount_;
-    computeAfterTimestep();
-
-    // sync up time (to avoid roundoff error)
-    for (lev = 0; lev <= finest_level; ++lev) {
-      AMREX_ALWAYS_ASSERT(std::abs((tNew_[lev] - cur_time)/cur_time) < 1e-10);
-      tNew_[lev] = cur_time;
-    }
-=======
 	int last_projection_step = 0;
 	int last_statistics_step = 0;
 	int last_plot_file_step = 0;
@@ -1095,7 +899,6 @@
 			AMREX_ALWAYS_ASSERT(std::abs((tNew_[lev] - cur_time) / cur_time) < 1e-10);
 			tNew_[lev] = cur_time;
 		}
->>>>>>> d616a63e
 
 #ifdef AMREX_USE_ASCENT
 		if (ascentInterval_ > 0 && (step + 1) % ascentInterval_ == 0) {
