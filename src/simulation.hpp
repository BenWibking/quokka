--- conflicted
+++ resolved
@@ -1736,7 +1736,6 @@
 	}
 }
 
-<<<<<<< HEAD
 template <typename problem_t> template <typename F> auto AMRSimulation<problem_t>::computeVolumeIntegral(F const &user_f) -> amrex::Real
 {
 	// compute integral of user_f(i, j, k, state) along the given axis.
@@ -1762,7 +1761,7 @@
 	const amrex::Real result = amrex::volumeWeightedSum(amrex::GetVecOfConstPtrs(q), 0, geom, ref_ratio);
 	return result;
 }
-=======
+
 #ifdef AMREX_PARTICLES
 template <typename problem_t> void AMRSimulation<problem_t>::InitParticles()
 {
@@ -1778,7 +1777,6 @@
 	}
 }
 #endif
->>>>>>> bf376942
 
 // get plotfile name
 template <typename problem_t> auto AMRSimulation<problem_t>::PlotFileName(int lev) const -> std::string { return amrex::Concatenate(plot_file, lev, 5); }
