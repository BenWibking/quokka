--- conflicted
+++ resolved
@@ -71,7 +71,6 @@
 #endif
 
 // Main simulation class; solvers should inherit from this
-<<<<<<< HEAD
 template <typename problem_t> class AMRSimulation : public amrex::AmrCore
 {
       public:
@@ -159,6 +158,7 @@
 	void AverageDownTo(int crse_lev);
 	void timeStepWithSubcycling(int lev, amrex::Real time, int iteration);
 	void doRegridIfNeeded(int step, amrex::Real time);
+  void PerformanceHints() const;
 
 	void incrementFluxRegisters(amrex::MFIter &mfi, amrex::YAFluxRegister *fr_as_crse,
 				    amrex::YAFluxRegister *fr_as_fine,
@@ -290,231 +290,10 @@
 	ascent_options["mpi_comm"] = MPI_Comm_c2f(amrex::ParallelContext::CommunicatorSub());
 	ascent_.open(ascent_options);
 #endif
-=======
-template <typename problem_t> class AMRSimulation : public amrex::AmrCore {
-public:
-  amrex::Real maxDt_ =
-      std::numeric_limits<double>::max(); // no limit by default
-  amrex::Real initDt_ =
-      std::numeric_limits<double>::max(); // no limit by default
-  amrex::Real constantDt_ = 0.0;
-  amrex::Vector<int> istep;         // which step?
-  amrex::Vector<int> nsubsteps;     // how many substeps on each level?
-  amrex::Vector<amrex::Real> tNew_; // for state_new_
-  amrex::Vector<amrex::Real> tOld_; // for state_old_
-  amrex::Vector<amrex::Real> dt_;   // timestep for each level
-  amrex::Real stopTime_ = 1.0;      // default
-  amrex::Real cflNumber_ = 0.3;     // default
-  amrex::Long cycleCount_ = 0;
-  amrex::Long maxTimesteps_ = 1e4; // default
-  int plotfileInterval_ = 10;      // -1 == no output
-  int checkpointInterval_ = -1;    // -1 == no output
-
-  // constructors
-
-  AMRSimulation(amrex::Vector<amrex::BCRec> &boundaryConditions,
-                const int ncomp, const int ncompPrim)
-      : ncomp_(ncomp), ncompPrimitive_(ncompPrim) {
-    initialize(boundaryConditions);
-  }
-
-  AMRSimulation(amrex::Vector<amrex::BCRec> &boundaryConditions,
-                const int ncomp)
-      : ncomp_(ncomp), ncompPrimitive_(ncomp) {
-    initialize(boundaryConditions);
-  }
-
-  void initialize(amrex::Vector<amrex::BCRec> &boundaryConditions);
-  void PerformanceHints();
-  void readParameters();
-  void setInitialConditions();
-  void evolve();
-  void computeTimestep();
-
-  virtual void computeMaxSignalLocal(int level) = 0;
-  virtual void setInitialConditionsAtLevel(int level) = 0;
-  virtual void advanceSingleTimestepAtLevel(int lev, amrex::Real time,
-                                            amrex::Real dt_lev, int iteration,
-                                            int ncycle) = 0;
-  virtual void computeAfterTimestep() = 0;
-  virtual void computeAfterEvolve(amrex::Vector<amrex::Real> &initSumCons) = 0;
-
-  // compute derived variables
-  virtual void ComputeDerivedVar(int lev, std::string const &dname,
-                                 amrex::MultiFab &mf, int ncomp) const = 0;
-
-  // fix-up any unphysical states created by AMR operations
-  // (e.g., caused by the flux register or from interpolation)
-  virtual void FixupState(int level) = 0;
-
-  // tag cells for refinement
-  void ErrorEst(int lev, amrex::TagBoxArray &tags, amrex::Real time,
-                int ngrow) override = 0;
-
-  // Make a new level using provided BoxArray and DistributionMapping
-  void MakeNewLevelFromCoarse(int lev, amrex::Real time,
-                              const amrex::BoxArray &ba,
-                              const amrex::DistributionMapping &dm) override;
-
-  // Remake an existing level using provided BoxArray and DistributionMapping
-  void RemakeLevel(int lev, amrex::Real time, const amrex::BoxArray &ba,
-                   const amrex::DistributionMapping &dm) override;
-
-  // Delete level data
-  void ClearLevel(int lev) override;
-
-  // Make a new level from scratch using provided BoxArray and
-  // DistributionMapping
-  void MakeNewLevelFromScratch(int lev, amrex::Real time,
-                               const amrex::BoxArray &ba,
-                               const amrex::DistributionMapping &dm) override;
-
-  // AMR utility functions
-  void fillBoundaryConditions(amrex::MultiFab &S_filled, amrex::MultiFab &state,
-                              int lev, amrex::Real time);
-  void FillPatchWithData(int lev, amrex::Real time, amrex::MultiFab &mf,
-                         amrex::Vector<amrex::MultiFab *> &coarseData,
-                         amrex::Vector<amrex::Real> &coarseTime,
-                         amrex::Vector<amrex::MultiFab *> &fineData,
-                         amrex::Vector<amrex::Real> &fineTime, int icomp,
-                         int ncomp);
-  void FillPatch(int lev, amrex::Real time, amrex::MultiFab &mf, int icomp,
-                 int ncomp);
-  void FillCoarsePatch(int lev, amrex::Real time, amrex::MultiFab &mf,
-                       int icomp, int ncomp);
-  void GetData(int lev, amrex::Real time,
-               amrex::Vector<amrex::MultiFab *> &data,
-               amrex::Vector<amrex::Real> &datatime);
-  void AverageDown();
-  void AverageDownTo(int crse_lev);
-  void timeStepWithSubcycling(int lev, amrex::Real time, int iteration);
-  void doRegridIfNeeded(int step, amrex::Real time);
-
-  void incrementFluxRegisters(
-      amrex::MFIter &mfi, amrex::YAFluxRegister *fr_as_crse,
-      amrex::YAFluxRegister *fr_as_fine,
-      std::array<amrex::FArrayBox, AMREX_SPACEDIM> &fluxArrays, int lev,
-      amrex::Real dt_lev);
-
-  // boundary condition
-  AMREX_GPU_DEVICE static void setCustomBoundaryConditions(
-      const amrex::IntVect &iv, amrex::Array4<amrex::Real> const &dest,
-      int dcomp, int numcomp, amrex::GeometryData const &geom, amrex::Real time,
-      const amrex::BCRec *bcr, int bcomp,
-      int orig_comp); // template specialized by problem generator
-
-  // I/O functions
-  [[nodiscard]] auto PlotFileName(int lev) const -> std::string;
-  [[nodiscard]] auto PlotFileMF() const -> amrex::Vector<amrex::MultiFab>;
-  [[nodiscard]] auto PlotFileMFAtLevel(int lev) const -> amrex::MultiFab;
-  void WritePlotFile() const;
-  void WriteCheckpointFile() const;
-  void ReadCheckpointFile();
-  void LoadBalance();
-  void ResetCosts();
-
-protected:
-  amrex::Vector<amrex::BCRec> boundaryConditions_; // on level 0
-  amrex::Vector<amrex::MultiFab> state_old_;
-  amrex::Vector<amrex::MultiFab> state_new_;
-  amrex::Vector<amrex::MultiFab>
-      max_signal_speed_; // needed to compute CFL timestep
-
-  // flux registers: store fluxes at coarse-fine interface for synchronization
-  // this will be sized "nlevs_max+1"
-  // NOTE: the flux register associated with flux_reg[lev] is associated with
-  // the lev/lev-1 interface (and has grid spacing associated with lev-1)
-  // therefore flux_reg[0] and flux_reg[nlevs_max] are never actually used in
-  // the reflux operation
-  amrex::Vector<std::unique_ptr<amrex::YAFluxRegister>> flux_reg_;
-
-  // Nghost = number of ghost cells for each array
-  int nghost_ = 4; // PPM needs nghost >= 3, PPM+flattening needs nghost >= 4
-  int ncomp_ = 0; // = number of components (conserved variables) for each array
-  int ncompPrimitive_ = 0; // number of primitive variables
-  amrex::Vector<std::string> componentNames_;
-  amrex::Vector<std::string> derivedNames_;
-  bool areInitialConditionsDefined_ = false;
-
-  /// output parameters
-  std::string plot_file{"plt"}; // plotfile prefix
-  std::string chk_file{"chk"};  // checkpoint prefix
-  /// input parameters (if >= 0 we restart from a checkpoint)
-  std::string restart_chkfile;
-
-  /// AMR-specific parameters
-  int regrid_int = 2;  // regrid interval (number of coarse steps)
-  int do_reflux = 1;   // 1 == reflux, 0 == no reflux
-  int do_subcycle = 1; // 1 == subcycle, 0 == no subcyle
-  int suppress_output =
-      0; // 1 == show timestepping, 0 == do not output each timestep
-
-  // performance metrics
-  amrex::Long cellUpdates_ = 0;
-  amrex::Vector<amrex::Long> cellUpdatesEachLevel_;
-};
-
-template <typename problem_t>
-void AMRSimulation<problem_t>::initialize(
-    amrex::Vector<amrex::BCRec> &boundaryConditions) {
-  BL_PROFILE("AMRSimulation::initialize()");
-
-  readParameters();
-
-  // print derived vars
-  if (!derivedNames_.empty()) {
-    amrex::Print() << "Using derived variables:\n";
-    for (auto const &name : derivedNames_) {
-      amrex::Print() << "\t" << name << "\n";
-    }
-    amrex::Print() << "\n";
-  }
-
-  int nlevs_max = max_level + 1;
-  istep.resize(nlevs_max, 0);
-  nsubsteps.resize(nlevs_max, 1);
-  if (do_subcycle == 1) {
-    for (int lev = 1; lev <= max_level; ++lev) {
-      nsubsteps[lev] = MaxRefRatio(lev - 1);
-    }
-  }
-
-  tNew_.resize(nlevs_max, 0.0);
-  tOld_.resize(nlevs_max, -1.e100);
-  dt_.resize(nlevs_max, 1.e100);
-  state_new_.resize(nlevs_max);
-  state_old_.resize(nlevs_max);
-  max_signal_speed_.resize(nlevs_max);
-  flux_reg_.resize(nlevs_max + 1);
-  cellUpdatesEachLevel_.resize(nlevs_max, 0);
-
-  boundaryConditions_ = boundaryConditions;
-
-  // check that grids will be properly nested on each level
-  // (this is necessary since FillPatch only fills from non-ghost cells on
-  // lev-1)
-  auto checkIsProperlyNested = [=](int const lev,
-                                   amrex::IntVect const &blockingFactor) {
-    return amrex::ProperlyNested(refRatio(lev - 1), blockingFactor, nghost_,
-                                 amrex::IndexType::TheCellType(),
-                                 &amrex::cell_cons_interp);
-  };
-
-  for (int lev = 1; lev <= max_level; ++lev) {
-    if (!checkIsProperlyNested(lev, blocking_factor[lev])) {
-      // level lev is not properly nested
-      amrex::Print()
-          << "Blocking factor is too small for proper grid nesting! "
-             "Increase blocking factor to >= ceil(nghost,ref_ratio)*ref_ratio."
-          << std::endl;
-      amrex::Abort("Grids not properly nested!");
-    }
-  }
->>>>>>> 388c0bcd
-}
-
-template <typename problem_t>
-void AMRSimulation<problem_t>::PerformanceHints() {
+}
+
+template <typename problem_t>
+void AMRSimulation<problem_t>::PerformanceHints() const {
   // Check requested MPI ranks and available boxes
   for (int ilev = 0; ilev <= finestLevel(); ++ilev) {
     const amrex::Long nboxes = boxArray(ilev).size();
@@ -635,7 +414,6 @@
   PerformanceHints();
 }
 
-<<<<<<< HEAD
 template <typename problem_t> void AMRSimulation<problem_t>::evolve()
 {
 	BL_PROFILE("AMRSimulation::evolve()");
@@ -735,7 +513,31 @@
 	// close Ascent
 	ascent_.close();
 #endif
-=======
+}
+
+
+template <typename problem_t>
+void AMRSimulation<problem_t>::doRegridIfNeeded(int const step, amrex::Real const time)
+{
+	BL_PROFILE("AMRSimulation::doRegridIfNeeded()");
+
+	if (max_level > 0 && regrid_int > 0) // regridding is possible
+	{
+		if (step % regrid_int == 0) { // regrid on this coarse step
+			if (Verbose()) {
+				amrex::Print() << "regridding..." << std::endl;
+			}
+			regrid(0, time);
+
+			// do fix-up on all levels that have been re-gridded
+			for(int lev = 0; lev <= finest_level; ++lev) {
+				FixupState(lev);
+			}
+		}
+	}
+}
+
+
 template <typename problem_t> void AMRSimulation<problem_t>::computeTimestep() {
   BL_PROFILE("AMRSimulation::computeTimestep()");
 
@@ -779,107 +581,8 @@
   for (int level = 1; level <= finest_level; ++level) {
     dt_[level] = dt_[level - 1] / nsubsteps[level];
   }
->>>>>>> 388c0bcd
-}
-
-template <typename problem_t> void AMRSimulation<problem_t>::evolve() {
-  BL_PROFILE("AMRSimulation::evolve()");
-
-  AMREX_ALWAYS_ASSERT(areInitialConditionsDefined_);
-
-  amrex::Real cur_time = tNew_[0];
-  int last_plot_file_step = 0;
-
-  amrex::GpuArray<amrex::Real, AMREX_SPACEDIM> const &dx0 =
-      geom[0].CellSizeArray();
-  amrex::Real const vol = AMREX_D_TERM(dx0[0], *dx0[1], *dx0[2]);
-  amrex::Vector<amrex::Real> init_sum_cons(ncomp_);
-  for (int n = 0; n < ncomp_; ++n) {
-    const int lev = 0;
-    init_sum_cons[n] = state_new_[lev].sum(n) * vol;
-  }
-
-  amrex::Real const start_time = amrex::ParallelDescriptor::second();
-
-  // Main time loop
-  for (int step = istep[0]; step < maxTimesteps_ && cur_time < stopTime_;
-       ++step) {
-    if (suppress_output == 0) {
-      amrex::Print() << "\nCoarse STEP " << step + 1 << " at t = " << cur_time
-                     << " (" << (cur_time / stopTime_) * 100. << "%) starts ..."
-                     << std::endl;
-    }
-
-    amrex::ParallelDescriptor::Barrier(); // synchronize all MPI ranks
-    computeTimestep();
-
-    int lev = 0;
-    int iteration = 1;
-    timeStepWithSubcycling(lev, cur_time, iteration);
-
-    cur_time += dt_[0];
-    ++cycleCount_;
-    computeAfterTimestep();
-
-    // sync up time (to avoid roundoff error)
-    for (lev = 0; lev <= finest_level; ++lev) {
-      tNew_[lev] = cur_time;
-    }
-
-    if (plotfileInterval_ > 0 && (step + 1) % plotfileInterval_ == 0) {
-      last_plot_file_step = step + 1;
-      WritePlotFile();
-    }
-
-    if (checkpointInterval_ > 0 && (step + 1) % checkpointInterval_ == 0) {
-      WriteCheckpointFile();
-    }
-
-    if (cur_time >= stopTime_ - 1.e-6 * dt_[0]) {
-      break;
-    }
-  }
-
-  amrex::Real elapsed_sec = amrex::ParallelDescriptor::second() - start_time;
-
-  // compute reference solution (if it's a test problem)
-  computeAfterEvolve(init_sum_cons);
-
-  // compute conservation error
-  for (int n = 0; n < ncomp_; ++n) {
-    amrex::Real const final_sum = state_new_[0].sum(n) * vol;
-    amrex::Real const abs_err = (final_sum - init_sum_cons[n]);
-    amrex::Print() << "Initial " << componentNames_[n] << " = "
-                   << init_sum_cons[n] << std::endl;
-    amrex::Print() << "\tabsolute conservation error = " << abs_err
-                   << std::endl;
-    if (init_sum_cons[n] != 0.0) {
-      amrex::Real const rel_err = abs_err / init_sum_cons[n];
-      amrex::Print() << "\trelative conservation error = " << rel_err
-                     << std::endl;
-    }
-    amrex::Print() << std::endl;
-  }
-
-  // compute zone-cycles/sec
-  const int IOProc = amrex::ParallelDescriptor::IOProcessorNumber();
-  amrex::ParallelDescriptor::ReduceRealMax(elapsed_sec, IOProc);
-  const double microseconds_per_update = 1.0e6 * elapsed_sec / cellUpdates_;
-  const double megaupdates_per_second = 1.0 / microseconds_per_update;
-  amrex::Print() << "Performance figure-of-merit: " << microseconds_per_update
-                 << " μs/zone-update [" << megaupdates_per_second
-                 << " Mupdates/s]\n";
-  for (int lev = 0; lev <= max_level; ++lev) {
-    amrex::Print() << "Zone-updates on level " << lev << ": "
-                   << cellUpdatesEachLevel_[lev] << "\n";
-  }
-  amrex::Print() << std::endl;
-
-  // write final plotfile
-  if (plotfileInterval_ > 0 && istep[0] > last_plot_file_step) {
-    WritePlotFile();
-  }
-}
+}
+
 
 // N.B.: This function actually works for subcycled or not subcycled, as long as
 // nsubsteps[lev] is set correctly.
@@ -1419,15 +1122,9 @@
 #endif
 
 // write plotfile to disk
-<<<<<<< HEAD
 template <typename problem_t> void AMRSimulation<problem_t>::WritePlotFile()
 {
 	BL_PROFILE("AMRSimulation::WritePlotFile()");
-=======
-template <typename problem_t>
-void AMRSimulation<problem_t>::WritePlotFile() const {
-  BL_PROFILE("AMRSimulation::WritePlotFile()");
->>>>>>> 388c0bcd
 
   if (amrex::AsyncOut::UseAsyncOut()) {
     // ensure that we flush any plotfiles that are currently being written=
@@ -1439,7 +1136,11 @@
   amrex::Vector<amrex::MultiFab> mf = PlotFileMF();
   amrex::Vector<const amrex::MultiFab *> mf_ptr = amrex::GetVecOfConstPtrs(mf);
 
-<<<<<<< HEAD
+  amrex::Vector<std::string> varnames;
+  varnames.insert(varnames.end(), componentNames_.begin(),
+                  componentNames_.end());
+  varnames.insert(varnames.end(), derivedNames_.begin(), derivedNames_.end());
+
 #ifdef AMREX_USE_ASCENT
 	// rescale geometry
 	// (Ascent fails to render if you use parsec-size boxes in units of cm...)
@@ -1468,15 +1169,6 @@
 
 	// write plotfile
 	amrex::Print() << "Writing plotfile " << plotfilename << "\n";
-=======
-  amrex::Vector<std::string> varnames;
-  varnames.insert(varnames.end(), componentNames_.begin(),
-                  componentNames_.end());
-  varnames.insert(varnames.end(), derivedNames_.begin(), derivedNames_.end());
->>>>>>> 388c0bcd
-
-  amrex::Print() << "Writing plotfile " << plotfilename << "\n";
-
   amrex::WriteMultiLevelPlotfile(plotfilename, finest_level + 1, mf_ptr,
                                  varnames, Geom(), tNew_[0], istep, refRatio());
 }
