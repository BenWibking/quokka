#ifndef SIMULATION_HPP_ // NOLINT
#define SIMULATION_HPP_
//==============================================================================
// TwoMomentRad - a radiation transport library for patch-based AMR codes
// Copyright 2020 Benjamin Wibking.
// Released under the MIT license. See LICENSE file included in the GitHub repo.
//==============================================================================
/// \file simulation.cpp
/// \brief Implements classes and functions to organise the overall setup,
/// timestepping, solving, and I/O of a simulation.

// c++ headers
#include <cassert>
#include <csignal>
#include <cstdio>
#if __has_include(<filesystem>)
#include <filesystem>
#elif __has_include(<experimental/filesystem>)
#include <experimental/filesystem>
namespace std
{
namespace filesystem = experimental::filesystem;
}
#endif
#include <fstream>
#include <iomanip>
#include <iostream>
#include <limits>
#include <memory>
#include <ostream>
#include <stdexcept>
#include <tuple>

// library headers
#include "AMReX.H"
#include "AMReX_AmrCore.H"
#include "AMReX_Array.H"
#include "AMReX_Array4.H"
#include "AMReX_AsyncOut.H"
#include "AMReX_BCRec.H"
#include "AMReX_BC_TYPES.H"
#include "AMReX_BLassert.H"
#include "AMReX_Config.H"
#include "AMReX_DistributionMapping.H"
#include "AMReX_Extension.H"
#include "AMReX_FArrayBox.H"
#include "AMReX_FillPatchUtil.H"
#include "AMReX_FillPatcher.H"
#include "AMReX_FluxRegister.H"
#include "AMReX_GpuQualifiers.H"
#include "AMReX_INT.H"
#include "AMReX_IndexType.H"
#include "AMReX_IntVect.H"
#include "AMReX_LayoutData.H"
#include "AMReX_MultiFabUtil.H"
#include "AMReX_ParallelContext.H"
#include "AMReX_ParallelDescriptor.H"
#include "AMReX_REAL.H"
#include "AMReX_SPACE.H"
#include "AMReX_Vector.H"
#include "AMReX_VisMF.H"
#include "AMReX_YAFluxRegister.H"
#include "physics_numVars.hpp"
#include <AMReX_Geometry.H>
#include <AMReX_MultiFab.H>
#include <AMReX_ParmParse.H>
#include <AMReX_PlotFileUtil.H>
#include <AMReX_Print.H>
#include <AMReX_Utility.H>
#include <fmt/core.h>

#if AMREX_SPACEDIM == 3
#include "AMReX_OpenBC.H"
#endif

#ifdef AMREX_USE_ASCENT
#include <AMReX_Conduit_Blueprint.H>
#include <ascent.hpp>
#endif

// internal headers
#include "CheckNaN.hpp"
#include "grid.hpp"
#include "math_impl.hpp"
#include "physics_info.hpp"

#define USE_YAFLUXREGISTER

#ifdef AMREX_USE_ASCENT
using namespace conduit;
using namespace ascent;
#endif

enum class FillPatchType { fillpatch_class, fillpatch_function };

// Main simulation class; solvers should inherit from this
template <typename problem_t> class AMRSimulation : public amrex::AmrCore
{
      public:
	amrex::Real maxDt_ = std::numeric_limits<double>::max();  // no limit by default
	amrex::Real initDt_ = std::numeric_limits<double>::max(); // no limit by default
	amrex::Real constantDt_ = 0.0;
	amrex::Vector<int> istep;	      // which step?
	amrex::Vector<int> nsubsteps;	      // how many substeps on each level?
	amrex::Vector<amrex::Real> tNew_;     // for state_new_cc_
	amrex::Vector<amrex::Real> tOld_;     // for state_old_cc_
	amrex::Vector<amrex::Real> dt_;	      // timestep for each level
	amrex::Vector<int> reductionFactor_;  // timestep reduction factor for each level
	amrex::Real stopTime_ = 1.0;	      // default
	amrex::Real cflNumber_ = 0.3;	      // default
	amrex::Real dtToleranceFactor_ = 1.1; // default
	amrex::Long cycleCount_ = 0;
<<<<<<< HEAD
	amrex::Long maxTimesteps_ = 1e4;	    // default
	amrex::Long maxWalltime_ = 0;		    // default: no limit
	int ascentInterval_ = -1;		    // -1 == no in-situ renders with Ascent
	int plotfileInterval_ = -1;		    // -1 == no output
	amrex::Real plotTimeInterval_ = -1.0;	    // time interval for plt file
	amrex::Real checkpointTimeInterval_ = -1.0; // time interval for checkpoints
	int checkpointInterval_ = -1;		    // -1 == no output
	int amrInterpMethod_ = 1;		    // 0 == piecewise constant, 1 == lincc_interp
	amrex::Real reltolPoisson_ = 1.0e-5;	    // default
	amrex::Real abstolPoisson_ = 1.0e-5;	    // default (scaled by minimum RHS value)
	int doPoissonSolve_ = 0;		    // 1 == self-gravity enabled, 0 == disabled
=======
	amrex::Long maxTimesteps_ = 1e4;     // default
	amrex::Long maxWalltime_ = 0;	     // default: no limit
	int ascentInterval_ = -1;	     // -1 == no in-situ renders with Ascent
	int plotfileInterval_ = -1;	     // -1 == no output
	int checkpointInterval_ = -1;	     // -1 == no output
	int amrInterpMethod_ = 1;	     // 0 == piecewise constant, 1 == lincc_interp
	amrex::Real reltolPoisson_ = 1.0e-5; // default
	amrex::Real abstolPoisson_ = 1.0e-5; // default (scaled by minimum RHS value)
	int doPoissonSolve_ = 0;	     // 1 == self-gravity enabled, 0 == disabled
>>>>>>> d3870d2a

	amrex::Real densityFloor_ = 0.0;				// default
	amrex::Real tempCeiling_ = std::numeric_limits<double>::max();	// default
	amrex::Real tempFloor_ = 0.0;					// default
	amrex::Real speedCeiling_ = std::numeric_limits<double>::max(); // default

	// constructor
	explicit AMRSimulation(amrex::Vector<amrex::BCRec> &BCs_cc, amrex::Vector<amrex::BCRec> &BCs_fc) : BCs_cc_(BCs_cc), BCs_fc_(BCs_fc) { initialize(); }

	explicit AMRSimulation(amrex::Vector<amrex::BCRec> &BCs_cc) : BCs_cc_(BCs_cc) { initialize(); }

	void initialize();
	void PerformanceHints();
	void readParameters();
	void setInitialConditions();
	void setInitialConditionsAtLevel_cc(int level, amrex::Real time);
	void setInitialConditionsAtLevel_fc(int level, amrex::Real time);
	void evolve();
	void computeTimestep();
	auto computeTimestepAtLevel(int lev) -> amrex::Real;

	void AverageFCToCC(amrex::MultiFab &mf_cc, const amrex::MultiFab &mf_fc, int idim, int dstcomp_start, int srccomp_start, int srccomp_total,
			   int nGrow) const;

	virtual void computeMaxSignalLocal(int level) = 0;
	virtual auto computeExtraPhysicsTimestep(int lev) -> amrex::Real = 0;
	virtual void advanceSingleTimestepAtLevel(int lev, amrex::Real time, amrex::Real dt_lev, int ncycle) = 0;
	virtual void preCalculateInitialConditions() = 0;
	virtual void setInitialConditionsOnGrid(quokka::grid grid_elem) = 0;
	virtual void computeAfterTimestep() = 0;
	virtual void computeAfterEvolve(amrex::Vector<amrex::Real> &initSumCons) = 0;
	virtual void fillPoissonRhsAtLevel(amrex::MultiFab &rhs, int lev) = 0;
	virtual void applyPoissonGravityAtLevel(amrex::MultiFab const &phi, int lev, amrex::Real dt) = 0;

	// compute derived variables
	virtual void ComputeDerivedVar(int lev, std::string const &dname, amrex::MultiFab &mf, int ncomp) const = 0;

	// fix-up any unphysical states created by AMR operations
	// (e.g., caused by the flux register or from interpolation)
	virtual void FixupState(int level) = 0;

	// tag cells for refinement
	void ErrorEst(int lev, amrex::TagBoxArray &tags, amrex::Real time, int ngrow) override = 0;

	// Make a new level using provided BoxArray and DistributionMapping
	void MakeNewLevelFromCoarse(int lev, amrex::Real time, const amrex::BoxArray &ba, const amrex::DistributionMapping &dm) override;

	// Remake an existing level using provided BoxArray and DistributionMapping
	void RemakeLevel(int lev, amrex::Real time, const amrex::BoxArray &ba, const amrex::DistributionMapping &dm) override;

	// Delete level data
	void ClearLevel(int lev) override;

	// Make a new level from scratch using provided BoxArray and
	// DistributionMapping
	void MakeNewLevelFromScratch(int lev, amrex::Real time, const amrex::BoxArray &ba, const amrex::DistributionMapping &dm) override;

	// AMR utility functions
	template <typename PreInterpHook, typename PostInterpHook>
	void fillBoundaryConditions(amrex::MultiFab &S_filled, amrex::MultiFab &state, int lev, amrex::Real time, quokka::centering cen, quokka::direction dir,
				    PreInterpHook const &pre_interp, PostInterpHook const &post_interp, FillPatchType fptype = FillPatchType::fillpatch_class);

	template <typename PreInterpHook, typename PostInterpHook>
	void FillPatchWithData(int lev, amrex::Real time, amrex::MultiFab &mf, amrex::Vector<amrex::MultiFab *> &coarseData,
			       amrex::Vector<amrex::Real> &coarseTime, amrex::Vector<amrex::MultiFab *> &fineData, amrex::Vector<amrex::Real> &fineTime,
			       int icomp, int ncomp, amrex::Vector<amrex::BCRec> &BCs, FillPatchType fptype, PreInterpHook const &pre_interp,
			       PostInterpHook const &post_interp);

	static void InterpHookNone(amrex::MultiFab &mf, int scomp, int ncomp);
	virtual void FillPatch(int lev, amrex::Real time, amrex::MultiFab &mf, int icomp, int ncomp, quokka::centering cen, quokka::direction dir,
			       FillPatchType fptype);

	auto getAmrInterpolater() -> amrex::MFInterpolater *;
	void FillCoarsePatch(int lev, amrex::Real time, amrex::MultiFab &mf, int icomp, int ncomp, amrex::Vector<amrex::BCRec> &BCs, quokka::centering cen,
			     quokka::direction dir);
	void GetData(int lev, amrex::Real time, amrex::Vector<amrex::MultiFab *> &data, amrex::Vector<amrex::Real> &datatime, quokka::centering cen,
		     quokka::direction dir);
	void AverageDown();
	void AverageDownTo(int crse_lev);
	auto timeStepWithSubcycling(int lev, amrex::Real time, bool coarseTimeBoundary, int stepsLeft) -> int;
	void ellipticSolveAllLevels(amrex::Real dt);

	void incrementFluxRegisters(amrex::MFIter &mfi, amrex::YAFluxRegister *fr_as_crse, amrex::YAFluxRegister *fr_as_fine,
				    std::array<amrex::FArrayBox, AMREX_SPACEDIM> &fluxArrays, int lev, amrex::Real dt_lev);

	void incrementFluxRegisters(amrex::YAFluxRegister *fr_as_crse, amrex::YAFluxRegister *fr_as_fine,
				    std::array<amrex::MultiFab, AMREX_SPACEDIM> &fluxArrays, int lev, amrex::Real dt_lev);

	// boundary condition
	AMREX_GPU_DEVICE static void setCustomBoundaryConditions(const amrex::IntVect &iv, amrex::Array4<amrex::Real> const &dest, int dcomp, int numcomp,
								 amrex::GeometryData const &geom, amrex::Real time, const amrex::BCRec *bcr, int bcomp,
								 int orig_comp); // template specialized by problem generator

	// I/O functions
	[[nodiscard]] auto PlotFileName(int lev) const -> std::string;
	[[nodiscard]] auto PlotFileMF() const -> amrex::Vector<amrex::MultiFab>;
	[[nodiscard]] auto PlotFileMFAtLevel(int lev) const -> amrex::MultiFab;
	void WriteMetadataFile(std::string const &plotfilename) const;
	void ReadMetadataFile(std::string const &chkfilename);
	void WritePlotFile() const;
	void WriteCheckpointFile() const;
	void SetLastCheckpointSymlink(std::string const &checkpointname) const;
	void ReadCheckpointFile();
	auto getWalltime() -> amrex::Real;
	void setChkFile(std::string const &chkfile_number);
	[[nodiscard]] auto getOldMF_fc() const -> amrex::Vector<amrex::Array<amrex::MultiFab, AMREX_SPACEDIM>> const &;
	[[nodiscard]] auto getNewMF_fc() const -> amrex::Vector<amrex::Array<amrex::MultiFab, AMREX_SPACEDIM>> const &;

#ifdef AMREX_USE_ASCENT
	void AscentCustomActions(conduit::Node const &blueprintMesh);
	void RenderAscent();
#endif
      protected:
	amrex::Vector<amrex::BCRec> BCs_cc_; // on level 0
	amrex::Vector<amrex::BCRec> BCs_fc_; // on level 0
	amrex::Vector<amrex::MultiFab> state_old_cc_;
	amrex::Vector<amrex::MultiFab> state_new_cc_;
	amrex::Vector<amrex::Array<amrex::MultiFab, AMREX_SPACEDIM>> state_old_fc_;
	amrex::Vector<amrex::Array<amrex::MultiFab, AMREX_SPACEDIM>> state_new_fc_;
	amrex::Vector<amrex::MultiFab> max_signal_speed_; // needed to compute CFL timestep

	// flux registers: store fluxes at coarse-fine interface for synchronization
	// this will be sized "nlevs_max+1"
	// NOTE: the flux register associated with flux_reg[lev] is associated with
	// the lev/lev-1 interface (and has grid spacing associated with lev-1)
	// therefore flux_reg[0] and flux_reg[nlevs_max] are never actually used in
	// the reflux operation
	amrex::Vector<std::unique_ptr<amrex::YAFluxRegister>> flux_reg_;

	// This is for fillpatch during timestepping, but not for regridding.
	amrex::Vector<std::unique_ptr<amrex::FillPatcher<amrex::MultiFab>>> fillpatcher_;

	// Nghost = number of ghost cells for each array
	int nghost_cc_ = 4; // PPM needs nghost >= 3, PPM+flattening needs nghost >= 4
	int nghost_fc_ = 4;
	amrex::Vector<std::string> componentNames_cc_;
	amrex::Vector<std::string> componentNames_fc_;
	amrex::Vector<std::string> derivedNames_;
	bool areInitialConditionsDefined_ = false;

	/// output parameters
	std::string plot_file{"plt"}; // plotfile prefix
	std::string chk_file{"chk"};  // checkpoint prefix
	/// input parameters (if >= 0 we restart from a checkpoint)
	std::string restart_chkfile;

	/// AMR-specific parameters
	int regrid_int = 2;	 // regrid interval (number of coarse steps)
	int do_reflux = 1;	 // 1 == reflux, 0 == no reflux
	int do_subcycle = 1;	 // 1 == subcycle, 0 == no subcyle
	int suppress_output = 0; // 1 == show timestepping, 0 == do not output each timestep

	// performance metrics
	amrex::Long cellUpdates_ = 0;
	amrex::Vector<amrex::Long> cellUpdatesEachLevel_;

	// external objects
#ifdef AMREX_USE_ASCENT
	Ascent ascent_;
#endif
};

template <typename problem_t> void AMRSimulation<problem_t>::setChkFile(std::string const &chkfile_number) { restart_chkfile = chkfile_number; }

template <typename problem_t> auto AMRSimulation<problem_t>::getOldMF_fc() const -> const amrex::Vector<amrex::Array<amrex::MultiFab, AMREX_SPACEDIM>> &
{
	return state_old_fc_;
}

template <typename problem_t> auto AMRSimulation<problem_t>::getNewMF_fc() const -> const amrex::Vector<amrex::Array<amrex::MultiFab, AMREX_SPACEDIM>> &
{
	return state_new_fc_;
}

template <typename problem_t> void AMRSimulation<problem_t>::initialize()
{
	BL_PROFILE("AMRSimulation::initialize()");

	readParameters();

	// print derived vars
	if (!derivedNames_.empty()) {
		amrex::Print() << "Using derived variables:\n";
		for (auto const &name : derivedNames_) {
			amrex::Print() << "\t" << name << "\n";
		}
		amrex::Print() << "\n";
	}

	int nlevs_max = max_level + 1;
	istep.resize(nlevs_max, 0);
	nsubsteps.resize(nlevs_max, 1);
	if (do_subcycle == 1) {
		for (int lev = 1; lev <= max_level; ++lev) {
			nsubsteps[lev] = MaxRefRatio(lev - 1);
		}
	}

	tNew_.resize(nlevs_max, 0.0);
	tOld_.resize(nlevs_max, -1.e100);
	dt_.resize(nlevs_max, 1.e100);
	reductionFactor_.resize(nlevs_max, 1);
	state_new_cc_.resize(nlevs_max);
	state_old_cc_.resize(nlevs_max);
	if constexpr (Physics_Indices<problem_t>::nvarTotal_fc > 0) {
		state_new_fc_.resize(nlevs_max);
		state_old_fc_.resize(nlevs_max);
	}
	max_signal_speed_.resize(nlevs_max);
	flux_reg_.resize(nlevs_max + 1);
	fillpatcher_.resize(nlevs_max + 1);
	cellUpdatesEachLevel_.resize(nlevs_max, 0);

	// check that grids will be properly nested on each level
	// (this is necessary since FillPatch only fills from non-ghost cells on
	// lev-1)
	auto checkIsProperlyNested = [=](int const lev, amrex::IntVect const &blockingFactor) {
		return amrex::ProperlyNested(refRatio(lev - 1), blockingFactor, nghost_cc_, amrex::IndexType::TheCellType(), &amrex::cell_cons_interp);
	};

	for (int lev = 1; lev <= max_level; ++lev) {
		if (!checkIsProperlyNested(lev, blocking_factor[lev])) {
			// level lev is not properly nested
			amrex::Print() << "Blocking factor is too small for proper grid nesting! "
					  "Increase blocking factor to >= ceil(nghost,ref_ratio)*ref_ratio."
				       << std::endl;
			amrex::Abort("Grids not properly nested!");
		}
	}

#ifdef AMREX_USE_ASCENT
	// initialize Ascent
	conduit::Node ascent_options;
	ascent_options["mpi_comm"] = MPI_Comm_c2f(amrex::ParallelContext::CommunicatorSub());
	ascent_.open(ascent_options);
#endif
}

template <typename problem_t> void AMRSimulation<problem_t>::PerformanceHints()
{
	// Check requested MPI ranks and available boxes
	for (int ilev = 0; ilev <= finestLevel(); ++ilev) {
		const amrex::Long nboxes = boxArray(ilev).size();
		if (amrex::ParallelDescriptor::NProcs() > nboxes) {
			amrex::Print() << "\n[Warning] [Performance] Too many resources / too little work!\n"
				       << "  It looks like you requested more compute resources than "
				       << "  the number of boxes of cells available on level " << ilev << " (" << nboxes << "). "
				       << "You started with (" << amrex::ParallelDescriptor::NProcs() << ") MPI ranks, so ("
				       << amrex::ParallelDescriptor::NProcs() - nboxes << ") rank(s) will have no work on this level.\n"
#ifdef AMREX_USE_GPU
				       << "  On GPUs, consider using 1-8 boxes per GPU per level that "
					  "together fill each GPU's memory sufficiently.\n"
#endif
				       << "\n";
		}
	}

	// check that blocking_factor and max_grid_size are set to reasonable values
#ifdef AMREX_USE_GPU
	const int recommended_blocking_factor = 32;
	const int recommended_max_grid_size = 128;
#else
	const int recommended_blocking_factor = 16;
	const int recommended_max_grid_size = 64;
#endif
	int min_blocking_factor = INT_MAX;
	int min_max_grid_size = INT_MAX;
	for (int ilev = 0; ilev <= finestLevel(); ++ilev) {
		min_blocking_factor = std::min(min_blocking_factor, blocking_factor[ilev].min());
		min_max_grid_size = std::min(min_max_grid_size, max_grid_size[ilev].min());
	}
	if (min_blocking_factor < recommended_blocking_factor) {
		amrex::Print() << "\n[Warning] [Performance] The grid blocking factor (" << min_blocking_factor
			       << ") is too small for reasonable performance. It should be 32 (or "
				  "greater) when running on GPUs, and 16 (or greater) when running on "
				  "CPUs.\n";
	}
	if (min_max_grid_size < recommended_max_grid_size) {
		amrex::Print() << "\n[Warning] [Performance] The maximum grid size (" << min_max_grid_size
			       << ") is too small for reasonable performance. It should be "
				  "128 (or greater) when running on GPUs, and 64 (or "
				  "greater) when running on CPUs.\n";
	}
}

template <typename problem_t> void AMRSimulation<problem_t>::readParameters()
{
	BL_PROFILE("AMRSimulation::readParameters()");

	// ParmParse reads inputs from the *.inputs file
	amrex::ParmParse pp;

	// Default nsteps = 1e4
	pp.query("max_timesteps", maxTimesteps_);

	// Default CFL number == 0.3, set to whatever is in the file
	pp.query("cfl", cflNumber_);

	// Default AMR interpolation method == lincc_interp
	pp.query("amr_interpolation_method", amrInterpMethod_);

	// Default stopping time
	pp.query("stop_time", stopTime_);

	// Default ascent render interval
	pp.query("ascent_interval", ascentInterval_);

	// Default output interval
	pp.query("plotfile_interval", plotfileInterval_);

	// Default Time interval
	pp.query("plottime_interval", plotTimeInterval_);

	// Default Time interval
	pp.query("checkpointtime_interval", checkpointTimeInterval_);

	// Default checkpoint interval
	pp.query("checkpoint_interval", checkpointInterval_);

	// Default do_reflux = 1
	pp.query("do_reflux", do_reflux);

	// Default do_subcycle = 1
	pp.query("do_subcycle", do_subcycle);

	// Default suppress_output = 0
	pp.query("suppress_output", suppress_output);

	// specify this on the command-line in order to restart from a checkpoint
	// file
	pp.query("restartfile", restart_chkfile);

	// Specify derived variables to save to plotfiles
	pp.queryarr("derived_vars", derivedNames_);

	// re-grid interval
	pp.query("regrid_interval", regrid_int);

	// read density floor in g cm^-3
	pp.query("density_floor", densityFloor_);

	// read temperature floor in K
	pp.query("temperature_floor", tempFloor_);

	// read temperature ceiling in K
	pp.query("temperature_ceiling", tempCeiling_);

	// read speed ceiling in cm s^-1
	pp.query("speed_ceiling", speedCeiling_);

	// specify maximum walltime in HH:MM:SS format
	std::string maxWalltimeInput;
	pp.query("max_walltime", maxWalltimeInput);
	// convert to seconds
	int hours = 0;
	int minutes = 0;
	int seconds = 0;
	int nargs = std::sscanf(maxWalltimeInput.c_str(), "%d:%d:%d", &hours, &minutes, &seconds);
	if (nargs == 3) {
		maxWalltime_ = 3600 * hours + 60 * minutes + seconds;
		amrex::Print() << fmt::format("Setting walltime limit to {} hours, {} minutes, {} seconds.\n", hours, minutes, seconds);
	}
}

template <typename problem_t> void AMRSimulation<problem_t>::setInitialConditions()
{
	BL_PROFILE("AMRSimulation::setInitialConditions()");

	if (restart_chkfile.empty()) {
		// start simulation from the beginning
		const amrex::Real time = 0.0;
		InitFromScratch(time);
		AverageDown();

		if (checkpointInterval_ > 0) {
			WriteCheckpointFile();
		}
	} else {
		// restart from a checkpoint
		ReadCheckpointFile();
	}

	// abort if amrex.async_out=1, it is currently broken
	if (amrex::AsyncOut::UseAsyncOut()) {
		amrex::Print() << "[ERROR] [FATAL] AsyncOut is currently broken! If you want to "
				  "run with AsyncOut anyway (THIS MAY CAUSE DATA CORRUPTION), comment "
				  "out this line in src/simulation.hpp. Aborting."
			       << std::endl;
		amrex::Abort();
	}

#ifdef AMREX_USE_ASCENT
	if (ascentInterval_ > 0) {
		RenderAscent();
	}
#endif

	if (plotfileInterval_ > 0) {
		WritePlotFile();
	}

	// ensure that there are enough boxes per MPI rank
	PerformanceHints();
}

template <typename problem_t> auto AMRSimulation<problem_t>::computeTimestepAtLevel(int lev) -> amrex::Real
{
	// compute CFL timestep on level 'lev'
	BL_PROFILE("AMRSimulation::computeTimestepAtLevel()");

	// compute hydro timestep on level 'lev'
	computeMaxSignalLocal(lev);
	const amrex::Real domain_signal_max = max_signal_speed_[lev].norminf();
	amrex::GpuArray<amrex::Real, AMREX_SPACEDIM> const &dx = geom[lev].CellSizeArray();
	const amrex::Real dx_min = std::min({AMREX_D_DECL(dx[0], dx[1], dx[2])});
	const amrex::Real hydro_dt = cflNumber_ * (dx_min / domain_signal_max);

	// compute timestep due to extra physics on level 'lev'
	const amrex::Real extra_physics_dt = computeExtraPhysicsTimestep(lev);

	// return minimum timestep
	return std::min(hydro_dt, extra_physics_dt);
}

template <typename problem_t> void AMRSimulation<problem_t>::computeTimestep()
{
	BL_PROFILE("AMRSimulation::computeTimestep()");

	// compute candidate timestep dt_tmp on each level
	amrex::Vector<amrex::Real> dt_tmp(finest_level + 1);
	for (int level = 0; level <= finest_level; ++level) {
		dt_tmp[level] = computeTimestepAtLevel(level);
	}

	// limit change in timestep on each level
	constexpr amrex::Real change_max = 1.1;

	for (int level = 0; level <= finest_level; ++level) {
		dt_tmp[level] = std::min(dt_tmp[level], change_max * dt_[level]);
	}

	// set default subcycling pattern
	if (do_subcycle == 1) {
		for (int lev = 1; lev <= max_level; ++lev) {
			nsubsteps[lev] = MaxRefRatio(lev - 1);
			reductionFactor_[lev] = 1; // reset additional subcycling
		}
	}

	// compute root level timestep given nsubsteps
	amrex::Real dt_0 = dt_tmp[0];
	amrex::Long n_factor = 1;

	for (int level = 0; level <= finest_level; ++level) {
		n_factor *= nsubsteps[level];
		dt_0 = std::min(dt_0, n_factor * dt_tmp[level]);
		dt_0 = std::min(dt_0, maxDt_); // limit to maxDt_

		if (tNew_[level] == 0.0) { // first timestep
			dt_0 = std::min(dt_0, initDt_);
		}
		if (constantDt_ > 0.0) { // use constant timestep if set
			dt_0 = constantDt_;
		}
	}

	// compute global timestep assuming no subcycling
	amrex::Real dt_global = dt_tmp[0];

	for (int level = 0; level <= finest_level; ++level) {
		dt_global = std::min(dt_global, dt_tmp[level]);
		dt_global = std::min(dt_global, maxDt_); // limit to maxDt_

		if (tNew_[level] == 0.0) { // special case: first timestep
			dt_global = std::min(dt_global, initDt_);
		}
		if (constantDt_ > 0.0) { // special case: constant timestep
			dt_global = constantDt_;
		}
	}

	// compute work estimate for subcycling
	amrex::Long n_factor_work = 1;
	amrex::Long work_subcycling = 0;
	for (int level = 0; level <= finest_level; ++level) {
		n_factor_work *= nsubsteps[level];
		work_subcycling += n_factor_work * CountCells(level);
	}

	// compute work estimate for non-subcycling
	amrex::Long total_cells = 0;
	for (int level = 0; level <= finest_level; ++level) {
		total_cells += CountCells(level);
	}
	const amrex::Real work_nonsubcycling = static_cast<amrex::Real>(total_cells) * (dt_0 / dt_global);

	if (work_nonsubcycling <= work_subcycling) {
		// use global timestep on this coarse step
		if (verbose) {
			const amrex::Real ratio = work_nonsubcycling / work_subcycling;
			amrex::Print() << "\t>> Using global timestep on this coarse step (estimated work ratio: " << ratio << ").\n";
		}
		for (int lev = 1; lev <= max_level; ++lev) {
			nsubsteps[lev] = 1;
		}
	}

	// Limit dt to avoid overshooting stop_time
	const amrex::Real eps = 1.e-3 * dt_0;

	if (tNew_[0] + dt_0 > stopTime_ - eps) {
		dt_0 = stopTime_ - tNew_[0];
	}

	// assign timesteps on each level
	dt_[0] = dt_0;

	for (int level = 1; level <= finest_level; ++level) {
		dt_[level] = dt_[level - 1] / nsubsteps[level];
	}
}

template <typename problem_t> auto AMRSimulation<problem_t>::getWalltime() -> amrex::Real
{
	const static amrex::Real start_time = amrex::ParallelDescriptor::second(); // initialized on first call
	const amrex::Real time = amrex::ParallelDescriptor::second();
	return time - start_time;
}

template <typename problem_t> void AMRSimulation<problem_t>::evolve()
{
	BL_PROFILE("AMRSimulation::evolve()");

	AMREX_ALWAYS_ASSERT(areInitialConditionsDefined_);

	amrex::Real cur_time = tNew_[0];
#ifdef AMREX_USE_ASCENT
	int last_ascent_step = 0;
#endif
	int last_plot_file_step = 0;
	double next_plot_file_time = plotTimeInterval_;
	double next_chk_file_time = checkpointTimeInterval_;
	int last_chk_file_step = 0;
	const int ncomp_cc = Physics_Indices<problem_t>::nvarTotal_cc;

	amrex::GpuArray<amrex::Real, AMREX_SPACEDIM> const &dx0 = geom[0].CellSizeArray();
	amrex::Real const vol = AMREX_D_TERM(dx0[0], *dx0[1], *dx0[2]);
	amrex::Vector<amrex::Real> init_sum_cons(ncomp_cc);
	for (int n = 0; n < ncomp_cc; ++n) {
		const int lev = 0;
		init_sum_cons[n] = state_new_cc_[lev].sum(n) * vol;
	}

	getWalltime(); // initialize start_time

	// Main time loop
	for (int step = istep[0]; step < maxTimesteps_ && cur_time < stopTime_; ++step) {

		if (suppress_output == 0) {
			amrex::Print() << "\nCoarse STEP " << step + 1 << " at t = " << cur_time << " (" << (cur_time / stopTime_) * 100. << "%) starts ..."
				       << std::endl;
		}

		amrex::ParallelDescriptor::Barrier(); // synchronize all MPI ranks
		computeTimestep();

		// hyperbolic advance over all levels
		int lev = 0;	   // coarsest level
		int stepsLeft = 1; // coarsest level is advanced one step
		bool coarseTimeBoundary = true;
		timeStepWithSubcycling(lev, cur_time, coarseTimeBoundary, stepsLeft);

		// elliptic solve over entire AMR grid (post-timestep)
		ellipticSolveAllLevels(dt_[0]);

		cur_time += dt_[0];
		++cycleCount_;
		computeAfterTimestep();

		// sync up time (to avoid roundoff error)
		for (lev = 0; lev <= finest_level; ++lev) {
			AMREX_ALWAYS_ASSERT(std::abs((tNew_[lev] - cur_time) / cur_time) < 1e-10);
			tNew_[lev] = cur_time;
		}

#ifdef AMREX_USE_ASCENT
		if (ascentInterval_ > 0 && (step + 1) % ascentInterval_ == 0) {
			last_ascent_step = step + 1;
			RenderAscent();
		}
#endif

		if (plotfileInterval_ > 0 && (step + 1) % plotfileInterval_ == 0) {
			last_plot_file_step = step + 1;
			WritePlotFile();
		}

		// Writing Plot files at time intervals
		if (plotTimeInterval_ > 0 && next_plot_file_time <= cur_time) {
			next_plot_file_time += plotTimeInterval_;
			WritePlotFile();
		}

		if (checkpointTimeInterval_ > 0 && next_chk_file_time <= cur_time) {
			next_chk_file_time += checkpointTimeInterval_;
			WriteCheckpointFile();
		}

		if (checkpointInterval_ > 0 && (step + 1) % checkpointInterval_ == 0) {
			last_chk_file_step = step + 1;
			WriteCheckpointFile();
		}

		if (cur_time >= stopTime_ - 1.e-6 * dt_[0]) {
			// we have reached stopTime_
			break;
		}

		if (maxWalltime_ > 0 && getWalltime() > 0.9 * maxWalltime_) {
			// we have exceeded 90% of maxWalltime_
			break;
		}
	}

	amrex::Real elapsed_sec = getWalltime();

	// compute reference solution (if it's a test problem)
	computeAfterEvolve(init_sum_cons);

	// compute conservation error
	for (int n = 0; n < ncomp_cc; ++n) {
		amrex::Real const final_sum = state_new_cc_[0].sum(n) * vol;
		amrex::Real const abs_err = (final_sum - init_sum_cons[n]);
		amrex::Print() << "Initial " << componentNames_cc_[n] << " = " << init_sum_cons[n] << std::endl;
		amrex::Print() << "\tabsolute conservation error = " << abs_err << std::endl;
		if (init_sum_cons[n] != 0.0) {
			amrex::Real const rel_err = abs_err / init_sum_cons[n];
			amrex::Print() << "\trelative conservation error = " << rel_err << std::endl;
		}
		amrex::Print() << std::endl;
	}

	// compute zone-cycles/sec
	const int IOProc = amrex::ParallelDescriptor::IOProcessorNumber();
	amrex::ParallelDescriptor::ReduceRealMax(elapsed_sec, IOProc);
	const double microseconds_per_update = 1.0e6 * elapsed_sec / cellUpdates_;
	const double megaupdates_per_second = 1.0 / microseconds_per_update;
	amrex::Print() << "Performance figure-of-merit: " << microseconds_per_update << " μs/zone-update [" << megaupdates_per_second << " Mupdates/s]\n";
	for (int lev = 0; lev <= max_level; ++lev) {
		amrex::Print() << "Zone-updates on level " << lev << ": " << cellUpdatesEachLevel_[lev] << "\n";
	}
	amrex::Print() << std::endl;

	// write final checkpoint
	if (checkpointInterval_ > 0 && istep[0] > last_chk_file_step) {
		WriteCheckpointFile();
	}

	// write final plotfile
	if (plotfileInterval_ > 0 && istep[0] > last_plot_file_step) {
		WritePlotFile();
	}

#ifdef AMREX_USE_ASCENT
	// close Ascent
	ascent_.close();
#endif
}

template <typename problem_t> void AMRSimulation<problem_t>::ellipticSolveAllLevels(const amrex::Real dt)
{
#if AMREX_SPACEDIM == 3
	if (doPoissonSolve_) {
		if (do_subcycle == 1) { // not supported
			amrex::Abort("Poisson solve is not support when AMR subcycling is enabled! You must set do_subcycle = 0.");
		}

		BL_PROFILE_REGION("GravitySolver");
		
		// set up elliptic solve object
		amrex::OpenBCSolver poissonSolver(Geom(0, finest_level), boxArray(0, finest_level), DistributionMap(0, finest_level));
		if (verbose) {
			poissonSolver.setVerbose(true);
			poissonSolver.setBottomVerbose(false);
			amrex::Print() << "Doing Poisson solve...\n\n";
		}

		// solve Poisson equation with open b.c. using the method of James (1977)
		amrex::Vector<amrex::MultiFab> phi(finest_level + 1);
		amrex::Vector<amrex::MultiFab> rhs(finest_level + 1);
		const int nghost = 1;
		const int ncomp = 1;
		amrex::Real rhs_min = std::numeric_limits<amrex::Real>::max();
		for (int lev = 0; lev <= finest_level; ++lev) {
			phi[lev].define(grids[lev], dmap[lev], ncomp, nghost);
			rhs[lev].define(grids[lev], dmap[lev], ncomp, nghost);
			phi[lev].setVal(0); // set initial guess to zero
			rhs[lev].setVal(0);
			fillPoissonRhsAtLevel(rhs[lev], lev);
			rhs_min = std::min(rhs_min, rhs[lev].min(0));
		}

		amrex::Real abstol = abstolPoisson_ * rhs_min;
		poissonSolver.solve(amrex::GetVecOfPtrs(phi), amrex::GetVecOfConstPtrs(rhs), reltolPoisson_, abstol);
		if (verbose) {
			amrex::Print() << "\n";
		}

		// add gravitational acceleration to hydro state (using operator splitting)
		for (int lev = 0; lev <= finest_level; ++lev) {
			applyPoissonGravityAtLevel(phi[lev], lev, dt);
		}
	}
#endif
}

// N.B.: This function actually works for subcycled or not subcycled, as long as
// nsubsteps[lev] is set correctly.
template <typename problem_t> auto AMRSimulation<problem_t>::timeStepWithSubcycling(int lev, amrex::Real time, bool coarseTimeBoundary, int stepsLeft) -> int
{
	BL_PROFILE("AMRSimulation::timeStepWithSubcycling()");

	// perform regrid if needed
	if (regrid_int > 0) {
		// help keep track of whether a level was already regridded
		// from a coarser level call to regrid
		static amrex::Vector<int> last_regrid_step(max_level + 1, 0);

		// regrid changes level "lev+1" so we don't regrid on max_level
		// also make sure we don't regrid fine levels again if
		// it was taken care of during a coarser regrid
		if (lev < max_level && istep[lev] > last_regrid_step[lev]) {
			if (istep[lev] % regrid_int == 0) {
				// regrid could add newly refined levels (if finest_level < max_level)
				// so we save the previous finest level index
				int old_finest = finest_level;
				regrid(lev, time);

				// mark that we have regridded this level already
				for (int k = lev; k <= finest_level; ++k) {
					last_regrid_step[k] = istep[k];
				}

				// if there are newly created levels, set the time step
				for (int k = old_finest + 1; k <= finest_level; ++k) {
					if (do_subcycle != 0) {
						dt_[k] = dt_[k - 1] / nsubsteps[k];
					} else {
						dt_[k] = dt_[k - 1];
					}
				}

				// do fix-up on all levels that have been re-gridded
				for (int k = lev; k <= finest_level; ++k) {
					FixupState(k);
				}
			}
		}
	}

	/// "additional AMR subcycling" code borrowed from Chombo:
	stepsLeft--;

#if 0
  // If this wasn't just done by the next coarser level, check to see if
  // it is necessary to do additional subcycling in time.
  if ((!coarseTimeBoundary) && (constantDt_ <= 0)) {

    // The factor by which the current time step at the current level
    // has been divided (so far) for subcycling.
    int maxFactorSublevels = reductionFactor_[lev];

    // Compute the new subcycling factor for this level and all finer
    // levels and find the maximum
    for (int i = lev; i <= finest_level; i++) {
      amrex::Real dtCFL = computeTimestepAtLevel(i);
      amrex::Real dtCur = dt_[i];

      // The current factor for level "i"
      int factor = reductionFactor_[i];

      // While the current dt exceeds the CFL-limited dt by a tolerance,
      // double the subcycling factor and halve the current dt
      while (dtCur > dtToleranceFactor_ * dtCFL) {
        factor *= 2;
        dtCur *= 0.5;
      }

      if (factor > maxFactorSublevels) {
        maxFactorSublevels = factor;
      }
    }

    // More subcycling is necessary
    if (maxFactorSublevels > reductionFactor_[lev]) {
      if (verbose) {
        amrex::Print() << "\tSubcycling --- maxFactorSublevels: "
                       << maxFactorSublevels << std::endl;
      }

      // Adjust the number of time steps left for the current level
      stepsLeft =
          (stepsLeft + 1) * maxFactorSublevels / reductionFactor_[lev] - 1;

      // Adjust the dt's on this and all finer levels
      for (int i = lev; i <= finest_level; i++) {
        const int divisor = maxFactorSublevels / reductionFactor_[i];
        dt_[i] /= static_cast<amrex::Real>(divisor);

        if (verbose) {
          amrex::Print() << "\t\tLevel " << i << ": factor: " << divisor << " ("
                         << reductionFactor_[i] << "), "
                         << "dt: " << dt_[i] << std::endl;
        }

        reductionFactor_[i] = maxFactorSublevels;
      }
    }
  }
#endif

	if (Verbose()) {
		amrex::Print() << "[Level " << lev << " step " << istep[lev] + 1 << "] ";
		amrex::Print() << "ADVANCE with time = " << tNew_[lev] << " dt = " << dt_[lev] << std::endl;
	}

	// Advance a single level for a single time step, and update flux registers
	tOld_[lev] = tNew_[lev];
	tNew_[lev] += dt_[lev]; // critical that this is done *before* advanceAtLevel

	// do hyperbolic advance over all levels
	advanceSingleTimestepAtLevel(lev, time, dt_[lev], nsubsteps[lev]);

	++istep[lev];
	cellUpdates_ += CountCells(lev); // keep track of total number of cell updates
	cellUpdatesEachLevel_[lev] += CountCells(lev);

	if (Verbose()) {
		amrex::Print() << "[Level " << lev << " step " << istep[lev] << "] ";
		amrex::Print() << "Advanced " << CountCells(lev) << " cells" << std::endl;
	}

	// advance finer levels

	if (lev < finest_level) {
		int r_iteration = 1;
		int r_stepsLeft = nsubsteps[lev + 1]; // nominal number of substeps, may change inside
						      // recursive calls to timeStepWithSubcycling
		bool r_timeBoundary = true;

		// recursive call for next-finer level
		while (r_stepsLeft > 0) {
			if (lev < finest_level) { // this may change during a regrid!
				r_stepsLeft = timeStepWithSubcycling(lev + 1, time + (r_iteration - 1) * dt_[lev + 1], r_timeBoundary, r_stepsLeft);
				r_iteration++;
			}
			// the next (and subsequent) subcycles are not at a time boundary
			r_timeBoundary = false;
		}

		// do post-timestep operations

		if (do_reflux != 0) {
			// update lev based on coarse-fine flux mismatch
			flux_reg_[lev + 1]->Reflux(state_new_cc_[lev]);
		}

		AverageDownTo(lev); // average lev+1 down to lev
		FixupState(lev);    // fix any unphysical states created by reflux or averaging

		fillpatcher_[lev + 1].reset(); // because the data on lev have changed.
	}

	return stepsLeft;
}

template <typename problem_t>
void AMRSimulation<problem_t>::incrementFluxRegisters(amrex::MFIter &mfi, amrex::YAFluxRegister *fr_as_crse, amrex::YAFluxRegister *fr_as_fine,
						      std::array<amrex::FArrayBox, AMREX_SPACEDIM> &fluxArrays, int const lev, amrex::Real const dt_lev)
{
	BL_PROFILE("AMRSimulation::incrementFluxRegisters()");

	if (fr_as_crse != nullptr) {
		AMREX_ASSERT(lev < finestLevel());
		AMREX_ASSERT(fr_as_crse == flux_reg_[lev + 1].get());
		fr_as_crse->CrseAdd(mfi, {AMREX_D_DECL(&fluxArrays[0], &fluxArrays[1], &fluxArrays[2])}, geom[lev].CellSize(), dt_lev, amrex::RunOn::Gpu);
	}

	if (fr_as_fine != nullptr) {
		AMREX_ASSERT(lev > 0);
		AMREX_ASSERT(fr_as_fine == flux_reg_[lev].get());
		fr_as_fine->FineAdd(mfi, {AMREX_D_DECL(&fluxArrays[0], &fluxArrays[1], &fluxArrays[2])}, geom[lev].CellSize(), dt_lev, amrex::RunOn::Gpu);
	}
}

template <typename problem_t>
void AMRSimulation<problem_t>::incrementFluxRegisters(amrex::YAFluxRegister *fr_as_crse, amrex::YAFluxRegister *fr_as_fine,
						      std::array<amrex::MultiFab, AMREX_SPACEDIM> &fluxArrays, int const lev, amrex::Real const dt_lev)
{
	BL_PROFILE("AMRSimulation::incrementFluxRegisters()");

	for (amrex::MFIter mfi(state_new_cc_[lev]); mfi.isValid(); ++mfi) {
		if (fr_as_crse != nullptr) {
			AMREX_ASSERT(lev < finestLevel());
			AMREX_ASSERT(fr_as_crse == flux_reg_[lev + 1].get());
			fr_as_crse->CrseAdd(mfi, {AMREX_D_DECL(fluxArrays[0].fabPtr(mfi), fluxArrays[1].fabPtr(mfi), fluxArrays[2].fabPtr(mfi))},
					    geom[lev].CellSize(), dt_lev, amrex::RunOn::Gpu);
		}

		if (fr_as_fine != nullptr) {
			AMREX_ASSERT(lev > 0);
			AMREX_ASSERT(fr_as_fine == flux_reg_[lev].get());
			fr_as_fine->FineAdd(mfi, {AMREX_D_DECL(fluxArrays[0].fabPtr(mfi), fluxArrays[1].fabPtr(mfi), fluxArrays[2].fabPtr(mfi))},
					    geom[lev].CellSize(), dt_lev, amrex::RunOn::Gpu);
		}
	}
}

template <typename problem_t> auto AMRSimulation<problem_t>::getAmrInterpolater() -> amrex::MFInterpolater *
{
	amrex::MFInterpolater *mapper = nullptr;

	if (amrInterpMethod_ == 0) { // piecewise-constant interpolation
		mapper = &amrex::mf_pc_interp;
	} else if (amrInterpMethod_ == 1) { // slope-limited linear interpolation
		//  It has the following important properties:
		// 1. should NOT produce new extrema
		//    (will revert to piecewise constant if any component has a local min/max)
		// 2. should be conservative
		// 3. preserves linear combinations of variables in each cell
		mapper = &amrex::mf_linear_slope_minmax_interp;
	} else {
		amrex::Abort("Invalid AMR interpolation method specified!");
	}

	return mapper; // global object, so this is ok
}

// Make a new level using provided BoxArray and DistributionMapping and fill
// with interpolated coarse level data. Overrides the pure virtual function in
// AmrCore
template <typename problem_t>
void AMRSimulation<problem_t>::MakeNewLevelFromCoarse(int level, amrex::Real time, const amrex::BoxArray &ba, const amrex::DistributionMapping &dm)
{
	BL_PROFILE("AMRSimulation::MakeNewLevelFromCoarse()");

	// cell-centred
	const int ncomp_cc = state_new_cc_[level - 1].nComp();
	const int nghost_cc = state_new_cc_[level - 1].nGrow();
	state_new_cc_[level].define(ba, dm, ncomp_cc, nghost_cc);
	state_old_cc_[level].define(ba, dm, ncomp_cc, nghost_cc);
	FillCoarsePatch(level, time, state_new_cc_[level], 0, ncomp_cc, BCs_cc_, quokka::centering::cc, quokka::direction::na);
	FillCoarsePatch(level, time, state_old_cc_[level], 0, ncomp_cc, BCs_cc_, quokka::centering::cc, quokka::direction::na); // also necessary

	max_signal_speed_[level].define(ba, dm, 1, nghost_cc);
	tNew_[level] = time;
	tOld_[level] = time - 1.e200;

	if (level > 0 && (do_reflux != 0)) {
		flux_reg_[level] = std::make_unique<amrex::YAFluxRegister>(ba, boxArray(level - 1), dm, DistributionMap(level - 1), Geom(level),
									   Geom(level - 1), refRatio(level - 1), level, ncomp_cc);
	}

	// face-centred
	if constexpr (Physics_Indices<problem_t>::nvarTotal_fc > 0) {
		const int ncomp_per_dim_fc = state_new_fc_[level - 1][0].nComp();
		const int nghost_fc = state_new_fc_[level - 1][0].nGrow();
		for (int idim = 0; idim < AMREX_SPACEDIM; ++idim) {
			state_new_fc_[level][idim] =
			    amrex::MultiFab(amrex::convert(ba, amrex::IntVect::TheDimensionVector(idim)), dm, ncomp_per_dim_fc, nghost_fc);
			state_old_fc_[level][idim] =
			    amrex::MultiFab(amrex::convert(ba, amrex::IntVect::TheDimensionVector(idim)), dm, ncomp_per_dim_fc, nghost_fc);
			FillCoarsePatch(level, time, state_new_fc_[level][idim], 0, ncomp_per_dim_fc, BCs_fc_, quokka::centering::fc,
					static_cast<quokka::direction>(idim));
			FillCoarsePatch(level, time, state_old_fc_[level][idim], 0, ncomp_per_dim_fc, BCs_fc_, quokka::centering::fc,
					static_cast<quokka::direction>(idim)); // also necessary
		}
	}
}

// Remake an existing level using provided BoxArray and DistributionMapping and
// fill with existing fine and coarse data. Overrides the pure virtual function
// in AmrCore
template <typename problem_t>
void AMRSimulation<problem_t>::RemakeLevel(int level, amrex::Real time, const amrex::BoxArray &ba, const amrex::DistributionMapping &dm)
{
	BL_PROFILE("AMRSimulation::RemakeLevel()");

	// cell-centred
	const int ncomp_cc = state_new_cc_[level].nComp();
	const int nghost_cc = state_new_cc_[level].nGrow();
	amrex::MultiFab int_state_new_cc(ba, dm, ncomp_cc, nghost_cc);
	amrex::MultiFab int_state_old_cc(ba, dm, ncomp_cc, nghost_cc);
	FillPatch(level, time, int_state_new_cc, 0, ncomp_cc, quokka::centering::cc, quokka::direction::na, FillPatchType::fillpatch_function);
	std::swap(int_state_new_cc, state_new_cc_[level]);
	std::swap(int_state_old_cc, state_old_cc_[level]);

	amrex::MultiFab max_signal_speed(ba, dm, 1, nghost_cc);
	std::swap(max_signal_speed, max_signal_speed_[level]);

	tNew_[level] = time;
	tOld_[level] = time - 1.e200;

	if (level > 0 && (do_reflux != 0)) {
		flux_reg_[level] = std::make_unique<amrex::YAFluxRegister>(ba, boxArray(level - 1), dm, DistributionMap(level - 1), Geom(level),
									   Geom(level - 1), refRatio(level - 1), level, ncomp_cc);
	}

	// face-centred
	if constexpr (Physics_Indices<problem_t>::nvarTotal_fc > 0) {
		const int ncomp_per_dim_fc = state_new_fc_[level][0].nComp();
		const int nghost_fc = state_new_fc_[level][0].nGrow();
		amrex::Array<amrex::MultiFab, AMREX_SPACEDIM> int_state_new_fc;
		amrex::Array<amrex::MultiFab, AMREX_SPACEDIM> int_state_old_fc;
		// define
		for (int idim = 0; idim < AMREX_SPACEDIM; ++idim) {
			int_state_new_fc[idim] = amrex::MultiFab(amrex::convert(ba, amrex::IntVect::TheDimensionVector(idim)), dm, ncomp_per_dim_fc, nghost_fc);
			int_state_old_fc[idim] = amrex::MultiFab(amrex::convert(ba, amrex::IntVect::TheDimensionVector(idim)), dm, ncomp_per_dim_fc, nghost_fc);
		}
		// TODO(neco): fillPatchFC
		// swap
		for (int idim = 0; idim < AMREX_SPACEDIM; ++idim) {
			std::swap(int_state_new_fc[idim], state_new_fc_[level][idim]);
			std::swap(int_state_old_fc[idim], state_old_fc_[level][idim]);
		}
	}
}

// Delete level data. Overrides the pure virtual function in AmrCore
template <typename problem_t> void AMRSimulation<problem_t>::ClearLevel(int level)
{
	BL_PROFILE("AMRSimulation::ClearLevel()");

	state_new_cc_[level].clear();
	state_old_cc_[level].clear();
	max_signal_speed_[level].clear();

	flux_reg_[level].reset(nullptr);
	fillpatcher_[level].reset(nullptr);

	if constexpr (Physics_Indices<problem_t>::nvarTotal_fc > 0) {
		for (int idim = 0; idim < AMREX_SPACEDIM; ++idim) {
			state_new_fc_[level][idim].clear();
			state_old_fc_[level][idim].clear();
		}
	}
}

template <typename problem_t> void AMRSimulation<problem_t>::InterpHookNone(amrex::MultiFab &mf, int scomp, int ncomp)
{
	// do nothing
}

template <typename problem_t> struct setBoundaryFunctor {
	AMREX_GPU_DEVICE void operator()(const amrex::IntVect &iv, amrex::Array4<amrex::Real> const &dest, const int &dcomp, const int &numcomp,
					 amrex::GeometryData const &geom, const amrex::Real &time, const amrex::BCRec *bcr, int bcomp,
					 const int &orig_comp) const
	{
		AMRSimulation<problem_t>::setCustomBoundaryConditions(iv, dest, dcomp, numcomp, geom, time, bcr, bcomp, orig_comp);
	}
};

template <typename problem_t>
AMREX_GPU_DEVICE AMREX_FORCE_INLINE void AMRSimulation<problem_t>::setCustomBoundaryConditions(const amrex::IntVect &iv, amrex::Array4<amrex::Real> const &dest,
											       int dcomp, int numcomp, amrex::GeometryData const &geom,
											       const amrex::Real time, const amrex::BCRec *bcr, int bcomp,
											       int orig_comp)
{
	// user should implement if needed using template specialization
	// (This is only called when amrex::BCType::ext_dir is set for a given
	// boundary.)

	// set boundary condition for cell 'iv'
}

// Compute a new multifab 'mf' by copying in state from valid region and filling
// ghost cells
// NOTE: This implementation is only used by AdvectionSimulation.
//  RadhydroSimulation provides its own implementation.
template <typename problem_t>
void AMRSimulation<problem_t>::FillPatch(int lev, amrex::Real time, amrex::MultiFab &mf, int icomp, int ncomp, quokka::centering cen, quokka::direction dir,
					 FillPatchType fptype)
{
	BL_PROFILE("AMRSimulation::FillPatch()");

	amrex::Vector<amrex::MultiFab *> cmf;
	amrex::Vector<amrex::MultiFab *> fmf;
	amrex::Vector<amrex::Real> ctime;
	amrex::Vector<amrex::Real> ftime;

	if (lev == 0) {
		// in this case, should return either state_new_[lev] or state_old_[lev]
		GetData(lev, time, fmf, ftime, cen, dir);
	} else {
		// in this case, should return either state_new_[lev] or state_old_[lev]
		// returns old state, new state, or both depending on 'time'
		GetData(lev, time, fmf, ftime, cen, dir);
		GetData(lev - 1, time, cmf, ctime, cen, dir);
	}

	if (cen == quokka::centering::cc) {
		FillPatchWithData(lev, time, mf, cmf, ctime, fmf, ftime, icomp, ncomp, BCs_cc_, fptype, InterpHookNone, InterpHookNone);
	} else if (cen == quokka::centering::fc) {
		FillPatchWithData(lev, time, mf, cmf, ctime, fmf, ftime, icomp, ncomp, BCs_fc_, fptype, InterpHookNone, InterpHookNone);
	}
}

template <typename problem_t> void AMRSimulation<problem_t>::setInitialConditionsAtLevel_cc(int level, amrex::Real time)
{
	const int ncomp_cc = Physics_Indices<problem_t>::nvarTotal_cc;
	const int nghost_cc = nghost_cc_;
	// iterate over the domain
	for (amrex::MFIter iter(state_new_cc_[level]); iter.isValid(); ++iter) {
		quokka::grid grid_elem(state_new_cc_[level].array(iter), iter.validbox(), geom[level].CellSizeArray(), geom[level].ProbLoArray(),
				       geom[level].ProbHiArray(), quokka::centering::cc, quokka::direction::na);
		// set initial conditions defined by the user
		setInitialConditionsOnGrid(grid_elem);
	}
	// check that the valid state_new_cc_[level] is properly filled
	AMREX_ALWAYS_ASSERT(!state_new_cc_[level].contains_nan(0, ncomp_cc));
	// fill ghost zones
	fillBoundaryConditions(state_new_cc_[level], state_new_cc_[level], level, time, quokka::centering::cc, quokka::direction::na, InterpHookNone,
			       InterpHookNone, FillPatchType::fillpatch_function);
	// copy to state_old_cc_ (including ghost zones)
	state_old_cc_[level].ParallelCopy(state_new_cc_[level], 0, 0, ncomp_cc, nghost_cc, nghost_cc);
}

template <typename problem_t> void AMRSimulation<problem_t>::setInitialConditionsAtLevel_fc(int level, amrex::Real time)
{
	const int ncomp_per_dim_fc = Physics_Indices<problem_t>::nvarPerDim_fc;
	const int nghost_fc = nghost_fc_;
	// for each face-centering
	for (int idim = 0; idim < AMREX_SPACEDIM; ++idim) {
		// iterate over the domain and initialise data
		for (amrex::MFIter iter(state_new_fc_[level][idim]); iter.isValid(); ++iter) {
			quokka::grid grid_elem(state_new_fc_[level][idim].array(iter), iter.validbox(), geom[level].CellSizeArray(), geom[level].ProbLoArray(),
					       geom[level].ProbHiArray(), quokka::centering::fc, static_cast<quokka::direction>(idim));
			// set initial conditions defined by the user
			setInitialConditionsOnGrid(grid_elem);
		}
		// check that the valid state_new_fc_[level][idim] data is filled properly
		AMREX_ALWAYS_ASSERT(!state_new_fc_[level][idim].contains_nan(0, ncomp_per_dim_fc));
		// fill ghost zones
		fillBoundaryConditions(state_new_fc_[level][idim], state_new_fc_[level][idim], level, time, quokka::centering::fc,
				       static_cast<quokka::direction>(idim), InterpHookNone, InterpHookNone);
		state_old_fc_[level][idim].ParallelCopy(state_new_fc_[level][idim], 0, 0, ncomp_per_dim_fc, nghost_fc, nghost_fc);
	}
}

// Make a new level from scratch using provided BoxArray and
// DistributionMapping. Only used during initialization. Overrides the pure
// virtual function in AmrCore
template <typename problem_t>
void AMRSimulation<problem_t>::MakeNewLevelFromScratch(int level, amrex::Real time, const amrex::BoxArray &ba, const amrex::DistributionMapping &dm)
{
	BL_PROFILE("AMRSimulation::MakeNewLevelFromScratch()");

	// define empty MultiFab containers with the right number of components and ghost-zones

	// cell-centred
	const int ncomp_cc = Physics_Indices<problem_t>::nvarTotal_cc;
	const int nghost_cc = nghost_cc_;
	state_new_cc_[level].define(ba, dm, ncomp_cc, nghost_cc);
	state_old_cc_[level].define(ba, dm, ncomp_cc, nghost_cc);
	max_signal_speed_[level].define(ba, dm, 1, nghost_cc);

	tNew_[level] = time;
	tOld_[level] = time - 1.e200;

	if (level > 0 && (do_reflux != 0)) {
		flux_reg_[level] = std::make_unique<amrex::YAFluxRegister>(ba, boxArray(level - 1), dm, DistributionMap(level - 1), Geom(level),
									   Geom(level - 1), refRatio(level - 1), level, ncomp_cc);
	}

	// face-centred
	if constexpr (Physics_Indices<problem_t>::nvarTotal_fc > 0) {
		const int ncomp_per_dim_fc = Physics_Indices<problem_t>::nvarPerDim_fc;
		const int nghost_fc = nghost_fc_;
		for (int idim = 0; idim < AMREX_SPACEDIM; ++idim) {
			state_new_fc_[level][idim] =
			    amrex::MultiFab(amrex::convert(ba, amrex::IntVect::TheDimensionVector(idim)), dm, ncomp_per_dim_fc, nghost_fc);
			state_old_fc_[level][idim] =
			    amrex::MultiFab(amrex::convert(ba, amrex::IntVect::TheDimensionVector(idim)), dm, ncomp_per_dim_fc, nghost_fc);
		}
	}

	// precalculate any required data (e.g., data table; as implemented by the
	// user) before initialising state variables
	preCalculateInitialConditions();

	// initial state variables
	setInitialConditionsAtLevel_cc(level, time);
	if constexpr (Physics_Indices<problem_t>::nvarTotal_fc > 0) {
		setInitialConditionsAtLevel_fc(level, time);
	}

	// set flag
	areInitialConditionsDefined_ = true;
}

template <typename problem_t>
template <typename PreInterpHook, typename PostInterpHook>
void AMRSimulation<problem_t>::fillBoundaryConditions(amrex::MultiFab &S_filled, amrex::MultiFab &state, int const lev, amrex::Real const time,
						      quokka::centering cen, quokka::direction dir, PreInterpHook const &pre_interp,
						      PostInterpHook const &post_interp, FillPatchType fptype)
{
	BL_PROFILE("AMRSimulation::fillBoundaryConditions()");

	// On a single level, any periodic boundaries are filled first
	// 	then built-in boundary conditions are filled (with amrex::FilccCell()),
	//	then user-defined Dirichlet boundary conditions are filled.
	// (N.B.: The user-defined boundary function is called for *all* ghost cells.)

	// [NOTE: If user-defined and periodic boundaries are both used
	//  (for different coordinate dimensions), the edge/corner cells *will* be
	//  filled by amrex::FilccCell(). Remember to fill *all* variables in the
	//  MultiFab, e.g., both hydro and radiation).

	if ((cen != quokka::centering::cc) && (cen != quokka::centering::fc)) {
		amrex::Print() << "Centering passed to fillBoundaryConditions(): " << static_cast<int>(cen) << "\n";
		throw std::runtime_error("Only cell-centred (cc) and face-centred (fc) variables are supported, thus far.");
	}

	amrex::Vector<amrex::BCRec> BCs;
	if (cen == quokka::centering::cc) {
		BCs = BCs_cc_;
	} else if (cen == quokka::centering::fc) {
		BCs = BCs_fc_;
	}

	if (lev > 0) { // refined level
		amrex::Vector<amrex::MultiFab *> fineData{&state};
		amrex::Vector<amrex::Real> fineTime = {time};
		amrex::Vector<amrex::MultiFab *> coarseData;
		amrex::Vector<amrex::Real> coarseTime;

		// returns old state, new state, or both depending on 'time'
		GetData(lev - 1, time, coarseData, coarseTime, cen, dir);
		AMREX_ASSERT(!state.contains_nan(0, state.nComp()));

		for (int i = 0; i < coarseData.size(); ++i) {
			AMREX_ASSERT(!coarseData[i]->contains_nan(0, state.nComp()));
			AMREX_ASSERT(!coarseData[i]->contains_nan()); // check ghost zones
		}

		FillPatchWithData(lev, time, S_filled, coarseData, coarseTime, fineData, fineTime, 0, S_filled.nComp(), BCs, fptype, pre_interp, post_interp);
	} else { // level 0
		// fill internal and periodic boundaries, ignoring corners (cross=true)
		// (there is no performance benefit for this in practice)
		// state.FillBoundary(geom[lev].periodicity(), true);
		state.FillBoundary(geom[lev].periodicity());

		if (!geom[lev].isAllPeriodic()) {
			amrex::GpuBndryFuncFab<setBoundaryFunctor<problem_t>> boundaryFunctor(setBoundaryFunctor<problem_t>{});
			amrex::PhysBCFunct<amrex::GpuBndryFuncFab<setBoundaryFunctor<problem_t>>> physicalBoundaryFunctor(geom[lev], BCs, boundaryFunctor);
			// fill physical boundaries
			physicalBoundaryFunctor(state, 0, state.nComp(), state.nGrowVect(), time, 0);
		}
	}

	// ensure that there are no NaNs (can happen when domain boundary filling is
	// unimplemented or malfunctioning)
	AMREX_ASSERT(!S_filled.contains_nan(0, S_filled.nComp()));
	AMREX_ASSERT(!S_filled.contains_nan()); // check ghost zones (usually this is caused by
						// forgetting to fill some components when
						// using custom Dirichlet BCs, e.g., radiation
						// variables in a hydro-only problem)
}

// Compute a new multifab 'mf' by copying in state from given data and filling
// ghost cells
template <typename problem_t>
template <typename PreInterpHook, typename PostInterpHook>
void AMRSimulation<problem_t>::FillPatchWithData(int lev, amrex::Real time, amrex::MultiFab &mf, amrex::Vector<amrex::MultiFab *> &coarseData,
						 amrex::Vector<amrex::Real> &coarseTime, amrex::Vector<amrex::MultiFab *> &fineData,
						 amrex::Vector<amrex::Real> &fineTime, int icomp, int ncomp, amrex::Vector<amrex::BCRec> &BCs,
						 FillPatchType fptype, PreInterpHook const &pre_interp, PostInterpHook const &post_interp)
{
	BL_PROFILE("AMRSimulation::FillPatchWithData()");

	// TODO(neco): implement fc interpolator
	amrex::MFInterpolater *mapper = getAmrInterpolater();

	if (fptype == FillPatchType::fillpatch_class) {
		if (fillpatcher_[lev] == nullptr) {
			fillpatcher_[lev] = std::make_unique<amrex::FillPatcher<amrex::MultiFab>>(
			    grids[lev], dmap[lev], geom[lev], grids[lev - 1], dmap[lev - 1], geom[lev - 1], mf.nGrowVect(), mf.nComp(), mapper);
		}
	}

	// create functor to fill ghost zones at domain boundaries
	// (note that domain boundaries may be present at any refinement level)
	amrex::GpuBndryFuncFab<setBoundaryFunctor<problem_t>> boundaryFunctor(setBoundaryFunctor<problem_t>{});
	amrex::PhysBCFunct<amrex::GpuBndryFuncFab<setBoundaryFunctor<problem_t>>> finePhysicalBoundaryFunctor(geom[lev], BCs, boundaryFunctor);

	if (lev == 0) { // NOTE: used by RemakeLevel
		// copies interior zones, fills ghost zones
		amrex::FillPatchSingleLevel(mf, time, fineData, fineTime, 0, icomp, ncomp, geom[lev], finePhysicalBoundaryFunctor, 0);
	} else {
		amrex::PhysBCFunct<amrex::GpuBndryFuncFab<setBoundaryFunctor<problem_t>>> coarsePhysicalBoundaryFunctor(geom[lev - 1], BCs, boundaryFunctor);

		// copies interior zones, fills ghost zones with space-time interpolated
		// data
		if (fptype == FillPatchType::fillpatch_class) {
			fillpatcher_[lev]->fill(mf, mf.nGrowVect(), time, coarseData, coarseTime, fineData, fineTime, 0, icomp, ncomp,
						coarsePhysicalBoundaryFunctor, 0, finePhysicalBoundaryFunctor, 0, BCs, 0, pre_interp, post_interp);
		} else {
			amrex::FillPatchTwoLevels(mf, time, coarseData, coarseTime, fineData, fineTime, 0, icomp, ncomp, geom[lev - 1], geom[lev],
						  coarsePhysicalBoundaryFunctor, 0, finePhysicalBoundaryFunctor, 0, refRatio(lev - 1), mapper, BCs, 0,
						  pre_interp, post_interp);
		}
	}
}

// Fill an entire multifab by interpolating from the coarser level
// this comes into play when a new level of refinement appears
template <typename problem_t>
void AMRSimulation<problem_t>::FillCoarsePatch(int lev, amrex::Real time, amrex::MultiFab &mf, int icomp, int ncomp, amrex::Vector<amrex::BCRec> &BCs,
					       quokka::centering cen, quokka::direction dir)
{ // here neco
	BL_PROFILE("AMRSimulation::FillCoarsePatch()");

	AMREX_ASSERT(lev > 0);

	amrex::Vector<amrex::MultiFab *> cmf;
	amrex::Vector<amrex::Real> ctime;
	GetData(lev - 1, time, cmf, ctime, cen, dir);

	if (cmf.size() != 1) {
		amrex::Abort("FillCoarsePatch: how did this happen?");
	}

	amrex::GpuBndryFuncFab<setBoundaryFunctor<problem_t>> boundaryFunctor(setBoundaryFunctor<problem_t>{});
	amrex::PhysBCFunct<amrex::GpuBndryFuncFab<setBoundaryFunctor<problem_t>>> finePhysicalBoundaryFunctor(geom[lev], BCs, boundaryFunctor);
	amrex::PhysBCFunct<amrex::GpuBndryFuncFab<setBoundaryFunctor<problem_t>>> coarsePhysicalBoundaryFunctor(geom[lev - 1], BCs, boundaryFunctor);

	amrex::MFInterpolater *mapper = getAmrInterpolater();

	amrex::InterpFromCoarseLevel(mf, time, *cmf[0], 0, icomp, ncomp, geom[lev - 1], geom[lev], coarsePhysicalBoundaryFunctor, 0,
				     finePhysicalBoundaryFunctor, 0, refRatio(lev - 1), mapper, BCs, 0);
}

// utility to copy in data from state_old_cc_[lev] and/or state_new_cc_[lev]
// into another multifab
template <typename problem_t>
void AMRSimulation<problem_t>::GetData(int lev, amrex::Real time, amrex::Vector<amrex::MultiFab *> &data, amrex::Vector<amrex::Real> &datatime,
				       quokka::centering cen, quokka::direction dir)
{
	BL_PROFILE("AMRSimulation::GetData()");

	if ((cen != quokka::centering::cc) && (cen != quokka::centering::fc)) {
		amrex::Print() << "Centering passed to GetData(): " << static_cast<int>(cen) << "\n";
		throw std::runtime_error("Only cell-centred (cc) and face-centred (fc) variables are supported, thus far.");
	}

	data.clear();
	datatime.clear();

	int dim = static_cast<int>(dir);

	if (amrex::almostEqual(time, tNew_[lev], 5)) { // if time == tNew_[lev] within roundoff
		datatime.push_back(tNew_[lev]);
		if (cen == quokka::centering::cc) {
			data.push_back(&state_new_cc_[lev]);
		} else if (cen == quokka::centering::fc) {
			data.push_back(&state_new_fc_[lev][dim]);
		}
	} else if (amrex::almostEqual(time, tOld_[lev], 5)) { // if time == tOld_[lev] within roundoff
		datatime.push_back(tOld_[lev]);
		if (cen == quokka::centering::cc) {
			data.push_back(&state_old_cc_[lev]);
		} else if (cen == quokka::centering::fc) {
			data.push_back(&state_old_fc_[lev][dim]);
		}
	} else { // otherwise return both old and new states for interpolation
		datatime.push_back(tOld_[lev]);
		datatime.push_back(tNew_[lev]);
		if (cen == quokka::centering::cc) {
			data.push_back(&state_old_cc_[lev]);
			data.push_back(&state_new_cc_[lev]);
		} else if (cen == quokka::centering::fc) {
			data.push_back(&state_old_fc_[lev][dim]);
			data.push_back(&state_new_fc_[lev][dim]);
		}
	}
}

// average down on all levels
template <typename problem_t> void AMRSimulation<problem_t>::AverageDown()
{
	BL_PROFILE("AMRSimulation::AverageDown()");

	for (int lev = finest_level - 1; lev >= 0; --lev) {
		AverageDownTo(lev);
	}
}

// set covered coarse cells to be the average of overlying fine cells
template <typename problem_t> void AMRSimulation<problem_t>::AverageDownTo(int crse_lev)
{
	BL_PROFILE("AMRSimulation::AverageDownTo()");

	// cell-centred
	amrex::average_down(state_new_cc_[crse_lev + 1], state_new_cc_[crse_lev], geom[crse_lev + 1], geom[crse_lev], 0, state_new_cc_[crse_lev].nComp(),
			    refRatio(crse_lev));

	// face-centred
	if constexpr (Physics_Indices<problem_t>::nvarTotal_fc > 0) {
		// for each face-centering (number of dimensions)
		for (int idim = 0; idim < AMREX_SPACEDIM; ++idim) {
			amrex::average_down(state_new_fc_[crse_lev + 1][idim], state_new_fc_[crse_lev][idim], geom[crse_lev + 1], geom[crse_lev], 0,
					    state_new_fc_[crse_lev][idim].nComp(), refRatio(crse_lev));
		}
	}
}

// get plotfile name
template <typename problem_t> auto AMRSimulation<problem_t>::PlotFileName(int lev) const -> std::string { return amrex::Concatenate(plot_file, lev, 5); }

template <typename problem_t>
void AMRSimulation<problem_t>::AverageFCToCC(amrex::MultiFab &mf_cc, const amrex::MultiFab &mf_fc, int idim, int dstcomp_start, int srccomp_start,
					     int srccomp_total, int nGrow) const
{
	int di = 0;
	int dj = 0;
	int dk = 0;
	if (idim == 0) {
		di = 1;
	} else if (idim == 1) {
		dj = 1;
	} else if (idim == 2) {
		dk = 1;
	}
	// iterate over the domain
	auto const &state_cc = mf_cc.arrays();
	auto const &state_fc = mf_fc.const_arrays();
	amrex::ParallelFor(mf_cc, amrex::IntVect(AMREX_D_DECL(nGrow, nGrow, nGrow)), [=] AMREX_GPU_DEVICE(int boxidx, int i, int j, int k) {
		for (int icomp = 0; icomp < srccomp_total; ++icomp) {
			state_cc[boxidx](i, j, k, dstcomp_start + icomp) =
			    0.5 * (state_fc[boxidx](i, j, k, srccomp_start + icomp) + state_fc[boxidx](i + di, j + dj, k + dk, srccomp_start + icomp));
		}
	});
	amrex::Gpu::streamSynchronize();
}

template <typename problem_t> auto AMRSimulation<problem_t>::PlotFileMFAtLevel(int lev) const -> amrex::MultiFab
{
	// Combine state_new_cc_[lev] and derived variables in a new MF
	int comp = 0;
	const int ncomp_cc = state_new_cc_[lev].nComp();
	const int nghost_cc = state_new_cc_[lev].nGrow(); // workaround Ascent bug
	int ncomp_per_dim_fc = 0;
	int ncomp_tot_fc = 0;
	int nghost_fc = 0;
	if constexpr (Physics_Indices<problem_t>::nvarTotal_fc > 0) {
		ncomp_per_dim_fc = Physics_Indices<problem_t>::nvarPerDim_fc;
		ncomp_tot_fc = Physics_Indices<problem_t>::nvarTotal_fc;
		nghost_fc = state_new_fc_[lev][0].nGrow();
	}
	const int ncomp_deriv = derivedNames_.size();
	const int ncomp_plotMF = ncomp_cc + ncomp_tot_fc + ncomp_deriv;
	const int nghost_plotMF = nghost_cc;
	amrex::MultiFab plotMF(grids[lev], dmap[lev], ncomp_plotMF, nghost_plotMF);

	// initialise all the valid- and ghost-cells to zero, for all the components
	plotMF.setVal(0.0);

	// copy data from cell-centred state variables
	for (int i = 0; i < ncomp_cc; i++) {
		amrex::MultiFab::Copy(plotMF, state_new_cc_[lev], i, comp, 1, nghost_cc);
		comp++;
	}

	// compute cell-center averaged face-centred data
	if constexpr (Physics_Indices<problem_t>::nvarTotal_fc > 0) {
		for (int idim = 0; idim < AMREX_SPACEDIM; ++idim) {
			AverageFCToCC(plotMF, state_new_fc_[lev][idim], idim, comp, 0, ncomp_per_dim_fc, nghost_fc);
			comp += ncomp_per_dim_fc;
		}
	}

	// compute derived vars
	for (auto const &dname : derivedNames_) {
		ComputeDerivedVar(lev, dname, plotMF, comp);
		comp++;
	}

	return plotMF;
}

// put together an array of multifabs for writing
template <typename problem_t> auto AMRSimulation<problem_t>::PlotFileMF() const -> amrex::Vector<amrex::MultiFab>
{
	amrex::Vector<amrex::MultiFab> r;
	for (int i = 0; i <= finest_level; ++i) {
		r.push_back(PlotFileMFAtLevel(i));
	}
	return r;
}

// do in-situ rendering with Ascent
#ifdef AMREX_USE_ASCENT
template <typename problem_t> void AMRSimulation<problem_t>::AscentCustomActions(conduit::Node const &blueprintMesh)
{
	BL_PROFILE("AMRSimulation::AscentCustomActions()");

	// add a scene with a pseudocolor plot
	Node scenes;
	scenes["s1/plots/p1/type"] = "pseudocolor";
	scenes["s1/plots/p1/field"] = "gasDensity";

	// set the output file name (ascent will add ".png")
	scenes["s1/renders/r1/image_prefix"] = "render_density%05d";

	// set camera position
	amrex::Array<double, 3> position = {-0.6, -0.6, -0.8};
	scenes["s1/renders/r1/camera/position"].set_float64_ptr(position.data(), 3);

	// setup actions
	Node actions;
	Node &add_plots = actions.append();
	add_plots["action"] = "add_scenes";
	add_plots["scenes"] = scenes;
	actions.append()["action"] = "execute";
	actions.append()["action"] = "reset";

	// send AMR mesh to ascent, do render
	ascent_.publish(blueprintMesh);
	ascent_.execute(actions); // will be replaced by ascent_actions.yml if present
}

// do Ascent render
template <typename problem_t> void AMRSimulation<problem_t>::RenderAscent()
{
	BL_PROFILE("AMRSimulation::RenderAscent()");

	// combine multifabs
	amrex::Vector<amrex::MultiFab> mf = PlotFileMF();
	amrex::Vector<const amrex::MultiFab *> mf_ptr = amrex::GetVecOfConstPtrs(mf);
	amrex::Vector<std::string> varnames;
	varnames.insert(varnames.end(), componentNames_cc_.begin(), componentNames_cc_.end());
	varnames.insert(varnames.end(), derivedNames_.begin(), derivedNames_.end());

	// rescale geometry
	// (Ascent fails to render if you use parsec-size boxes in units of cm...)
	amrex::Vector<amrex::Geometry> rescaledGeom = Geom();
	const amrex::Real length = geom[0].ProbLength(0);
	for (int i = 0; i < rescaledGeom.size(); ++i) {
		auto const &dlo = rescaledGeom[i].ProbLoArray();
		auto const &dhi = rescaledGeom[i].ProbHiArray();
		std::array<amrex::Real, AMREX_SPACEDIM> new_dlo{};
		std::array<amrex::Real, AMREX_SPACEDIM> new_dhi{};
		for (int k = 0; k < AMREX_SPACEDIM; ++k) {
			new_dlo[k] = dlo[k] / length;
			new_dhi[k] = dhi[k] / length;
		}
		amrex::RealBox rescaledRealBox(new_dlo, new_dhi);
		rescaledGeom[i].ProbDomain(rescaledRealBox);
	}

	// wrap MultiFabs into a Blueprint mesh
	conduit::Node blueprintMesh;
	amrex::MultiLevelToBlueprint(finest_level + 1, mf_ptr, varnames, rescaledGeom, tNew_[0], istep, refRatio(), blueprintMesh);

	// pass Blueprint mesh to Ascent, run actions
	AscentCustomActions(blueprintMesh);
}
#endif // AMREX_USE_ASCENT

// write plotfile to disk
template <typename problem_t> void AMRSimulation<problem_t>::WritePlotFile() const
{
	BL_PROFILE("AMRSimulation::WritePlotFile()");

#ifndef AMREX_USE_HDF5
	if (amrex::AsyncOut::UseAsyncOut()) {
		// ensure that we flush any plotfiles that are currently being written
		amrex::AsyncOut::Finish();
	}
#endif

	// now construct output and submit to async write queue
	const std::string &plotfilename = PlotFileName(istep[0]);
	amrex::Vector<amrex::MultiFab> mf = PlotFileMF();
	amrex::Vector<const amrex::MultiFab *> mf_ptr = amrex::GetVecOfConstPtrs(mf);
	amrex::Vector<std::string> varnames;
	varnames.insert(varnames.end(), componentNames_cc_.begin(), componentNames_cc_.end());
	if constexpr (Physics_Indices<problem_t>::nvarTotal_fc > 0) {
		for (int icomp = 0; icomp < Physics_Indices<problem_t>::nvarTotal_fc; ++icomp) {
			varnames.push_back(componentNames_fc_[icomp]);
		}
	}
	varnames.insert(varnames.end(), derivedNames_.begin(), derivedNames_.end());

	// write plotfile
	amrex::Print() << "Writing plotfile " << plotfilename << "\n";

#ifdef AMREX_USE_HDF5
	amrex::WriteMultiLevelPlotfileHDF5(plotfilename, finest_level + 1, mf_ptr, varnames, Geom(), tNew_[0], istep, refRatio());
#else
	amrex::WriteMultiLevelPlotfile(plotfilename, finest_level + 1, mf_ptr, varnames, Geom(), tNew_[0], istep, refRatio());
#endif
}

template <typename problem_t> void AMRSimulation<problem_t>::SetLastCheckpointSymlink(std::string const &checkpointname) const
{
	// creates a symlink pointing to the most recent checkpoint

	if (amrex::ParallelDescriptor::IOProcessor()) {
		std::string lastSymlinkName = "last_chk";

		// remove previous symlink, if it exists
		if (std::filesystem::is_symlink(lastSymlinkName)) {
			std::filesystem::remove(lastSymlinkName);
		}
		// create symlink
		std::filesystem::create_directory_symlink(checkpointname, lastSymlinkName);
	}
}

template <typename problem_t> void AMRSimulation<problem_t>::WriteCheckpointFile() const
{
	BL_PROFILE("AMRSimulation::WriteCheckpointFile()");

	// chk00010            write a checkpoint file with this root directory
	// chk00010/Header     this contains information you need to save (e.g.,
	// finest_level, t_new, etc.) and also
	//                     the BoxArrays at each level
	// chk00010/Level_0/
	// chk00010/Level_1/
	// etc.                these subdirectories will hold the MultiFab data at
	// each level of refinement

	// checkpoint file name, e.g., chk00010
	const std::string &checkpointname = amrex::Concatenate(chk_file, istep[0]);

	amrex::Print() << "Writing checkpoint " << checkpointname << "\n";

	const int nlevels = finest_level + 1;

	// ---- prebuild a hierarchy of directories
	// ---- dirName is built first.  if dirName exists, it is renamed.  then build
	// ---- dirName/subDirPrefix_0 .. dirName/subDirPrefix_nlevels-1
	// ---- if callBarrier is true, call ParallelDescriptor::Barrier()
	// ---- after all directories are built
	// ---- ParallelDescriptor::IOProcessor() creates the directories
	amrex::PreBuildDirectorHierarchy(checkpointname, "Level_", nlevels, true);

	// write Header file
	if (amrex::ParallelDescriptor::IOProcessor()) {

		std::string HeaderFileName(checkpointname + "/Header");
		amrex::VisMF::IO_Buffer io_buffer(amrex::VisMF::IO_Buffer_Size);
		std::ofstream HeaderFile;
		HeaderFile.rdbuf()->pubsetbuf(io_buffer.dataPtr(), io_buffer.size());
		HeaderFile.open(HeaderFileName.c_str(), std::ofstream::out | std::ofstream::trunc | std::ofstream::binary);
		if (!HeaderFile.good()) {
			amrex::FileOpenFailed(HeaderFileName);
		}

		HeaderFile.precision(17);

		// write out title line
		HeaderFile << "Checkpoint file for QuokkaCode\n";

		// write out finest_level
		HeaderFile << finest_level << "\n";

		// write out array of istep
		for (int i = 0; i < istep.size(); ++i) {
			HeaderFile << istep[i] << " ";
		}
		HeaderFile << "\n";

		// write out array of dt
		for (int i = 0; i < dt_.size(); ++i) {
			HeaderFile << dt_[i] << " ";
		}
		HeaderFile << "\n";

		// write out array of t_new
		for (int i = 0; i < tNew_.size(); ++i) {
			HeaderFile << tNew_[i] << " ";
		}
		HeaderFile << "\n";

		// write the BoxArray at each level
		for (int lev = 0; lev <= finest_level; ++lev) {
			boxArray(lev).writeOn(HeaderFile);
			HeaderFile << '\n';
		}
	}

	// write the cell-centred MultiFab data to, e.g., chk00010/Level_0/
	for (int lev = 0; lev <= finest_level; ++lev) {
		amrex::VisMF::Write(state_new_cc_[lev], amrex::MultiFabFileFullPrefix(lev, checkpointname, "Level_", "Cell"));
	}

	// write the face-centred MultiFab data to, e.g., chk00010/Level_0/
	if constexpr (Physics_Indices<problem_t>::nvarTotal_fc > 0) {
		for (int idim = 0; idim < AMREX_SPACEDIM; ++idim) {
			for (int lev = 0; lev <= finest_level; ++lev) {
				amrex::VisMF::Write(state_new_fc_[lev][idim], amrex::MultiFabFileFullPrefix(lev, checkpointname, "Level_",
													    std::string("Face_") + quokka::face_dir_str[idim]));
			}
		}
	}

	// create symlink and point it at this checkpoint dir
	SetLastCheckpointSymlink(checkpointname);
}

// utility to skip to next line in Header
inline void GotoNextLine(std::istream &is)
{
	constexpr std::streamsize bl_ignore_max{100000};
	is.ignore(bl_ignore_max, '\n');
}

template <typename problem_t> void AMRSimulation<problem_t>::ReadCheckpointFile()
{
	BL_PROFILE("AMRSimulation::ReadCheckpointFile()");

	amrex::Print() << "Restart from checkpoint " << restart_chkfile << "\n";

	// Header
	std::string File(restart_chkfile + "/Header");

	amrex::VisMF::IO_Buffer io_buffer(amrex::VisMF::GetIOBufferSize());

	amrex::Vector<char> fileCharPtr;
	amrex::ParallelDescriptor::ReadAndBcastFile(File, fileCharPtr);
	std::string fileCharPtrString(fileCharPtr.dataPtr());
	std::istringstream is(fileCharPtrString, std::istringstream::in);

	std::string line;
	std::string word;

	// read in title line
	std::getline(is, line);

	// read in finest_level
	is >> finest_level;
	GotoNextLine(is);

	// read in array of istep
	std::getline(is, line);
	{
		std::istringstream lis(line);
		int i = 0;
		while (lis >> word) {
			istep[i++] = std::stoi(word);
		}
	}

	// read in array of dt
	std::getline(is, line);
	{
		std::istringstream lis(line);
		int i = 0;
		while (lis >> word) {
			dt_[i++] = std::stod(word);
		}
	}

	// read in array of t_new
	std::getline(is, line);
	{
		std::istringstream lis(line);
		int i = 0;
		while (lis >> word) {
			tNew_[i++] = std::stod(word);
		}
	}

	for (int lev = 0; lev <= finest_level; ++lev) {
		// read in level 'lev' BoxArray from Header
		amrex::BoxArray ba;
		ba.readFrom(is);
		GotoNextLine(is);

		/*Create New BoxArray at Level 0 for optimum load distribution*/
		if (lev == 0) {
			amrex::IntVect fac(2);
			const amrex::IntVect domlo{AMREX_D_DECL(0, 0, 0)};
			const amrex::IntVect domhi{AMREX_D_DECL(ba[ba.size() - 1].bigEnd(0), ba[ba.size() - 1].bigEnd(1), ba[ba.size() - 1].bigEnd(2))};
			const amrex::Box dom(domlo, domhi);
			const amrex::Box dom2 = amrex::refine(amrex::coarsen(dom, 2), 2);
			for (int idim = 0; idim < AMREX_SPACEDIM; ++idim) {
				if (dom.length(idim) != dom2.length(idim)) {
					fac[idim] = 1;
				}
			}
			amrex::BoxArray ba_lev0(amrex::coarsen(dom, fac));
			ba_lev0.maxSize(max_grid_size[0] / fac);
			ba_lev0.refine(fac);
			// Boxes in ba have even number of cells in each direction
			// unless the domain has odd number of cells in that direction.
			ChopGrids(0, ba_lev0, amrex::ParallelDescriptor::NProcs());
			ba = ba_lev0;
		}

		// create a distribution mapping
		amrex::DistributionMapping dm{ba, amrex::ParallelDescriptor::NProcs()};

		// set BoxArray grids and DistributionMapping dmap in AMReX_AmrMesh.H class
		SetBoxArray(lev, ba);
		SetDistributionMap(lev, dm);

		// build MultiFab and FluxRegister data
		const int ncomp_cc = Physics_Indices<problem_t>::nvarTotal_cc;
		const int nghost_cc = nghost_cc_;
		state_old_cc_[lev].define(grids[lev], dmap[lev], ncomp_cc, nghost_cc);
		state_new_cc_[lev].define(grids[lev], dmap[lev], ncomp_cc, nghost_cc);
		max_signal_speed_[lev].define(ba, dm, 1, nghost_cc);

		if (lev > 0 && (do_reflux != 0)) {
			flux_reg_[lev] = std::make_unique<amrex::YAFluxRegister>(ba, boxArray(lev - 1), dm, DistributionMap(lev - 1), Geom(lev), Geom(lev - 1),
										 refRatio(lev - 1), lev, ncomp_cc);
		}

		const int ncomp_per_dim_fc = Physics_Indices<problem_t>::nvarPerDim_fc;
		const int nghost_fc = nghost_fc_;
		if constexpr (Physics_Indices<problem_t>::nvarTotal_fc > 0) {
			for (int idim = 0; idim < AMREX_SPACEDIM; ++idim) {
				state_new_fc_[lev][idim] =
				    amrex::MultiFab(amrex::convert(ba, amrex::IntVect::TheDimensionVector(idim)), dm, ncomp_per_dim_fc, nghost_fc);
				state_old_fc_[lev][idim] =
				    amrex::MultiFab(amrex::convert(ba, amrex::IntVect::TheDimensionVector(idim)), dm, ncomp_per_dim_fc, nghost_fc);
			}
		}
	}

	// read in the MultiFab data
	for (int lev = 0; lev <= finest_level; ++lev) {
		// cell-centred
		if (lev == 0) {
			amrex::MultiFab tmp;
			amrex::VisMF::Read(tmp, amrex::MultiFabFileFullPrefix(lev, restart_chkfile, "Level_", "Cell"));
			state_new_cc_[0].ParallelCopy(tmp, 0, 0, Physics_Indices<problem_t>::nvarTotal_cc, nghost_cc_, nghost_cc_);
		} else {
			amrex::VisMF::Read(state_new_cc_[lev], amrex::MultiFabFileFullPrefix(lev, restart_chkfile, "Level_", "Cell"));
		}
		// face-centred
		if constexpr (Physics_Indices<problem_t>::nvarTotal_fc > 0) {
			for (int idim = 0; idim < AMREX_SPACEDIM; ++idim) {
				if (lev == 0) {
					amrex::MultiFab tmp;
					amrex::VisMF::Read(tmp, amrex::MultiFabFileFullPrefix(lev, restart_chkfile, "Level_",
											      std::string("Face_") + quokka::face_dir_str[idim]));
					state_new_fc_[0][idim].ParallelCopy(tmp, 0, 0, Physics_Indices<problem_t>::nvarPerDim_fc, nghost_fc_, nghost_fc_);
				} else {
					amrex::VisMF::Read(
					    state_new_fc_[lev][idim],
					    amrex::MultiFabFileFullPrefix(lev, restart_chkfile, "Level_", std::string("Face_") + quokka::face_dir_str[idim]));
				}
			}
		}
	}
	areInitialConditionsDefined_ = true;
}

#endif // SIMULATION_HPP_<|MERGE_RESOLUTION|>--- conflicted
+++ resolved
@@ -110,7 +110,6 @@
 	amrex::Real cflNumber_ = 0.3;	      // default
 	amrex::Real dtToleranceFactor_ = 1.1; // default
 	amrex::Long cycleCount_ = 0;
-<<<<<<< HEAD
 	amrex::Long maxTimesteps_ = 1e4;	    // default
 	amrex::Long maxWalltime_ = 0;		    // default: no limit
 	int ascentInterval_ = -1;		    // -1 == no in-situ renders with Ascent
@@ -122,17 +121,6 @@
 	amrex::Real reltolPoisson_ = 1.0e-5;	    // default
 	amrex::Real abstolPoisson_ = 1.0e-5;	    // default (scaled by minimum RHS value)
 	int doPoissonSolve_ = 0;		    // 1 == self-gravity enabled, 0 == disabled
-=======
-	amrex::Long maxTimesteps_ = 1e4;     // default
-	amrex::Long maxWalltime_ = 0;	     // default: no limit
-	int ascentInterval_ = -1;	     // -1 == no in-situ renders with Ascent
-	int plotfileInterval_ = -1;	     // -1 == no output
-	int checkpointInterval_ = -1;	     // -1 == no output
-	int amrInterpMethod_ = 1;	     // 0 == piecewise constant, 1 == lincc_interp
-	amrex::Real reltolPoisson_ = 1.0e-5; // default
-	amrex::Real abstolPoisson_ = 1.0e-5; // default (scaled by minimum RHS value)
-	int doPoissonSolve_ = 0;	     // 1 == self-gravity enabled, 0 == disabled
->>>>>>> d3870d2a
 
 	amrex::Real densityFloor_ = 0.0;				// default
 	amrex::Real tempCeiling_ = std::numeric_limits<double>::max();	// default
