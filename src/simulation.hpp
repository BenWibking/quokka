#ifndef SIMULATION_HPP_ // NOLINT
#define SIMULATION_HPP_
//==============================================================================
// TwoMomentRad - a radiation transport library for patch-based AMR codes
// Copyright 2020 Benjamin Wibking.
// Released under the MIT license. See LICENSE file included in the GitHub repo.
//==============================================================================
/// \file simulation.cpp
/// \brief Implements classes and functions to organise the overall setup,
/// timestepping, solving, and I/O of a simulation.

// c++ headers
#include <cassert>
#include <csignal>
#include <cstdio>
#if __has_include(<filesystem>)
#include <filesystem>
#elif __has_include(<experimental/filesystem>)
#include <experimental/filesystem>
namespace std
{
namespace filesystem = experimental::filesystem;
}
#endif
#include <fstream>
#include <iomanip>
#include <iostream>
#include <limits>
#include <memory>
#include <ostream>
#include <stdexcept>
#include <tuple>

// library headers
#include "AMReX.H"
#include "AMReX_AmrCore.H"
#include "AMReX_Array.H"
#include "AMReX_Array4.H"
#include "AMReX_AsyncOut.H"
#include "AMReX_BCRec.H"
#include "AMReX_BC_TYPES.H"
#include "AMReX_BLassert.H"
#include "AMReX_Config.H"
#include "AMReX_DistributionMapping.H"
#include "AMReX_Extension.H"
#include "AMReX_FArrayBox.H"
#include "AMReX_FillPatchUtil.H"
#include "AMReX_FillPatcher.H"
#include "AMReX_FluxRegister.H"
#include "AMReX_GpuQualifiers.H"
#include "AMReX_INT.H"
#include "AMReX_IndexType.H"
#include "AMReX_IntVect.H"
#include "AMReX_LayoutData.H"
#include "AMReX_MultiFabUtil.H"
#include "AMReX_ParallelContext.H"
#include "AMReX_ParallelDescriptor.H"
#include "AMReX_REAL.H"
#include "AMReX_SPACE.H"
#include "AMReX_Vector.H"
#include "AMReX_VisMF.H"
#include "AMReX_YAFluxRegister.H"
#include "physics_numVars.hpp"
#include <AMReX_Geometry.H>
#include <AMReX_MultiFab.H>
#include <AMReX_ParmParse.H>
#include <AMReX_PlotFileUtil.H>
#include <AMReX_Print.H>
#include <AMReX_Utility.H>
#include <fmt/core.h>

#if AMREX_SPACEDIM == 3
#include "AMReX_OpenBC.H"
#endif

#ifdef AMREX_USE_ASCENT
#include <AMReX_Conduit_Blueprint.H>
#include <ascent.hpp>
#endif

// internal headers
#include "CheckNaN.hpp"
#include "grid.hpp"
#include "math_impl.hpp"
#include "physics_info.hpp"

#define USE_YAFLUXREGISTER

#ifdef AMREX_USE_ASCENT
using namespace conduit;
using namespace ascent;
#endif

enum class FillPatchType { fillpatch_class, fillpatch_function };

// Main simulation class; solvers should inherit from this
template <typename problem_t> class AMRSimulation : public amrex::AmrCore
{
      public:
	amrex::Real maxDt_ = std::numeric_limits<double>::max();  // no limit by default
	amrex::Real initDt_ = std::numeric_limits<double>::max(); // no limit by default
	amrex::Real constantDt_ = 0.0;
	amrex::Vector<int> istep;	      // which step?
	amrex::Vector<int> nsubsteps;	      // how many substeps on each level?
	amrex::Vector<amrex::Real> tNew_;     // for state_new_cc_
	amrex::Vector<amrex::Real> tOld_;     // for state_old_cc_
	amrex::Vector<amrex::Real> dt_;	      // timestep for each level
	amrex::Vector<int> reductionFactor_;  // timestep reduction factor for each level
	amrex::Real stopTime_ = 1.0;	      // default
	amrex::Real cflNumber_ = 0.3;	      // default
	amrex::Real dtToleranceFactor_ = 1.1; // default
	amrex::Long cycleCount_ = 0;
	amrex::Long maxTimesteps_ = 1e4;	    // default
	amrex::Long maxWalltime_ = 0;		    // default: no limit
	int ascentInterval_ = -1;		    // -1 == no in-situ renders with Ascent
	int plotfileInterval_ = -1;		    // -1 == no output
<<<<<<< HEAD
	int projectionInterval_ = -1;    // -1 == no output
=======
	int statisticsInterval_ = -1;    // -1 == no output
>>>>>>> 2704e30c
	amrex::Real plotTimeInterval_ = -1.0;	    // time interval for plt file
	amrex::Real checkpointTimeInterval_ = -1.0; // time interval for checkpoints
	int checkpointInterval_ = -1;		    // -1 == no output
	int amrInterpMethod_ = 1;		    // 0 == piecewise constant, 1 == lincc_interp
	amrex::Real reltolPoisson_ = 1.0e-5;	    // default
	amrex::Real abstolPoisson_ = 1.0e-5;	    // default (scaled by minimum RHS value)
	int doPoissonSolve_ = 0;		    // 1 == self-gravity enabled, 0 == disabled

	amrex::Real densityFloor_ = 0.0;				// default
	amrex::Real tempCeiling_ = std::numeric_limits<double>::max();	// default
	amrex::Real tempFloor_ = 0.0;					// default
	amrex::Real speedCeiling_ = std::numeric_limits<double>::max(); // default

	// constructor
	explicit AMRSimulation(amrex::Vector<amrex::BCRec> &BCs_cc, amrex::Vector<amrex::BCRec> &BCs_fc) : BCs_cc_(BCs_cc), BCs_fc_(BCs_fc) { initialize(); }

	explicit AMRSimulation(amrex::Vector<amrex::BCRec> &BCs_cc) : BCs_cc_(BCs_cc) { initialize(); }

	void initialize();
	void PerformanceHints();
	void readParameters();
	void setInitialConditions();
	void setInitialConditionsAtLevel_cc(int level, amrex::Real time);
	void setInitialConditionsAtLevel_fc(int level, amrex::Real time);
	void evolve();
	void computeTimestep();
	auto computeTimestepAtLevel(int lev) -> amrex::Real;

	void AverageFCToCC(amrex::MultiFab &mf_cc, const amrex::MultiFab &mf_fc, int idim, int dstcomp_start, int srccomp_start, int srccomp_total,
			   int nGrow) const;

	virtual void computeMaxSignalLocal(int level) = 0;
	virtual auto computeExtraPhysicsTimestep(int lev) -> amrex::Real = 0;
	virtual void advanceSingleTimestepAtLevel(int lev, amrex::Real time, amrex::Real dt_lev, int ncycle) = 0;
	virtual void preCalculateInitialConditions() = 0;
	virtual void setInitialConditionsOnGrid(quokka::grid grid_elem) = 0;
	virtual void computeAfterTimestep() = 0;
	virtual void computeAfterEvolve(amrex::Vector<amrex::Real> &initSumCons) = 0;
	virtual void fillPoissonRhsAtLevel(amrex::MultiFab &rhs, int lev) = 0;
	virtual void applyPoissonGravityAtLevel(amrex::MultiFab const &phi, int lev, amrex::Real dt) = 0;

	// compute derived variables
	virtual void ComputeDerivedVar(int lev, std::string const &dname, amrex::MultiFab &mf, int ncomp) const = 0;

<<<<<<< HEAD
	// compute projected vars
  	[[nodiscard]] virtual auto ComputeProjections(int dir) const -> std::unordered_map<std::string, amrex::BaseFab<amrex::Real>> = 0;
=======
	// compute statistics
  	virtual auto ComputeStatistics() -> std::map<std::string, amrex::Real> = 0;
>>>>>>> 2704e30c

	// fix-up any unphysical states created by AMR operations
	// (e.g., caused by the flux register or from interpolation)
	virtual void FixupState(int level) = 0;

	// tag cells for refinement
	void ErrorEst(int lev, amrex::TagBoxArray &tags, amrex::Real time, int ngrow) override = 0;

	// Make a new level using provided BoxArray and DistributionMapping
	void MakeNewLevelFromCoarse(int lev, amrex::Real time, const amrex::BoxArray &ba, const amrex::DistributionMapping &dm) override;

	// Remake an existing level using provided BoxArray and DistributionMapping
	void RemakeLevel(int lev, amrex::Real time, const amrex::BoxArray &ba, const amrex::DistributionMapping &dm) override;

	// Delete level data
	void ClearLevel(int lev) override;

	// Make a new level from scratch using provided BoxArray and
	// DistributionMapping
	void MakeNewLevelFromScratch(int lev, amrex::Real time, const amrex::BoxArray &ba, const amrex::DistributionMapping &dm) override;

	// AMR utility functions
	template <typename PreInterpHook, typename PostInterpHook>
	void fillBoundaryConditions(amrex::MultiFab &S_filled, amrex::MultiFab &state, int lev, amrex::Real time, quokka::centering cen, quokka::direction dir,
				    PreInterpHook const &pre_interp, PostInterpHook const &post_interp, FillPatchType fptype = FillPatchType::fillpatch_class);

	template <typename PreInterpHook, typename PostInterpHook>
	void FillPatchWithData(int lev, amrex::Real time, amrex::MultiFab &mf, amrex::Vector<amrex::MultiFab *> &coarseData,
			       amrex::Vector<amrex::Real> &coarseTime, amrex::Vector<amrex::MultiFab *> &fineData, amrex::Vector<amrex::Real> &fineTime,
			       int icomp, int ncomp, amrex::Vector<amrex::BCRec> &BCs, FillPatchType fptype, PreInterpHook const &pre_interp,
			       PostInterpHook const &post_interp);

	static void InterpHookNone(amrex::MultiFab &mf, int scomp, int ncomp);
	virtual void FillPatch(int lev, amrex::Real time, amrex::MultiFab &mf, int icomp, int ncomp, quokka::centering cen, quokka::direction dir,
			       FillPatchType fptype);

	auto getAmrInterpolater() -> amrex::MFInterpolater *;
	void FillCoarsePatch(int lev, amrex::Real time, amrex::MultiFab &mf, int icomp, int ncomp, amrex::Vector<amrex::BCRec> &BCs, quokka::centering cen,
			     quokka::direction dir);
	void GetData(int lev, amrex::Real time, amrex::Vector<amrex::MultiFab *> &data, amrex::Vector<amrex::Real> &datatime, quokka::centering cen,
		     quokka::direction dir);
	void AverageDown();
	void AverageDownTo(int crse_lev);
	auto timeStepWithSubcycling(int lev, amrex::Real time, bool coarseTimeBoundary, int stepsLeft) -> int;
	void ellipticSolveAllLevels(amrex::Real dt);

	void incrementFluxRegisters(amrex::MFIter &mfi, amrex::YAFluxRegister *fr_as_crse, amrex::YAFluxRegister *fr_as_fine,
				    std::array<amrex::FArrayBox, AMREX_SPACEDIM> &fluxArrays, int lev, amrex::Real dt_lev);

	void incrementFluxRegisters(amrex::YAFluxRegister *fr_as_crse, amrex::YAFluxRegister *fr_as_fine,
				    std::array<amrex::MultiFab, AMREX_SPACEDIM> &fluxArrays, int lev, amrex::Real dt_lev);

	// boundary condition
	AMREX_GPU_DEVICE static void setCustomBoundaryConditions(const amrex::IntVect &iv, amrex::Array4<amrex::Real> const &dest, int dcomp, int numcomp,
								 amrex::GeometryData const &geom, amrex::Real time, const amrex::BCRec *bcr, int bcomp,
								 int orig_comp); // template specialized by problem generator

	template <typename ReduceOp, typename F> auto computePlaneProjection(F const &user_f, int dir) const -> amrex::BaseFab<amrex::Real>;

	// I/O functions
	[[nodiscard]] auto PlotFileName(int lev) const -> std::string;
	[[nodiscard]] auto CustomPlotFileName(const char *base, int lev) const -> std::string;
	[[nodiscard]] auto GetPlotfileVarNames() const -> amrex::Vector<std::string>;
	[[nodiscard]] auto PlotFileMF() -> amrex::Vector<amrex::MultiFab>;
	[[nodiscard]] auto PlotFileMFAtLevel(int lev) -> amrex::MultiFab;
	void WriteMetadataFile(std::string const &plotfilename) const;
	void ReadMetadataFile(std::string const &chkfilename);
	void WriteStatisticsFile();
	void WritePlotFile();
	void WriteProjectionPlotfile() const;
	void WriteCheckpointFile() const;
	void SetLastCheckpointSymlink(std::string const &checkpointname) const;
	void ReadCheckpointFile();
	auto getWalltime() -> amrex::Real;
	void setChkFile(std::string const &chkfile_number);
	[[nodiscard]] auto getOldMF_fc() const -> amrex::Vector<amrex::Array<amrex::MultiFab, AMREX_SPACEDIM>> const &;
	[[nodiscard]] auto getNewMF_fc() const -> amrex::Vector<amrex::Array<amrex::MultiFab, AMREX_SPACEDIM>> const &;

#ifdef AMREX_USE_ASCENT
	void AscentCustomActions(conduit::Node const &blueprintMesh);
	void RenderAscent();
#endif
      protected:
	amrex::Vector<amrex::BCRec> BCs_cc_; // on level 0
	amrex::Vector<amrex::BCRec> BCs_fc_; // on level 0
	amrex::Vector<amrex::MultiFab> state_old_cc_;
	amrex::Vector<amrex::MultiFab> state_new_cc_;
	amrex::Vector<amrex::Array<amrex::MultiFab, AMREX_SPACEDIM>> state_old_fc_;
	amrex::Vector<amrex::Array<amrex::MultiFab, AMREX_SPACEDIM>> state_new_fc_;
	amrex::Vector<amrex::MultiFab> max_signal_speed_; // needed to compute CFL timestep

	// flux registers: store fluxes at coarse-fine interface for synchronization
	// this will be sized "nlevs_max+1"
	// NOTE: the flux register associated with flux_reg[lev] is associated with
	// the lev/lev-1 interface (and has grid spacing associated with lev-1)
	// therefore flux_reg[0] and flux_reg[nlevs_max] are never actually used in
	// the reflux operation
	amrex::Vector<std::unique_ptr<amrex::YAFluxRegister>> flux_reg_;

	// This is for fillpatch during timestepping, but not for regridding.
	amrex::Vector<std::unique_ptr<amrex::FillPatcher<amrex::MultiFab>>> fillpatcher_;

	// Nghost = number of ghost cells for each array
	int nghost_cc_ = 4; // PPM needs nghost >= 3, PPM+flattening needs nghost >= 4
	int nghost_fc_ = 4;
	amrex::Vector<std::string> componentNames_cc_;
	amrex::Vector<std::string> componentNames_fc_;
	amrex::Vector<std::string> derivedNames_;
	bool areInitialConditionsDefined_ = false;

	/// output parameters
	std::string plot_file{"plt"}; // plotfile prefix
	std::string chk_file{"chk"};  // checkpoint prefix
	std::string stats_file{"history.txt"}; // statistics filename
	/// input parameters (if >= 0 we restart from a checkpoint)
	std::string restart_chkfile;

	/// AMR-specific parameters
	int regrid_int = 2;	 // regrid interval (number of coarse steps)
	int do_reflux = 1;	 // 1 == reflux, 0 == no reflux
	int do_subcycle = 1;	 // 1 == subcycle, 0 == no subcyle
	int suppress_output = 0; // 1 == show timestepping, 0 == do not output each timestep

	// performance metrics
	amrex::Long cellUpdates_ = 0;
	amrex::Vector<amrex::Long> cellUpdatesEachLevel_;

	// external objects
#ifdef AMREX_USE_ASCENT
	Ascent ascent_;
#endif
};

template <typename problem_t> void AMRSimulation<problem_t>::setChkFile(std::string const &chkfile_number) { restart_chkfile = chkfile_number; }

template <typename problem_t> auto AMRSimulation<problem_t>::getOldMF_fc() const -> const amrex::Vector<amrex::Array<amrex::MultiFab, AMREX_SPACEDIM>> &
{
	return state_old_fc_;
}

template <typename problem_t> auto AMRSimulation<problem_t>::getNewMF_fc() const -> const amrex::Vector<amrex::Array<amrex::MultiFab, AMREX_SPACEDIM>> &
{
	return state_new_fc_;
}

template <typename problem_t> void AMRSimulation<problem_t>::initialize()
{
	BL_PROFILE("AMRSimulation::initialize()");

	readParameters();

	// print derived vars
	if (!derivedNames_.empty()) {
		amrex::Print() << "Using derived variables:\n";
		for (auto const &name : derivedNames_) {
			amrex::Print() << "\t" << name << "\n";
		}
		amrex::Print() << "\n";
	}

	int nlevs_max = max_level + 1;
	istep.resize(nlevs_max, 0);
	nsubsteps.resize(nlevs_max, 1);
	if (do_subcycle == 1) {
		for (int lev = 1; lev <= max_level; ++lev) {
			nsubsteps[lev] = MaxRefRatio(lev - 1);
		}
	}

	tNew_.resize(nlevs_max, 0.0);
	tOld_.resize(nlevs_max, -1.e100);
	dt_.resize(nlevs_max, 1.e100);
	reductionFactor_.resize(nlevs_max, 1);
	state_new_cc_.resize(nlevs_max);
	state_old_cc_.resize(nlevs_max);
	if constexpr (Physics_Indices<problem_t>::nvarTotal_fc > 0) {
		state_new_fc_.resize(nlevs_max);
		state_old_fc_.resize(nlevs_max);
	}
	max_signal_speed_.resize(nlevs_max);
	flux_reg_.resize(nlevs_max + 1);
	fillpatcher_.resize(nlevs_max + 1);
	cellUpdatesEachLevel_.resize(nlevs_max, 0);

	// check that grids will be properly nested on each level
	// (this is necessary since FillPatch only fills from non-ghost cells on
	// lev-1)
	auto checkIsProperlyNested = [=](int const lev, amrex::IntVect const &blockingFactor) {
		return amrex::ProperlyNested(refRatio(lev - 1), blockingFactor, nghost_cc_, amrex::IndexType::TheCellType(), &amrex::cell_cons_interp);
	};

	for (int lev = 1; lev <= max_level; ++lev) {
		if (!checkIsProperlyNested(lev, blocking_factor[lev])) {
			// level lev is not properly nested
			amrex::Print() << "Blocking factor is too small for proper grid nesting! "
					  "Increase blocking factor to >= ceil(nghost,ref_ratio)*ref_ratio."
				       << std::endl;
			amrex::Abort("Grids not properly nested!");
		}
	}

#ifdef AMREX_USE_ASCENT
	// initialize Ascent
	conduit::Node ascent_options;
	ascent_options["mpi_comm"] = MPI_Comm_c2f(amrex::ParallelContext::CommunicatorSub());
	ascent_.open(ascent_options);
#endif
}

template <typename problem_t> void AMRSimulation<problem_t>::PerformanceHints()
{
	// Check requested MPI ranks and available boxes
	for (int ilev = 0; ilev <= finestLevel(); ++ilev) {
		const amrex::Long nboxes = boxArray(ilev).size();
		if (amrex::ParallelDescriptor::NProcs() > nboxes) {
			amrex::Print() << "\n[Warning] [Performance] Too many resources / too little work!\n"
				       << "  It looks like you requested more compute resources than "
				       << "  the number of boxes of cells available on level " << ilev << " (" << nboxes << "). "
				       << "You started with (" << amrex::ParallelDescriptor::NProcs() << ") MPI ranks, so ("
				       << amrex::ParallelDescriptor::NProcs() - nboxes << ") rank(s) will have no work on this level.\n"
#ifdef AMREX_USE_GPU
				       << "  On GPUs, consider using 1-8 boxes per GPU per level that "
					  "together fill each GPU's memory sufficiently.\n"
#endif
				       << "\n";
		}
	}

	// check that blocking_factor and max_grid_size are set to reasonable values
#ifdef AMREX_USE_GPU
	const int recommended_blocking_factor = 32;
	const int recommended_max_grid_size = 128;
#else
	const int recommended_blocking_factor = 16;
	const int recommended_max_grid_size = 64;
#endif
	int min_blocking_factor = INT_MAX;
	int min_max_grid_size = INT_MAX;
	for (int ilev = 0; ilev <= finestLevel(); ++ilev) {
		min_blocking_factor = std::min(min_blocking_factor, blocking_factor[ilev].min());
		min_max_grid_size = std::min(min_max_grid_size, max_grid_size[ilev].min());
	}
	if (min_blocking_factor < recommended_blocking_factor) {
		amrex::Print() << "\n[Warning] [Performance] The grid blocking factor (" << min_blocking_factor
			       << ") is too small for reasonable performance. It should be 32 (or "
				  "greater) when running on GPUs, and 16 (or greater) when running on "
				  "CPUs.\n";
	}
	if (min_max_grid_size < recommended_max_grid_size) {
		amrex::Print() << "\n[Warning] [Performance] The maximum grid size (" << min_max_grid_size
			       << ") is too small for reasonable performance. It should be "
				  "128 (or greater) when running on GPUs, and 64 (or "
				  "greater) when running on CPUs.\n";
	}
}

template <typename problem_t> void AMRSimulation<problem_t>::readParameters()
{
	BL_PROFILE("AMRSimulation::readParameters()");

	// ParmParse reads inputs from the *.inputs file
	amrex::ParmParse pp;

	// Default nsteps = 1e4
	pp.query("max_timesteps", maxTimesteps_);

	// Default CFL number == 0.3, set to whatever is in the file
	pp.query("cfl", cflNumber_);

	// Default AMR interpolation method == lincc_interp
	pp.query("amr_interpolation_method", amrInterpMethod_);

	// Default stopping time
	pp.query("stop_time", stopTime_);

	// Default ascent render interval
	pp.query("ascent_interval", ascentInterval_);

	// Default output interval
	pp.query("plotfile_interval", plotfileInterval_);

<<<<<<< HEAD
	// Default projection interval
  	pp.query("projection_interval", projectionInterval_);
=======
	// Default statistics interval
  	pp.query("statistics_interval", statisticsInterval_);
>>>>>>> 2704e30c

	// Default Time interval
	pp.query("plottime_interval", plotTimeInterval_);

	// Default Time interval
	pp.query("checkpointtime_interval", checkpointTimeInterval_);

	// Default checkpoint interval
	pp.query("checkpoint_interval", checkpointInterval_);

	// Default do_reflux = 1
	pp.query("do_reflux", do_reflux);

	// Default do_subcycle = 1
	pp.query("do_subcycle", do_subcycle);

	// Default suppress_output = 0
	pp.query("suppress_output", suppress_output);

	// specify this on the command-line in order to restart from a checkpoint
	// file
	pp.query("restartfile", restart_chkfile);

	// Specify derived variables to save to plotfiles
	pp.queryarr("derived_vars", derivedNames_);

	// re-grid interval
	pp.query("regrid_interval", regrid_int);

	// read density floor in g cm^-3
	pp.query("density_floor", densityFloor_);

	// read temperature floor in K
	pp.query("temperature_floor", tempFloor_);

	// read temperature ceiling in K
	pp.query("temperature_ceiling", tempCeiling_);

	// read speed ceiling in cm s^-1
	pp.query("speed_ceiling", speedCeiling_);

	// specify maximum walltime in HH:MM:SS format
	std::string maxWalltimeInput;
	pp.query("max_walltime", maxWalltimeInput);
	// convert to seconds
	int hours = 0;
	int minutes = 0;
	int seconds = 0;
	int nargs = std::sscanf(maxWalltimeInput.c_str(), "%d:%d:%d", &hours, &minutes, &seconds);
	if (nargs == 3) {
		maxWalltime_ = 3600 * hours + 60 * minutes + seconds;
		amrex::Print() << fmt::format("Setting walltime limit to {} hours, {} minutes, {} seconds.\n", hours, minutes, seconds);
	}
}

template <typename problem_t> void AMRSimulation<problem_t>::setInitialConditions()
{
	BL_PROFILE("AMRSimulation::setInitialConditions()");

	if (restart_chkfile.empty()) {
		// start simulation from the beginning
		const amrex::Real time = 0.0;
		InitFromScratch(time);
		AverageDown();

		if (checkpointInterval_ > 0) {
			WriteCheckpointFile();
		}
	} else {
		// restart from a checkpoint
		ReadCheckpointFile();
	}

	// abort if amrex.async_out=1, it is currently broken
	if (amrex::AsyncOut::UseAsyncOut()) {
		amrex::Print() << "[ERROR] [FATAL] AsyncOut is currently broken! If you want to "
				  "run with AsyncOut anyway (THIS MAY CAUSE DATA CORRUPTION), comment "
				  "out this line in src/simulation.hpp. Aborting."
			       << std::endl;
		amrex::Abort();
	}

#ifdef AMREX_USE_ASCENT
	if (ascentInterval_ > 0) {
		RenderAscent();
	}
#endif

	if (plotfileInterval_ > 0) {
		WritePlotFile();
	}

<<<<<<< HEAD
	if (projectionInterval_ > 0) {
		WriteProjectionPlotfile();
=======
	if (statisticsInterval_ > 0) {
		WriteStatisticsFile();
>>>>>>> 2704e30c
	}

	// ensure that there are enough boxes per MPI rank
	PerformanceHints();
}

template <typename problem_t> auto AMRSimulation<problem_t>::computeTimestepAtLevel(int lev) -> amrex::Real
{
	// compute CFL timestep on level 'lev'
	BL_PROFILE("AMRSimulation::computeTimestepAtLevel()");

	// compute hydro timestep on level 'lev'
	computeMaxSignalLocal(lev);
	const amrex::Real domain_signal_max = max_signal_speed_[lev].norminf();
	amrex::GpuArray<amrex::Real, AMREX_SPACEDIM> const &dx = geom[lev].CellSizeArray();
	const amrex::Real dx_min = std::min({AMREX_D_DECL(dx[0], dx[1], dx[2])});
	const amrex::Real hydro_dt = cflNumber_ * (dx_min / domain_signal_max);

	// compute timestep due to extra physics on level 'lev'
	const amrex::Real extra_physics_dt = computeExtraPhysicsTimestep(lev);

	// return minimum timestep
	return std::min(hydro_dt, extra_physics_dt);
}

template <typename problem_t> void AMRSimulation<problem_t>::computeTimestep()
{
	BL_PROFILE("AMRSimulation::computeTimestep()");

	// compute candidate timestep dt_tmp on each level
	amrex::Vector<amrex::Real> dt_tmp(finest_level + 1);
	for (int level = 0; level <= finest_level; ++level) {
		dt_tmp[level] = computeTimestepAtLevel(level);
	}

	// limit change in timestep on each level
	constexpr amrex::Real change_max = 1.1;

	for (int level = 0; level <= finest_level; ++level) {
		dt_tmp[level] = std::min(dt_tmp[level], change_max * dt_[level]);
	}

	// set default subcycling pattern
	if (do_subcycle == 1) {
		for (int lev = 1; lev <= max_level; ++lev) {
			nsubsteps[lev] = MaxRefRatio(lev - 1);
			reductionFactor_[lev] = 1; // reset additional subcycling
		}
	}

	// compute root level timestep given nsubsteps
	amrex::Real dt_0 = dt_tmp[0];
	amrex::Long n_factor = 1;

	for (int level = 0; level <= finest_level; ++level) {
		n_factor *= nsubsteps[level];
		dt_0 = std::min(dt_0, n_factor * dt_tmp[level]);
		dt_0 = std::min(dt_0, maxDt_); // limit to maxDt_

		if (tNew_[level] == 0.0) { // first timestep
			dt_0 = std::min(dt_0, initDt_);
		}
		if (constantDt_ > 0.0) { // use constant timestep if set
			dt_0 = constantDt_;
		}
	}

	// compute global timestep assuming no subcycling
	amrex::Real dt_global = dt_tmp[0];

	for (int level = 0; level <= finest_level; ++level) {
		dt_global = std::min(dt_global, dt_tmp[level]);
		dt_global = std::min(dt_global, maxDt_); // limit to maxDt_

		if (tNew_[level] == 0.0) { // special case: first timestep
			dt_global = std::min(dt_global, initDt_);
		}
		if (constantDt_ > 0.0) { // special case: constant timestep
			dt_global = constantDt_;
		}
	}

	// compute work estimate for subcycling
	amrex::Long n_factor_work = 1;
	amrex::Long work_subcycling = 0;
	for (int level = 0; level <= finest_level; ++level) {
		n_factor_work *= nsubsteps[level];
		work_subcycling += n_factor_work * CountCells(level);
	}

	// compute work estimate for non-subcycling
	amrex::Long total_cells = 0;
	for (int level = 0; level <= finest_level; ++level) {
		total_cells += CountCells(level);
	}
	const amrex::Real work_nonsubcycling = static_cast<amrex::Real>(total_cells) * (dt_0 / dt_global);

	if (work_nonsubcycling <= work_subcycling) {
		// use global timestep on this coarse step
		if (verbose) {
			const amrex::Real ratio = work_nonsubcycling / work_subcycling;
			amrex::Print() << "\t>> Using global timestep on this coarse step (estimated work ratio: " << ratio << ").\n";
		}
		for (int lev = 1; lev <= max_level; ++lev) {
			nsubsteps[lev] = 1;
		}
	}

	// Limit dt to avoid overshooting stop_time
	const amrex::Real eps = 1.e-3 * dt_0;

	if (tNew_[0] + dt_0 > stopTime_ - eps) {
		dt_0 = stopTime_ - tNew_[0];
	}

	// assign timesteps on each level
	dt_[0] = dt_0;

	for (int level = 1; level <= finest_level; ++level) {
		dt_[level] = dt_[level - 1] / nsubsteps[level];
	}
}

template <typename problem_t> auto AMRSimulation<problem_t>::getWalltime() -> amrex::Real
{
	const static amrex::Real start_time = amrex::ParallelDescriptor::second(); // initialized on first call
	const amrex::Real time = amrex::ParallelDescriptor::second();
	return time - start_time;
}

template <typename problem_t> void AMRSimulation<problem_t>::evolve()
{
	BL_PROFILE("AMRSimulation::evolve()");

	AMREX_ALWAYS_ASSERT(areInitialConditionsDefined_);

	amrex::Real cur_time = tNew_[0];
#ifdef AMREX_USE_ASCENT
	int last_ascent_step = 0;
#endif
<<<<<<< HEAD
	int last_projection_step = 0;
=======
	int last_statistics_step = 0;
>>>>>>> 2704e30c
	int last_plot_file_step = 0;
	double next_plot_file_time = plotTimeInterval_;
	double next_chk_file_time = checkpointTimeInterval_;
	int last_chk_file_step = 0;
	const int ncomp_cc = Physics_Indices<problem_t>::nvarTotal_cc;

	amrex::GpuArray<amrex::Real, AMREX_SPACEDIM> const &dx0 = geom[0].CellSizeArray();
	amrex::Real const vol = AMREX_D_TERM(dx0[0], *dx0[1], *dx0[2]);
	amrex::Vector<amrex::Real> init_sum_cons(ncomp_cc);
	for (int n = 0; n < ncomp_cc; ++n) {
		const int lev = 0;
		init_sum_cons[n] = state_new_cc_[lev].sum(n) * vol;
	}

	getWalltime(); // initialize start_time

	// Main time loop
	for (int step = istep[0]; step < maxTimesteps_ && cur_time < stopTime_; ++step) {

		if (suppress_output == 0) {
			amrex::Print() << "\nCoarse STEP " << step + 1 << " at t = " << cur_time << " (" << (cur_time / stopTime_) * 100. << "%) starts ..."
				       << std::endl;
		}

		amrex::ParallelDescriptor::Barrier(); // synchronize all MPI ranks
		computeTimestep();

		// hyperbolic advance over all levels
		int lev = 0;	   // coarsest level
		int stepsLeft = 1; // coarsest level is advanced one step
		bool coarseTimeBoundary = true;
		timeStepWithSubcycling(lev, cur_time, coarseTimeBoundary, stepsLeft);

		// elliptic solve over entire AMR grid (post-timestep)
		ellipticSolveAllLevels(dt_[0]);

		cur_time += dt_[0];
		++cycleCount_;
		computeAfterTimestep();

		// sync up time (to avoid roundoff error)
		for (lev = 0; lev <= finest_level; ++lev) {
			AMREX_ALWAYS_ASSERT(std::abs((tNew_[lev] - cur_time) / cur_time) < 1e-10);
			tNew_[lev] = cur_time;
		}

#ifdef AMREX_USE_ASCENT
		if (ascentInterval_ > 0 && (step + 1) % ascentInterval_ == 0) {
			last_ascent_step = step + 1;
			RenderAscent();
		}
#endif

		if (statisticsInterval_ > 0 && (step + 1) % statisticsInterval_ == 0) {
			last_statistics_step = step + 1;
			WriteStatisticsFile();
		}

		if (plotfileInterval_ > 0 && (step + 1) % plotfileInterval_ == 0) {
			last_plot_file_step = step + 1;
			WritePlotFile();
		}

		if (projectionInterval_ > 0 && (step + 1) % projectionInterval_ == 0) {
			last_projection_step = step + 1;
			WriteProjectionPlotfile();
		}

		// Writing Plot files at time intervals
		if (plotTimeInterval_ > 0 && next_plot_file_time <= cur_time) {
			next_plot_file_time += plotTimeInterval_;
			WritePlotFile();
		}

		if (checkpointTimeInterval_ > 0 && next_chk_file_time <= cur_time) {
			next_chk_file_time += checkpointTimeInterval_;
			WriteCheckpointFile();
		}

		if (checkpointInterval_ > 0 && (step + 1) % checkpointInterval_ == 0) {
			last_chk_file_step = step + 1;
			WriteCheckpointFile();
		}

		if (cur_time >= stopTime_ - 1.e-6 * dt_[0]) {
			// we have reached stopTime_
			break;
		}

		if (maxWalltime_ > 0 && getWalltime() > 0.9 * maxWalltime_) {
			// we have exceeded 90% of maxWalltime_
			break;
		}
	}

	amrex::Real elapsed_sec = getWalltime();

	// compute reference solution (if it's a test problem)
	computeAfterEvolve(init_sum_cons);

	// compute conservation error
	for (int n = 0; n < ncomp_cc; ++n) {
		amrex::Real const final_sum = state_new_cc_[0].sum(n) * vol;
		amrex::Real const abs_err = (final_sum - init_sum_cons[n]);
		amrex::Print() << "Initial " << componentNames_cc_[n] << " = " << init_sum_cons[n] << std::endl;
		amrex::Print() << "\tabsolute conservation error = " << abs_err << std::endl;
		if (init_sum_cons[n] != 0.0) {
			amrex::Real const rel_err = abs_err / init_sum_cons[n];
			amrex::Print() << "\trelative conservation error = " << rel_err << std::endl;
		}
		amrex::Print() << std::endl;
	}

	// compute zone-cycles/sec
	const int IOProc = amrex::ParallelDescriptor::IOProcessorNumber();
	amrex::ParallelDescriptor::ReduceRealMax(elapsed_sec, IOProc);
	const double microseconds_per_update = 1.0e6 * elapsed_sec / cellUpdates_;
	const double megaupdates_per_second = 1.0 / microseconds_per_update;
	amrex::Print() << "Performance figure-of-merit: " << microseconds_per_update << " μs/zone-update [" << megaupdates_per_second << " Mupdates/s]\n";
	for (int lev = 0; lev <= max_level; ++lev) {
		amrex::Print() << "Zone-updates on level " << lev << ": " << cellUpdatesEachLevel_[lev] << "\n";
	}
	amrex::Print() << std::endl;

	// write final checkpoint
	if (checkpointInterval_ > 0 && istep[0] > last_chk_file_step) {
		WriteCheckpointFile();
	}

	// write final plotfile
	if (plotfileInterval_ > 0 && istep[0] > last_plot_file_step) {
		WritePlotFile();
	}

<<<<<<< HEAD
	// write final projection
	if (projectionInterval_ > 0 && istep[0] > last_projection_step) {
		WriteProjectionPlotfile();
=======
	// write final statistics
	if (statisticsInterval_ > 0 && istep[0] > last_statistics_step) {
		WriteStatisticsFile();
>>>>>>> 2704e30c
	}

#ifdef AMREX_USE_ASCENT
	// close Ascent
	ascent_.close();
#endif
}

template <typename problem_t> void AMRSimulation<problem_t>::ellipticSolveAllLevels(const amrex::Real dt)
{
#if AMREX_SPACEDIM == 3
	if (doPoissonSolve_) {
		if (do_subcycle == 1) { // not supported
			amrex::Abort("Poisson solve is not support when AMR subcycling is enabled! You must set do_subcycle = 0.");
		}

		BL_PROFILE_REGION("GravitySolver");

		// set up elliptic solve object
		amrex::OpenBCSolver poissonSolver(Geom(0, finest_level), boxArray(0, finest_level), DistributionMap(0, finest_level));
		if (verbose) {
			poissonSolver.setVerbose(true);
			poissonSolver.setBottomVerbose(false);
			amrex::Print() << "Doing Poisson solve...\n\n";
		}

		// solve Poisson equation with open b.c. using the method of James (1977)
		amrex::Vector<amrex::MultiFab> phi(finest_level + 1);
		amrex::Vector<amrex::MultiFab> rhs(finest_level + 1);
		const int nghost = 1;
		const int ncomp = 1;
		amrex::Real rhs_min = std::numeric_limits<amrex::Real>::max();
		for (int lev = 0; lev <= finest_level; ++lev) {
			phi[lev].define(grids[lev], dmap[lev], ncomp, nghost);
			rhs[lev].define(grids[lev], dmap[lev], ncomp, nghost);
			phi[lev].setVal(0); // set initial guess to zero
			rhs[lev].setVal(0);
			fillPoissonRhsAtLevel(rhs[lev], lev);
			rhs_min = std::min(rhs_min, rhs[lev].min(0));
		}

		amrex::Real abstol = abstolPoisson_ * rhs_min;
		poissonSolver.solve(amrex::GetVecOfPtrs(phi), amrex::GetVecOfConstPtrs(rhs), reltolPoisson_, abstol);
		if (verbose) {
			amrex::Print() << "\n";
		}

		// add gravitational acceleration to hydro state (using operator splitting)
		for (int lev = 0; lev <= finest_level; ++lev) {
			applyPoissonGravityAtLevel(phi[lev], lev, dt);
		}
	}
#endif
}

// N.B.: This function actually works for subcycled or not subcycled, as long as
// nsubsteps[lev] is set correctly.
template <typename problem_t> auto AMRSimulation<problem_t>::timeStepWithSubcycling(int lev, amrex::Real time, bool coarseTimeBoundary, int stepsLeft) -> int
{
	BL_PROFILE("AMRSimulation::timeStepWithSubcycling()");

	// perform regrid if needed
	if (regrid_int > 0) {
		// help keep track of whether a level was already regridded
		// from a coarser level call to regrid
		static amrex::Vector<int> last_regrid_step(max_level + 1, 0);

		// regrid changes level "lev+1" so we don't regrid on max_level
		// also make sure we don't regrid fine levels again if
		// it was taken care of during a coarser regrid
		if (lev < max_level && istep[lev] > last_regrid_step[lev]) {
			if (istep[lev] % regrid_int == 0) {
				// regrid could add newly refined levels (if finest_level < max_level)
				// so we save the previous finest level index
				int old_finest = finest_level;
				regrid(lev, time);

				// mark that we have regridded this level already
				for (int k = lev; k <= finest_level; ++k) {
					last_regrid_step[k] = istep[k];
				}

				// if there are newly created levels, set the time step
				for (int k = old_finest + 1; k <= finest_level; ++k) {
					if (do_subcycle != 0) {
						dt_[k] = dt_[k - 1] / nsubsteps[k];
					} else {
						dt_[k] = dt_[k - 1];
					}
				}

				// do fix-up on all levels that have been re-gridded
				for (int k = lev; k <= finest_level; ++k) {
					FixupState(k);
				}
			}
		}
	}

	/// "additional AMR subcycling" code borrowed from Chombo:
	stepsLeft--;

#if 0
  // If this wasn't just done by the next coarser level, check to see if
  // it is necessary to do additional subcycling in time.
  if ((!coarseTimeBoundary) && (constantDt_ <= 0)) {

    // The factor by which the current time step at the current level
    // has been divided (so far) for subcycling.
    int maxFactorSublevels = reductionFactor_[lev];

    // Compute the new subcycling factor for this level and all finer
    // levels and find the maximum
    for (int i = lev; i <= finest_level; i++) {
      amrex::Real dtCFL = computeTimestepAtLevel(i);
      amrex::Real dtCur = dt_[i];

      // The current factor for level "i"
      int factor = reductionFactor_[i];

      // While the current dt exceeds the CFL-limited dt by a tolerance,
      // double the subcycling factor and halve the current dt
      while (dtCur > dtToleranceFactor_ * dtCFL) {
        factor *= 2;
        dtCur *= 0.5;
      }

      if (factor > maxFactorSublevels) {
        maxFactorSublevels = factor;
      }
    }

    // More subcycling is necessary
    if (maxFactorSublevels > reductionFactor_[lev]) {
      if (verbose) {
        amrex::Print() << "\tSubcycling --- maxFactorSublevels: "
                       << maxFactorSublevels << std::endl;
      }

      // Adjust the number of time steps left for the current level
      stepsLeft =
          (stepsLeft + 1) * maxFactorSublevels / reductionFactor_[lev] - 1;

      // Adjust the dt's on this and all finer levels
      for (int i = lev; i <= finest_level; i++) {
        const int divisor = maxFactorSublevels / reductionFactor_[i];
        dt_[i] /= static_cast<amrex::Real>(divisor);

        if (verbose) {
          amrex::Print() << "\t\tLevel " << i << ": factor: " << divisor << " ("
                         << reductionFactor_[i] << "), "
                         << "dt: " << dt_[i] << std::endl;
        }

        reductionFactor_[i] = maxFactorSublevels;
      }
    }
  }
#endif

	if (Verbose()) {
		amrex::Print() << "[Level " << lev << " step " << istep[lev] + 1 << "] ";
		amrex::Print() << "ADVANCE with time = " << tNew_[lev] << " dt = " << dt_[lev] << std::endl;
	}

	// Advance a single level for a single time step, and update flux registers
	tOld_[lev] = tNew_[lev];
	tNew_[lev] += dt_[lev]; // critical that this is done *before* advanceAtLevel

	// do hyperbolic advance over all levels
	advanceSingleTimestepAtLevel(lev, time, dt_[lev], nsubsteps[lev]);

	++istep[lev];
	cellUpdates_ += CountCells(lev); // keep track of total number of cell updates
	cellUpdatesEachLevel_[lev] += CountCells(lev);

	if (Verbose()) {
		amrex::Print() << "[Level " << lev << " step " << istep[lev] << "] ";
		amrex::Print() << "Advanced " << CountCells(lev) << " cells" << std::endl;
	}

	// advance finer levels

	if (lev < finest_level) {
		int r_iteration = 1;
		int r_stepsLeft = nsubsteps[lev + 1]; // nominal number of substeps, may change inside
						      // recursive calls to timeStepWithSubcycling
		bool r_timeBoundary = true;

		// recursive call for next-finer level
		while (r_stepsLeft > 0) {
			if (lev < finest_level) { // this may change during a regrid!
				r_stepsLeft = timeStepWithSubcycling(lev + 1, time + (r_iteration - 1) * dt_[lev + 1], r_timeBoundary, r_stepsLeft);
				r_iteration++;
			}
			// the next (and subsequent) subcycles are not at a time boundary
			r_timeBoundary = false;
		}

		// do post-timestep operations

		if (do_reflux != 0) {
			// update lev based on coarse-fine flux mismatch
			flux_reg_[lev + 1]->Reflux(state_new_cc_[lev]);
		}

		AverageDownTo(lev); // average lev+1 down to lev
		FixupState(lev);    // fix any unphysical states created by reflux or averaging

		fillpatcher_[lev + 1].reset(); // because the data on lev have changed.
	}

	return stepsLeft;
}

template <typename problem_t>
void AMRSimulation<problem_t>::incrementFluxRegisters(amrex::MFIter &mfi, amrex::YAFluxRegister *fr_as_crse, amrex::YAFluxRegister *fr_as_fine,
						      std::array<amrex::FArrayBox, AMREX_SPACEDIM> &fluxArrays, int const lev, amrex::Real const dt_lev)
{
	BL_PROFILE("AMRSimulation::incrementFluxRegisters()");

	if (fr_as_crse != nullptr) {
		AMREX_ASSERT(lev < finestLevel());
		AMREX_ASSERT(fr_as_crse == flux_reg_[lev + 1].get());
		fr_as_crse->CrseAdd(mfi, {AMREX_D_DECL(&fluxArrays[0], &fluxArrays[1], &fluxArrays[2])}, geom[lev].CellSize(), dt_lev, amrex::RunOn::Gpu);
	}

	if (fr_as_fine != nullptr) {
		AMREX_ASSERT(lev > 0);
		AMREX_ASSERT(fr_as_fine == flux_reg_[lev].get());
		fr_as_fine->FineAdd(mfi, {AMREX_D_DECL(&fluxArrays[0], &fluxArrays[1], &fluxArrays[2])}, geom[lev].CellSize(), dt_lev, amrex::RunOn::Gpu);
	}
}

template <typename problem_t>
void AMRSimulation<problem_t>::incrementFluxRegisters(amrex::YAFluxRegister *fr_as_crse, amrex::YAFluxRegister *fr_as_fine,
						      std::array<amrex::MultiFab, AMREX_SPACEDIM> &fluxArrays, int const lev, amrex::Real const dt_lev)
{
	BL_PROFILE("AMRSimulation::incrementFluxRegisters()");

	for (amrex::MFIter mfi(state_new_cc_[lev]); mfi.isValid(); ++mfi) {
		if (fr_as_crse != nullptr) {
			AMREX_ASSERT(lev < finestLevel());
			AMREX_ASSERT(fr_as_crse == flux_reg_[lev + 1].get());
			fr_as_crse->CrseAdd(mfi, {AMREX_D_DECL(fluxArrays[0].fabPtr(mfi), fluxArrays[1].fabPtr(mfi), fluxArrays[2].fabPtr(mfi))},
					    geom[lev].CellSize(), dt_lev, amrex::RunOn::Gpu);
		}

		if (fr_as_fine != nullptr) {
			AMREX_ASSERT(lev > 0);
			AMREX_ASSERT(fr_as_fine == flux_reg_[lev].get());
			fr_as_fine->FineAdd(mfi, {AMREX_D_DECL(fluxArrays[0].fabPtr(mfi), fluxArrays[1].fabPtr(mfi), fluxArrays[2].fabPtr(mfi))},
					    geom[lev].CellSize(), dt_lev, amrex::RunOn::Gpu);
		}
	}
}

template <typename problem_t> auto AMRSimulation<problem_t>::getAmrInterpolater() -> amrex::MFInterpolater *
{
	amrex::MFInterpolater *mapper = nullptr;

	if (amrInterpMethod_ == 0) { // piecewise-constant interpolation
		mapper = &amrex::mf_pc_interp;
	} else if (amrInterpMethod_ == 1) { // slope-limited linear interpolation
		//  It has the following important properties:
		// 1. should NOT produce new extrema
		//    (will revert to piecewise constant if any component has a local min/max)
		// 2. should be conservative
		// 3. preserves linear combinations of variables in each cell
		mapper = &amrex::mf_linear_slope_minmax_interp;
	} else {
		amrex::Abort("Invalid AMR interpolation method specified!");
	}

	return mapper; // global object, so this is ok
}

// Make a new level using provided BoxArray and DistributionMapping and fill
// with interpolated coarse level data. Overrides the pure virtual function in
// AmrCore
template <typename problem_t>
void AMRSimulation<problem_t>::MakeNewLevelFromCoarse(int level, amrex::Real time, const amrex::BoxArray &ba, const amrex::DistributionMapping &dm)
{
	BL_PROFILE("AMRSimulation::MakeNewLevelFromCoarse()");

	// cell-centred
	const int ncomp_cc = state_new_cc_[level - 1].nComp();
	const int nghost_cc = state_new_cc_[level - 1].nGrow();
	state_new_cc_[level].define(ba, dm, ncomp_cc, nghost_cc);
	state_old_cc_[level].define(ba, dm, ncomp_cc, nghost_cc);
	FillCoarsePatch(level, time, state_new_cc_[level], 0, ncomp_cc, BCs_cc_, quokka::centering::cc, quokka::direction::na);
	FillCoarsePatch(level, time, state_old_cc_[level], 0, ncomp_cc, BCs_cc_, quokka::centering::cc, quokka::direction::na); // also necessary

	max_signal_speed_[level].define(ba, dm, 1, nghost_cc);
	tNew_[level] = time;
	tOld_[level] = time - 1.e200;

	if (level > 0 && (do_reflux != 0)) {
		flux_reg_[level] = std::make_unique<amrex::YAFluxRegister>(ba, boxArray(level - 1), dm, DistributionMap(level - 1), Geom(level),
									   Geom(level - 1), refRatio(level - 1), level, ncomp_cc);
	}

	// face-centred
	if constexpr (Physics_Indices<problem_t>::nvarTotal_fc > 0) {
		const int ncomp_per_dim_fc = state_new_fc_[level - 1][0].nComp();
		const int nghost_fc = state_new_fc_[level - 1][0].nGrow();
		for (int idim = 0; idim < AMREX_SPACEDIM; ++idim) {
			state_new_fc_[level][idim] =
			    amrex::MultiFab(amrex::convert(ba, amrex::IntVect::TheDimensionVector(idim)), dm, ncomp_per_dim_fc, nghost_fc);
			state_old_fc_[level][idim] =
			    amrex::MultiFab(amrex::convert(ba, amrex::IntVect::TheDimensionVector(idim)), dm, ncomp_per_dim_fc, nghost_fc);
			FillCoarsePatch(level, time, state_new_fc_[level][idim], 0, ncomp_per_dim_fc, BCs_fc_, quokka::centering::fc,
					static_cast<quokka::direction>(idim));
			FillCoarsePatch(level, time, state_old_fc_[level][idim], 0, ncomp_per_dim_fc, BCs_fc_, quokka::centering::fc,
					static_cast<quokka::direction>(idim)); // also necessary
		}
	}
}

// Remake an existing level using provided BoxArray and DistributionMapping and
// fill with existing fine and coarse data. Overrides the pure virtual function
// in AmrCore
template <typename problem_t>
void AMRSimulation<problem_t>::RemakeLevel(int level, amrex::Real time, const amrex::BoxArray &ba, const amrex::DistributionMapping &dm)
{
	BL_PROFILE("AMRSimulation::RemakeLevel()");

	// cell-centred
	const int ncomp_cc = state_new_cc_[level].nComp();
	const int nghost_cc = state_new_cc_[level].nGrow();
	amrex::MultiFab int_state_new_cc(ba, dm, ncomp_cc, nghost_cc);
	amrex::MultiFab int_state_old_cc(ba, dm, ncomp_cc, nghost_cc);
	FillPatch(level, time, int_state_new_cc, 0, ncomp_cc, quokka::centering::cc, quokka::direction::na, FillPatchType::fillpatch_function);
	std::swap(int_state_new_cc, state_new_cc_[level]);
	std::swap(int_state_old_cc, state_old_cc_[level]);

	amrex::MultiFab max_signal_speed(ba, dm, 1, nghost_cc);
	std::swap(max_signal_speed, max_signal_speed_[level]);

	tNew_[level] = time;
	tOld_[level] = time - 1.e200;

	if (level > 0 && (do_reflux != 0)) {
		flux_reg_[level] = std::make_unique<amrex::YAFluxRegister>(ba, boxArray(level - 1), dm, DistributionMap(level - 1), Geom(level),
									   Geom(level - 1), refRatio(level - 1), level, ncomp_cc);
	}

	// face-centred
	if constexpr (Physics_Indices<problem_t>::nvarTotal_fc > 0) {
		const int ncomp_per_dim_fc = state_new_fc_[level][0].nComp();
		const int nghost_fc = state_new_fc_[level][0].nGrow();
		amrex::Array<amrex::MultiFab, AMREX_SPACEDIM> int_state_new_fc;
		amrex::Array<amrex::MultiFab, AMREX_SPACEDIM> int_state_old_fc;
		// define
		for (int idim = 0; idim < AMREX_SPACEDIM; ++idim) {
			int_state_new_fc[idim] = amrex::MultiFab(amrex::convert(ba, amrex::IntVect::TheDimensionVector(idim)), dm, ncomp_per_dim_fc, nghost_fc);
			int_state_old_fc[idim] = amrex::MultiFab(amrex::convert(ba, amrex::IntVect::TheDimensionVector(idim)), dm, ncomp_per_dim_fc, nghost_fc);
		}
		// TODO(neco): fillPatchFC
		// swap
		for (int idim = 0; idim < AMREX_SPACEDIM; ++idim) {
			std::swap(int_state_new_fc[idim], state_new_fc_[level][idim]);
			std::swap(int_state_old_fc[idim], state_old_fc_[level][idim]);
		}
	}
}

// Delete level data. Overrides the pure virtual function in AmrCore
template <typename problem_t> void AMRSimulation<problem_t>::ClearLevel(int level)
{
	BL_PROFILE("AMRSimulation::ClearLevel()");

	state_new_cc_[level].clear();
	state_old_cc_[level].clear();
	max_signal_speed_[level].clear();

	flux_reg_[level].reset(nullptr);
	fillpatcher_[level].reset(nullptr);

	if constexpr (Physics_Indices<problem_t>::nvarTotal_fc > 0) {
		for (int idim = 0; idim < AMREX_SPACEDIM; ++idim) {
			state_new_fc_[level][idim].clear();
			state_old_fc_[level][idim].clear();
		}
	}
}

template <typename problem_t> void AMRSimulation<problem_t>::InterpHookNone(amrex::MultiFab &mf, int scomp, int ncomp)
{
	// do nothing
}

template <typename problem_t> struct setBoundaryFunctor {
	AMREX_GPU_DEVICE void operator()(const amrex::IntVect &iv, amrex::Array4<amrex::Real> const &dest, const int &dcomp, const int &numcomp,
					 amrex::GeometryData const &geom, const amrex::Real &time, const amrex::BCRec *bcr, int bcomp,
					 const int &orig_comp) const
	{
		AMRSimulation<problem_t>::setCustomBoundaryConditions(iv, dest, dcomp, numcomp, geom, time, bcr, bcomp, orig_comp);
	}
};

template <typename problem_t>
AMREX_GPU_DEVICE AMREX_FORCE_INLINE void AMRSimulation<problem_t>::setCustomBoundaryConditions(const amrex::IntVect &iv, amrex::Array4<amrex::Real> const &dest,
											       int dcomp, int numcomp, amrex::GeometryData const &geom,
											       const amrex::Real time, const amrex::BCRec *bcr, int bcomp,
											       int orig_comp)
{
	// user should implement if needed using template specialization
	// (This is only called when amrex::BCType::ext_dir is set for a given
	// boundary.)

	// set boundary condition for cell 'iv'
}

// Compute a new multifab 'mf' by copying in state from valid region and filling
// ghost cells
// NOTE: This implementation is only used by AdvectionSimulation.
//  RadhydroSimulation provides its own implementation.
template <typename problem_t>
void AMRSimulation<problem_t>::FillPatch(int lev, amrex::Real time, amrex::MultiFab &mf, int icomp, int ncomp, quokka::centering cen, quokka::direction dir,
					 FillPatchType fptype)
{
	BL_PROFILE("AMRSimulation::FillPatch()");

	amrex::Vector<amrex::MultiFab *> cmf;
	amrex::Vector<amrex::MultiFab *> fmf;
	amrex::Vector<amrex::Real> ctime;
	amrex::Vector<amrex::Real> ftime;

	if (lev == 0) {
		// in this case, should return either state_new_[lev] or state_old_[lev]
		GetData(lev, time, fmf, ftime, cen, dir);
	} else {
		// in this case, should return either state_new_[lev] or state_old_[lev]
		// returns old state, new state, or both depending on 'time'
		GetData(lev, time, fmf, ftime, cen, dir);
		GetData(lev - 1, time, cmf, ctime, cen, dir);
	}

	if (cen == quokka::centering::cc) {
		FillPatchWithData(lev, time, mf, cmf, ctime, fmf, ftime, icomp, ncomp, BCs_cc_, fptype, InterpHookNone, InterpHookNone);
	} else if (cen == quokka::centering::fc) {
		FillPatchWithData(lev, time, mf, cmf, ctime, fmf, ftime, icomp, ncomp, BCs_fc_, fptype, InterpHookNone, InterpHookNone);
	}
}

template <typename problem_t> void AMRSimulation<problem_t>::setInitialConditionsAtLevel_cc(int level, amrex::Real time)
{
	const int ncomp_cc = Physics_Indices<problem_t>::nvarTotal_cc;
	const int nghost_cc = nghost_cc_;
	// iterate over the domain
	for (amrex::MFIter iter(state_new_cc_[level]); iter.isValid(); ++iter) {
		quokka::grid grid_elem(state_new_cc_[level].array(iter), iter.validbox(), geom[level].CellSizeArray(), geom[level].ProbLoArray(),
				       geom[level].ProbHiArray(), quokka::centering::cc, quokka::direction::na);
		// set initial conditions defined by the user
		setInitialConditionsOnGrid(grid_elem);
	}
	// check that the valid state_new_cc_[level] is properly filled
	AMREX_ALWAYS_ASSERT(!state_new_cc_[level].contains_nan(0, ncomp_cc));
	// fill ghost zones
	fillBoundaryConditions(state_new_cc_[level], state_new_cc_[level], level, time, quokka::centering::cc, quokka::direction::na, InterpHookNone,
			       InterpHookNone, FillPatchType::fillpatch_function);
	// copy to state_old_cc_ (including ghost zones)
	state_old_cc_[level].ParallelCopy(state_new_cc_[level], 0, 0, ncomp_cc, nghost_cc, nghost_cc);
}

template <typename problem_t> void AMRSimulation<problem_t>::setInitialConditionsAtLevel_fc(int level, amrex::Real time)
{
	const int ncomp_per_dim_fc = Physics_Indices<problem_t>::nvarPerDim_fc;
	const int nghost_fc = nghost_fc_;
	// for each face-centering
	for (int idim = 0; idim < AMREX_SPACEDIM; ++idim) {
		// iterate over the domain and initialise data
		for (amrex::MFIter iter(state_new_fc_[level][idim]); iter.isValid(); ++iter) {
			quokka::grid grid_elem(state_new_fc_[level][idim].array(iter), iter.validbox(), geom[level].CellSizeArray(), geom[level].ProbLoArray(),
					       geom[level].ProbHiArray(), quokka::centering::fc, static_cast<quokka::direction>(idim));
			// set initial conditions defined by the user
			setInitialConditionsOnGrid(grid_elem);
		}
		// check that the valid state_new_fc_[level][idim] data is filled properly
		AMREX_ALWAYS_ASSERT(!state_new_fc_[level][idim].contains_nan(0, ncomp_per_dim_fc));
		// fill ghost zones
		fillBoundaryConditions(state_new_fc_[level][idim], state_new_fc_[level][idim], level, time, quokka::centering::fc,
				       static_cast<quokka::direction>(idim), InterpHookNone, InterpHookNone);
		state_old_fc_[level][idim].ParallelCopy(state_new_fc_[level][idim], 0, 0, ncomp_per_dim_fc, nghost_fc, nghost_fc);
	}
}

// Make a new level from scratch using provided BoxArray and
// DistributionMapping. Only used during initialization. Overrides the pure
// virtual function in AmrCore
template <typename problem_t>
void AMRSimulation<problem_t>::MakeNewLevelFromScratch(int level, amrex::Real time, const amrex::BoxArray &ba, const amrex::DistributionMapping &dm)
{
	BL_PROFILE("AMRSimulation::MakeNewLevelFromScratch()");

	// define empty MultiFab containers with the right number of components and ghost-zones

	// cell-centred
	const int ncomp_cc = Physics_Indices<problem_t>::nvarTotal_cc;
	const int nghost_cc = nghost_cc_;
	state_new_cc_[level].define(ba, dm, ncomp_cc, nghost_cc);
	state_old_cc_[level].define(ba, dm, ncomp_cc, nghost_cc);
	max_signal_speed_[level].define(ba, dm, 1, nghost_cc);

	tNew_[level] = time;
	tOld_[level] = time - 1.e200;

	if (level > 0 && (do_reflux != 0)) {
		flux_reg_[level] = std::make_unique<amrex::YAFluxRegister>(ba, boxArray(level - 1), dm, DistributionMap(level - 1), Geom(level),
									   Geom(level - 1), refRatio(level - 1), level, ncomp_cc);
	}

	// face-centred
	if constexpr (Physics_Indices<problem_t>::nvarTotal_fc > 0) {
		const int ncomp_per_dim_fc = Physics_Indices<problem_t>::nvarPerDim_fc;
		const int nghost_fc = nghost_fc_;
		for (int idim = 0; idim < AMREX_SPACEDIM; ++idim) {
			state_new_fc_[level][idim] =
			    amrex::MultiFab(amrex::convert(ba, amrex::IntVect::TheDimensionVector(idim)), dm, ncomp_per_dim_fc, nghost_fc);
			state_old_fc_[level][idim] =
			    amrex::MultiFab(amrex::convert(ba, amrex::IntVect::TheDimensionVector(idim)), dm, ncomp_per_dim_fc, nghost_fc);
		}
	}

	// precalculate any required data (e.g., data table; as implemented by the
	// user) before initialising state variables
	preCalculateInitialConditions();

	// initial state variables
	setInitialConditionsAtLevel_cc(level, time);
	if constexpr (Physics_Indices<problem_t>::nvarTotal_fc > 0) {
		setInitialConditionsAtLevel_fc(level, time);
	}

	// set flag
	areInitialConditionsDefined_ = true;
}

template <typename problem_t>
template <typename PreInterpHook, typename PostInterpHook>
void AMRSimulation<problem_t>::fillBoundaryConditions(amrex::MultiFab &S_filled, amrex::MultiFab &state, int const lev, amrex::Real const time,
						      quokka::centering cen, quokka::direction dir, PreInterpHook const &pre_interp,
						      PostInterpHook const &post_interp, FillPatchType fptype)
{
	BL_PROFILE("AMRSimulation::fillBoundaryConditions()");

	// On a single level, any periodic boundaries are filled first
	// 	then built-in boundary conditions are filled (with amrex::FilccCell()),
	//	then user-defined Dirichlet boundary conditions are filled.
	// (N.B.: The user-defined boundary function is called for *all* ghost cells.)

	// [NOTE: If user-defined and periodic boundaries are both used
	//  (for different coordinate dimensions), the edge/corner cells *will* be
	//  filled by amrex::FilccCell(). Remember to fill *all* variables in the
	//  MultiFab, e.g., both hydro and radiation).

	if ((cen != quokka::centering::cc) && (cen != quokka::centering::fc)) {
		amrex::Print() << "Centering passed to fillBoundaryConditions(): " << static_cast<int>(cen) << "\n";
		throw std::runtime_error("Only cell-centred (cc) and face-centred (fc) variables are supported, thus far.");
	}

	amrex::Vector<amrex::BCRec> BCs;
	if (cen == quokka::centering::cc) {
		BCs = BCs_cc_;
	} else if (cen == quokka::centering::fc) {
		BCs = BCs_fc_;
	}

	if (lev > 0) { // refined level
		amrex::Vector<amrex::MultiFab *> fineData{&state};
		amrex::Vector<amrex::Real> fineTime = {time};
		amrex::Vector<amrex::MultiFab *> coarseData;
		amrex::Vector<amrex::Real> coarseTime;

		// returns old state, new state, or both depending on 'time'
		GetData(lev - 1, time, coarseData, coarseTime, cen, dir);
		AMREX_ASSERT(!state.contains_nan(0, state.nComp()));

		for (int i = 0; i < coarseData.size(); ++i) {
			AMREX_ASSERT(!coarseData[i]->contains_nan(0, state.nComp()));
			AMREX_ASSERT(!coarseData[i]->contains_nan()); // check ghost zones
		}

		FillPatchWithData(lev, time, S_filled, coarseData, coarseTime, fineData, fineTime, 0, S_filled.nComp(), BCs, fptype, pre_interp, post_interp);
	} else { // level 0
		// fill internal and periodic boundaries, ignoring corners (cross=true)
		// (there is no performance benefit for this in practice)
		// state.FillBoundary(geom[lev].periodicity(), true);
		state.FillBoundary(geom[lev].periodicity());

		if (!geom[lev].isAllPeriodic()) {
			amrex::GpuBndryFuncFab<setBoundaryFunctor<problem_t>> boundaryFunctor(setBoundaryFunctor<problem_t>{});
			amrex::PhysBCFunct<amrex::GpuBndryFuncFab<setBoundaryFunctor<problem_t>>> physicalBoundaryFunctor(geom[lev], BCs, boundaryFunctor);
			// fill physical boundaries
			physicalBoundaryFunctor(state, 0, state.nComp(), state.nGrowVect(), time, 0);
		}
	}

	// ensure that there are no NaNs (can happen when domain boundary filling is
	// unimplemented or malfunctioning)
	AMREX_ASSERT(!S_filled.contains_nan(0, S_filled.nComp()));
	AMREX_ASSERT(!S_filled.contains_nan()); // check ghost zones (usually this is caused by
						// forgetting to fill some components when
						// using custom Dirichlet BCs, e.g., radiation
						// variables in a hydro-only problem)
}

// Compute a new multifab 'mf' by copying in state from given data and filling
// ghost cells
template <typename problem_t>
template <typename PreInterpHook, typename PostInterpHook>
void AMRSimulation<problem_t>::FillPatchWithData(int lev, amrex::Real time, amrex::MultiFab &mf, amrex::Vector<amrex::MultiFab *> &coarseData,
						 amrex::Vector<amrex::Real> &coarseTime, amrex::Vector<amrex::MultiFab *> &fineData,
						 amrex::Vector<amrex::Real> &fineTime, int icomp, int ncomp, amrex::Vector<amrex::BCRec> &BCs,
						 FillPatchType fptype, PreInterpHook const &pre_interp, PostInterpHook const &post_interp)
{
	BL_PROFILE("AMRSimulation::FillPatchWithData()");

	// TODO(neco): implement fc interpolator
	amrex::MFInterpolater *mapper = getAmrInterpolater();

	if (fptype == FillPatchType::fillpatch_class) {
		if (fillpatcher_[lev] == nullptr) {
			fillpatcher_[lev] = std::make_unique<amrex::FillPatcher<amrex::MultiFab>>(
			    grids[lev], dmap[lev], geom[lev], grids[lev - 1], dmap[lev - 1], geom[lev - 1], mf.nGrowVect(), mf.nComp(), mapper);
		}
	}

	// create functor to fill ghost zones at domain boundaries
	// (note that domain boundaries may be present at any refinement level)
	amrex::GpuBndryFuncFab<setBoundaryFunctor<problem_t>> boundaryFunctor(setBoundaryFunctor<problem_t>{});
	amrex::PhysBCFunct<amrex::GpuBndryFuncFab<setBoundaryFunctor<problem_t>>> finePhysicalBoundaryFunctor(geom[lev], BCs, boundaryFunctor);

	if (lev == 0) { // NOTE: used by RemakeLevel
		// copies interior zones, fills ghost zones
		amrex::FillPatchSingleLevel(mf, time, fineData, fineTime, 0, icomp, ncomp, geom[lev], finePhysicalBoundaryFunctor, 0);
	} else {
		amrex::PhysBCFunct<amrex::GpuBndryFuncFab<setBoundaryFunctor<problem_t>>> coarsePhysicalBoundaryFunctor(geom[lev - 1], BCs, boundaryFunctor);

		// copies interior zones, fills ghost zones with space-time interpolated
		// data
		if (fptype == FillPatchType::fillpatch_class) {
			fillpatcher_[lev]->fill(mf, mf.nGrowVect(), time, coarseData, coarseTime, fineData, fineTime, 0, icomp, ncomp,
						coarsePhysicalBoundaryFunctor, 0, finePhysicalBoundaryFunctor, 0, BCs, 0, pre_interp, post_interp);
		} else {
			amrex::FillPatchTwoLevels(mf, time, coarseData, coarseTime, fineData, fineTime, 0, icomp, ncomp, geom[lev - 1], geom[lev],
						  coarsePhysicalBoundaryFunctor, 0, finePhysicalBoundaryFunctor, 0, refRatio(lev - 1), mapper, BCs, 0,
						  pre_interp, post_interp);
		}
	}
}

// Fill an entire multifab by interpolating from the coarser level
// this comes into play when a new level of refinement appears
template <typename problem_t>
void AMRSimulation<problem_t>::FillCoarsePatch(int lev, amrex::Real time, amrex::MultiFab &mf, int icomp, int ncomp, amrex::Vector<amrex::BCRec> &BCs,
					       quokka::centering cen, quokka::direction dir)
{ // here neco
	BL_PROFILE("AMRSimulation::FillCoarsePatch()");

	AMREX_ASSERT(lev > 0);

	amrex::Vector<amrex::MultiFab *> cmf;
	amrex::Vector<amrex::Real> ctime;
	GetData(lev - 1, time, cmf, ctime, cen, dir);

	if (cmf.size() != 1) {
		amrex::Abort("FillCoarsePatch: how did this happen?");
	}

	amrex::GpuBndryFuncFab<setBoundaryFunctor<problem_t>> boundaryFunctor(setBoundaryFunctor<problem_t>{});
	amrex::PhysBCFunct<amrex::GpuBndryFuncFab<setBoundaryFunctor<problem_t>>> finePhysicalBoundaryFunctor(geom[lev], BCs, boundaryFunctor);
	amrex::PhysBCFunct<amrex::GpuBndryFuncFab<setBoundaryFunctor<problem_t>>> coarsePhysicalBoundaryFunctor(geom[lev - 1], BCs, boundaryFunctor);

	amrex::MFInterpolater *mapper = getAmrInterpolater();

	amrex::InterpFromCoarseLevel(mf, time, *cmf[0], 0, icomp, ncomp, geom[lev - 1], geom[lev], coarsePhysicalBoundaryFunctor, 0,
				     finePhysicalBoundaryFunctor, 0, refRatio(lev - 1), mapper, BCs, 0);
}

// utility to copy in data from state_old_cc_[lev] and/or state_new_cc_[lev]
// into another multifab
template <typename problem_t>
void AMRSimulation<problem_t>::GetData(int lev, amrex::Real time, amrex::Vector<amrex::MultiFab *> &data, amrex::Vector<amrex::Real> &datatime,
				       quokka::centering cen, quokka::direction dir)
{
	BL_PROFILE("AMRSimulation::GetData()");

	if ((cen != quokka::centering::cc) && (cen != quokka::centering::fc)) {
		amrex::Print() << "Centering passed to GetData(): " << static_cast<int>(cen) << "\n";
		throw std::runtime_error("Only cell-centred (cc) and face-centred (fc) variables are supported, thus far.");
	}

	data.clear();
	datatime.clear();

	int dim = static_cast<int>(dir);

	if (amrex::almostEqual(time, tNew_[lev], 5)) { // if time == tNew_[lev] within roundoff
		datatime.push_back(tNew_[lev]);
		if (cen == quokka::centering::cc) {
			data.push_back(&state_new_cc_[lev]);
		} else if (cen == quokka::centering::fc) {
			data.push_back(&state_new_fc_[lev][dim]);
		}
	} else if (amrex::almostEqual(time, tOld_[lev], 5)) { // if time == tOld_[lev] within roundoff
		datatime.push_back(tOld_[lev]);
		if (cen == quokka::centering::cc) {
			data.push_back(&state_old_cc_[lev]);
		} else if (cen == quokka::centering::fc) {
			data.push_back(&state_old_fc_[lev][dim]);
		}
	} else { // otherwise return both old and new states for interpolation
		datatime.push_back(tOld_[lev]);
		datatime.push_back(tNew_[lev]);
		if (cen == quokka::centering::cc) {
			data.push_back(&state_old_cc_[lev]);
			data.push_back(&state_new_cc_[lev]);
		} else if (cen == quokka::centering::fc) {
			data.push_back(&state_old_fc_[lev][dim]);
			data.push_back(&state_new_fc_[lev][dim]);
		}
	}
}

// average down on all levels
template <typename problem_t> void AMRSimulation<problem_t>::AverageDown()
{
	BL_PROFILE("AMRSimulation::AverageDown()");

	for (int lev = finest_level - 1; lev >= 0; --lev) {
		AverageDownTo(lev);
	}
}

// set covered coarse cells to be the average of overlying fine cells
template <typename problem_t> void AMRSimulation<problem_t>::AverageDownTo(int crse_lev)
{
	BL_PROFILE("AMRSimulation::AverageDownTo()");

	// cell-centred
	amrex::average_down(state_new_cc_[crse_lev + 1], state_new_cc_[crse_lev], geom[crse_lev + 1], geom[crse_lev], 0, state_new_cc_[crse_lev].nComp(),
			    refRatio(crse_lev));

	// face-centred
	if constexpr (Physics_Indices<problem_t>::nvarTotal_fc > 0) {
		// for each face-centering (number of dimensions)
		for (int idim = 0; idim < AMREX_SPACEDIM; ++idim) {
			amrex::average_down(state_new_fc_[crse_lev + 1][idim], state_new_fc_[crse_lev][idim], geom[crse_lev + 1], geom[crse_lev], 0,
					    state_new_fc_[crse_lev][idim].nComp(), refRatio(crse_lev));
		}
	}
}

// get plotfile name
template <typename problem_t> auto AMRSimulation<problem_t>::PlotFileName(int lev) const -> std::string { return amrex::Concatenate(plot_file, lev, 5); }

// get plotfile name
template <typename problem_t> auto AMRSimulation<problem_t>::CustomPlotFileName(const char *base, int lev) const -> std::string
{
	const std::string base_str(base);
	return amrex::Concatenate(base_str, lev, 5);
}

template <typename problem_t>
void AMRSimulation<problem_t>::AverageFCToCC(amrex::MultiFab &mf_cc, const amrex::MultiFab &mf_fc, int idim, int dstcomp_start, int srccomp_start,
					     int srccomp_total, int nGrow) const
{
	int di = 0;
	int dj = 0;
	int dk = 0;
	if (idim == 0) {
		di = 1;
	} else if (idim == 1) {
		dj = 1;
	} else if (idim == 2) {
		dk = 1;
	}
	// iterate over the domain
	auto const &state_cc = mf_cc.arrays();
	auto const &state_fc = mf_fc.const_arrays();
	amrex::ParallelFor(mf_cc, amrex::IntVect(AMREX_D_DECL(nGrow, nGrow, nGrow)), [=] AMREX_GPU_DEVICE(int boxidx, int i, int j, int k) {
		for (int icomp = 0; icomp < srccomp_total; ++icomp) {
			state_cc[boxidx](i, j, k, dstcomp_start + icomp) =
			    0.5 * (state_fc[boxidx](i, j, k, srccomp_start + icomp) + state_fc[boxidx](i + di, j + dj, k + dk, srccomp_start + icomp));
		}
	});
	amrex::Gpu::streamSynchronize();
}

template <typename problem_t> auto AMRSimulation<problem_t>::PlotFileMFAtLevel(int lev) -> amrex::MultiFab
{
	// Combine state_new_cc_[lev] and derived variables in a new MF
	int comp = 0;
	const int ncomp_cc = state_new_cc_[lev].nComp();
	const int nghost_cc = state_new_cc_[lev].nGrow(); // workaround Ascent bug
	int ncomp_per_dim_fc = 0;
	int ncomp_tot_fc = 0;
	int nghost_fc = 0;
	if constexpr (Physics_Indices<problem_t>::nvarTotal_fc > 0) {
		ncomp_per_dim_fc = Physics_Indices<problem_t>::nvarPerDim_fc;
		ncomp_tot_fc = Physics_Indices<problem_t>::nvarTotal_fc;
		nghost_fc = state_new_fc_[lev][0].nGrow();
	}
	const int ncomp_deriv = derivedNames_.size();
	const int ncomp_plotMF = ncomp_cc + ncomp_tot_fc + ncomp_deriv;
	const int nghost_plotMF = nghost_cc;
	amrex::MultiFab plotMF(grids[lev], dmap[lev], ncomp_plotMF, nghost_plotMF);

	// Fill ghost zones for state_new_cc_
	fillBoundaryConditions(state_new_cc_[lev], state_new_cc_[lev], lev, tNew_[lev], quokka::centering::cc, quokka::direction::na, InterpHookNone,
			       InterpHookNone, FillPatchType::fillpatch_function);

	// Fill ghost zones for state_new_fc_
	if constexpr (Physics_Indices<problem_t>::nvarTotal_fc > 0) {
		for (int idim = 0; idim < AMREX_SPACEDIM; ++idim) {
			fillBoundaryConditions(state_new_fc_[lev][idim], state_new_fc_[lev][idim], lev, tNew_[lev], quokka::centering::fc,
					       static_cast<quokka::direction>(idim), InterpHookNone, InterpHookNone, FillPatchType::fillpatch_function);
		}
	}

	// copy data from cell-centred state variables
	for (int i = 0; i < ncomp_cc; i++) {
		amrex::MultiFab::Copy(plotMF, state_new_cc_[lev], i, comp, 1, nghost_cc);
		comp++;
	}

	// compute cell-center averaged face-centred data
	if constexpr (Physics_Indices<problem_t>::nvarTotal_fc > 0) {
		for (int idim = 0; idim < AMREX_SPACEDIM; ++idim) {
			AverageFCToCC(plotMF, state_new_fc_[lev][idim], idim, comp, 0, ncomp_per_dim_fc, nghost_fc);
			comp += ncomp_per_dim_fc;
		}
	}

	// compute derived vars
	for (auto const &dname : derivedNames_) {
		ComputeDerivedVar(lev, dname, plotMF, comp);
		comp++;
	}

	return plotMF;
}

// put together an array of multifabs for writing
template <typename problem_t> auto AMRSimulation<problem_t>::PlotFileMF() -> amrex::Vector<amrex::MultiFab>
{
	amrex::Vector<amrex::MultiFab> r;
	for (int i = 0; i <= finest_level; ++i) {
		r.push_back(PlotFileMFAtLevel(i));
	}
	return r;
}

// do in-situ rendering with Ascent
#ifdef AMREX_USE_ASCENT
template <typename problem_t> void AMRSimulation<problem_t>::AscentCustomActions(conduit::Node const &blueprintMesh)
{
	BL_PROFILE("AMRSimulation::AscentCustomActions()");

	// add a scene with a pseudocolor plot
	Node scenes;
	scenes["s1/plots/p1/type"] = "pseudocolor";
	scenes["s1/plots/p1/field"] = "gasDensity";

	// set the output file name (ascent will add ".png")
	scenes["s1/renders/r1/image_prefix"] = "render_density%05d";

	// set camera position
	amrex::Array<double, 3> position = {-0.6, -0.6, -0.8};
	scenes["s1/renders/r1/camera/position"].set_float64_ptr(position.data(), 3);

	// setup actions
	Node actions;
	Node &add_plots = actions.append();
	add_plots["action"] = "add_scenes";
	add_plots["scenes"] = scenes;
	actions.append()["action"] = "execute";
	actions.append()["action"] = "reset";

	// send AMR mesh to ascent, do render
	ascent_.publish(blueprintMesh);
	ascent_.execute(actions); // will be replaced by ascent_actions.yml if present
}

// do Ascent render
template <typename problem_t> void AMRSimulation<problem_t>::RenderAscent()
{
	BL_PROFILE("AMRSimulation::RenderAscent()");

	// combine multifabs
	amrex::Vector<amrex::MultiFab> mf = PlotFileMF();
	amrex::Vector<const amrex::MultiFab *> mf_ptr = amrex::GetVecOfConstPtrs(mf);
	amrex::Vector<std::string> varnames;
	varnames.insert(varnames.end(), componentNames_cc_.begin(), componentNames_cc_.end());
	varnames.insert(varnames.end(), derivedNames_.begin(), derivedNames_.end());

	// rescale geometry
	// (Ascent fails to render if you use parsec-size boxes in units of cm...)
	amrex::Vector<amrex::Geometry> rescaledGeom = Geom();
	const amrex::Real length = geom[0].ProbLength(0);
	for (int i = 0; i < rescaledGeom.size(); ++i) {
		auto const &dlo = rescaledGeom[i].ProbLoArray();
		auto const &dhi = rescaledGeom[i].ProbHiArray();
		std::array<amrex::Real, AMREX_SPACEDIM> new_dlo{};
		std::array<amrex::Real, AMREX_SPACEDIM> new_dhi{};
		for (int k = 0; k < AMREX_SPACEDIM; ++k) {
			new_dlo[k] = dlo[k] / length;
			new_dhi[k] = dhi[k] / length;
		}
		amrex::RealBox rescaledRealBox(new_dlo, new_dhi);
		rescaledGeom[i].ProbDomain(rescaledRealBox);
	}

	// wrap MultiFabs into a Blueprint mesh
	conduit::Node blueprintMesh;
	amrex::MultiLevelToBlueprint(finest_level + 1, mf_ptr, varnames, rescaledGeom, tNew_[0], istep, refRatio(), blueprintMesh);

	// copy to host mem (needed for DataBinning)
	conduit::Node bpMeshHost;
	bpMeshHost.set(blueprintMesh);

	// pass Blueprint mesh to Ascent, run actions
	AscentCustomActions(bpMeshHost);
}
#endif // AMREX_USE_ASCENT

template <typename problem_t> auto AMRSimulation<problem_t>::GetPlotfileVarNames() const -> amrex::Vector<std::string>
{
	amrex::Vector<std::string> varnames;
	varnames.insert(varnames.end(), componentNames_cc_.begin(), componentNames_cc_.end());
	if constexpr (Physics_Indices<problem_t>::nvarTotal_fc > 0) {
		for (int icomp = 0; icomp < Physics_Indices<problem_t>::nvarTotal_fc; ++icomp) {
			varnames.push_back(componentNames_fc_[icomp]);
		}
	}
	varnames.insert(varnames.end(), derivedNames_.begin(), derivedNames_.end());
	return varnames;
}

// write plotfile to disk
template <typename problem_t> void AMRSimulation<problem_t>::WritePlotFile()
{
	BL_PROFILE("AMRSimulation::WritePlotFile()");

#ifndef AMREX_USE_HDF5
	if (amrex::AsyncOut::UseAsyncOut()) {
		// ensure that we flush any plotfiles that are currently being written
		amrex::AsyncOut::Finish();
	}
#endif

	// now construct output and submit to async write queue
	amrex::Vector<amrex::MultiFab> mf = PlotFileMF();
	amrex::Vector<const amrex::MultiFab *> mf_ptr = amrex::GetVecOfConstPtrs(mf);

	const std::string &plotfilename = PlotFileName(istep[0]);
	auto varnames = GetPlotfileVarNames();

	// write plotfile
	amrex::Print() << "Writing plotfile " << plotfilename << "\n";

#ifdef AMREX_USE_HDF5
	amrex::WriteMultiLevelPlotfileHDF5(plotfilename, finest_level + 1, mf_ptr, varnames, Geom(), tNew_[0], istep, refRatio());
#else
	amrex::WriteMultiLevelPlotfile(plotfilename, finest_level + 1, mf_ptr, varnames, Geom(), tNew_[0], istep, refRatio());
#endif
}

template <typename problem_t>
<<<<<<< HEAD
template <typename ReduceOp, typename F>
auto AMRSimulation<problem_t>::computePlaneProjection(F const &user_f, const int dir) const -> amrex::BaseFab<amrex::Real>
{
	// compute plane-parallel projection of user_f(i, j, k, state) along the given axis.
	BL_PROFILE("AMRSimulation::computePlaneProjection()");

	// allocate temporary multifabs
	amrex::Vector<amrex::MultiFab> q;
	q.resize(finest_level + 1);
	for (int lev = 0; lev <= finest_level; ++lev) {
		q[lev].define(boxArray(lev), DistributionMap(lev), 1, 0);
	}

	// evaluate user_f on all levels
	for (int lev = 0; lev <= finest_level; ++lev) {
		auto const &state = state_new_cc_[lev].const_arrays();
		auto const &result = q[lev].arrays();
		amrex::ParallelFor(q[lev], [=] AMREX_GPU_DEVICE(int bx, int i, int j, int k) { result[bx](i, j, k) = user_f(i, j, k, state[bx]); });
	}
	amrex::Gpu::streamSynchronize();

	// average down
	for (int lev = finest_level; lev < 0; --lev) {
		amrex::average_down(q[lev], q[lev - 1], geom[lev], geom[lev - 1], 0, 1, ref_ratio[lev - 1]);
	}

	auto const &domain_box = geom[0].Domain();
	auto const &dx = geom[0].CellSizeArray();
	auto const &arr = q[0].const_arrays();
	amrex::BaseFab<amrex::Real> proj =
	    amrex::ReduceToPlane<ReduceOp, amrex::Real>(dir, domain_box, q[0], [=] AMREX_GPU_DEVICE(int box_no, int i, int j, int k) -> amrex::Real {
		    return dx[dir] * arr[box_no](i, j, k); // data at (i,j,k) of Box box_no
	    });
	amrex::Gpu::streamSynchronize();

	// copy to host pinned memory to work around AMReX bug
	amrex::BaseFab<amrex::Real> proj_host(proj.box(), 1, amrex::The_Pinned_Arena());
	proj_host.copy<amrex::RunOn::Device>(proj);
	amrex::Gpu::streamSynchronize();

	if constexpr (std::is_same<ReduceOp, amrex::ReduceOpSum>::value) {
		amrex::ParallelReduce::Sum(proj_host.dataPtr(), static_cast<int>(proj_host.size()), amrex::ParallelDescriptor::ioProcessor,
					   amrex::ParallelDescriptor::Communicator());
	} else if constexpr (std::is_same<ReduceOp, amrex::ReduceOpMin>::value) {
		amrex::ParallelReduce::Min(proj_host.dataPtr(), static_cast<int>(proj_host.size()), amrex::ParallelDescriptor::ioProcessor,
					   amrex::ParallelDescriptor::Communicator());
	} else {
		amrex::Abort("invalid reduce op!");
	}

	// return BaseFab in host memory
	return proj_host;
}

template <typename problem_t> void AMRSimulation<problem_t>::WriteProjectionPlotfile() const
{
	std::vector<std::string> dirs{};
	const amrex::ParmParse pp;
	pp.queryarr("projection.dirs", dirs);

	auto dir_from_string = [=](const std::string &dir_str) {
		if (dir_str == "x") {
			return 0;
		}
		if (dir_str == "y") {
			return 1;
		}
		if (dir_str == "z") {
			return 2;
		}
		return -1;
	};

	for (auto &dir_str : dirs) {
		// compute projections along axis 'dir'
		int dir = dir_from_string(dir_str);
		std::unordered_map<std::string, amrex::BaseFab<amrex::Real>> proj = ComputeProjections(dir);

		auto const &firstFab = proj.begin()->second;
		const amrex::BoxArray ba(firstFab.box());
		const amrex::DistributionMapping dm(amrex::Vector<int>{0});
		amrex::MultiFab mf_all(ba, dm, static_cast<int>(proj.size()), 0);
		amrex::Vector<std::string> varnames;

		// write 2D plotfiles
		auto iter = proj.begin();
		for (int icomp = 0; icomp < static_cast<int>(proj.size()); ++icomp) {
			const std::string &varname = iter->first;
			const amrex::BaseFab<amrex::Real> &baseFab = iter->second;

			const amrex::BoxArray ba(baseFab.box());
			const amrex::DistributionMapping dm(amrex::Vector<int>{0});
			amrex::MultiFab mf(ba, dm, 1, 0, amrex::MFInfo().SetAlloc(false));
			if (amrex::ParallelDescriptor::IOProcessor()) {
				mf.setFab(0, amrex::FArrayBox(baseFab.array()));
			}
			amrex::MultiFab::Copy(mf_all, mf, 0, icomp, 1, 0);
			varnames.push_back(varname);
			++iter;
		}

		const std::string basename = "proj" + dir_str;
		const std::string filename = amrex::Concatenate(basename, istep[0], 5);
		amrex::Print() << "Writing projection " << filename << "\n";
		const amrex::Geometry mygeom(firstFab.box());
		amrex::WriteSingleLevelPlotfile(filename, mf_all, varnames, mygeom, tNew_[0], istep[0]);
	}
=======
void AMRSimulation<problem_t>::WriteStatisticsFile() {
  // append to statistics file
  static bool isHeaderWritten = false;

  // compute statistics
  // IMPORTANT: the user is responsible for performing any necessary MPI reductions inside ComputeStatistics
  std::map<std::string, amrex::Real> statistics = ComputeStatistics();

  // write to file
  if (amrex::ParallelDescriptor::IOProcessor()) {
    amrex::VisMF::IO_Buffer io_buffer(amrex::VisMF::IO_Buffer_Size);
    std::ofstream StatisticsFile;
    StatisticsFile.rdbuf()->pubsetbuf(io_buffer.dataPtr(), io_buffer.size());
    StatisticsFile.open(stats_file.c_str(), std::ofstream::out |
                                            std::ofstream::app);
    if (!StatisticsFile.good()) {
      amrex::FileOpenFailed(stats_file);
    }

    // write header
    if (!isHeaderWritten) {
      const std::time_t t = std::chrono::system_clock::to_time_t(std::chrono::system_clock::now());
      const std::tm now = *std::localtime(&t); // NOLINT(concurrency-mt-unsafe)
      StatisticsFile << "## Simulation restarted at: " << std::put_time(&now, "%c %Z") << "\n";
      StatisticsFile << "# cycle time ";
      for (auto const &[key, value] : statistics) {
        StatisticsFile << key << " ";
      }
      StatisticsFile << "\n";
      isHeaderWritten = true;
    }

    // save statistics to file
    StatisticsFile << istep[0] << " "; // cycle
    StatisticsFile << tNew_[0] << " "; // time
    for (auto const &[key, value] : statistics) {
      StatisticsFile << value << " ";
    }
    StatisticsFile << "\n";

    // file closed automatically by destructor
  }
>>>>>>> 2704e30c
}

template <typename problem_t> void AMRSimulation<problem_t>::SetLastCheckpointSymlink(std::string const &checkpointname) const
{
	// creates a symlink pointing to the most recent checkpoint

	if (amrex::ParallelDescriptor::IOProcessor()) {
		std::string lastSymlinkName = "last_chk";

		// remove previous symlink, if it exists
		if (std::filesystem::is_symlink(lastSymlinkName)) {
			std::filesystem::remove(lastSymlinkName);
		}
		// create symlink
		std::filesystem::create_directory_symlink(checkpointname, lastSymlinkName);
	}
}

template <typename problem_t> void AMRSimulation<problem_t>::WriteCheckpointFile() const
{
	BL_PROFILE("AMRSimulation::WriteCheckpointFile()");

	// chk00010            write a checkpoint file with this root directory
	// chk00010/Header     this contains information you need to save (e.g.,
	// finest_level, t_new, etc.) and also
	//                     the BoxArrays at each level
	// chk00010/Level_0/
	// chk00010/Level_1/
	// etc.                these subdirectories will hold the MultiFab data at
	// each level of refinement

	// checkpoint file name, e.g., chk00010
	const std::string &checkpointname = amrex::Concatenate(chk_file, istep[0]);

	amrex::Print() << "Writing checkpoint " << checkpointname << "\n";

	const int nlevels = finest_level + 1;

	// ---- prebuild a hierarchy of directories
	// ---- dirName is built first.  if dirName exists, it is renamed.  then build
	// ---- dirName/subDirPrefix_0 .. dirName/subDirPrefix_nlevels-1
	// ---- if callBarrier is true, call ParallelDescriptor::Barrier()
	// ---- after all directories are built
	// ---- ParallelDescriptor::IOProcessor() creates the directories
	amrex::PreBuildDirectorHierarchy(checkpointname, "Level_", nlevels, true);

	// write Header file
	if (amrex::ParallelDescriptor::IOProcessor()) {

		std::string HeaderFileName(checkpointname + "/Header");
		amrex::VisMF::IO_Buffer io_buffer(amrex::VisMF::IO_Buffer_Size);
		std::ofstream HeaderFile;
		HeaderFile.rdbuf()->pubsetbuf(io_buffer.dataPtr(), io_buffer.size());
		HeaderFile.open(HeaderFileName.c_str(), std::ofstream::out | std::ofstream::trunc | std::ofstream::binary);
		if (!HeaderFile.good()) {
			amrex::FileOpenFailed(HeaderFileName);
		}

		HeaderFile.precision(17);

		// write out title line
		HeaderFile << "Checkpoint file for QuokkaCode\n";

		// write out finest_level
		HeaderFile << finest_level << "\n";

		// write out array of istep
		for (int i = 0; i < istep.size(); ++i) {
			HeaderFile << istep[i] << " ";
		}
		HeaderFile << "\n";

		// write out array of dt
		for (int i = 0; i < dt_.size(); ++i) {
			HeaderFile << dt_[i] << " ";
		}
		HeaderFile << "\n";

		// write out array of t_new
		for (int i = 0; i < tNew_.size(); ++i) {
			HeaderFile << tNew_[i] << " ";
		}
		HeaderFile << "\n";

		// write the BoxArray at each level
		for (int lev = 0; lev <= finest_level; ++lev) {
			boxArray(lev).writeOn(HeaderFile);
			HeaderFile << '\n';
		}
	}

	// write the cell-centred MultiFab data to, e.g., chk00010/Level_0/
	for (int lev = 0; lev <= finest_level; ++lev) {
		amrex::VisMF::Write(state_new_cc_[lev], amrex::MultiFabFileFullPrefix(lev, checkpointname, "Level_", "Cell"));
	}

	// write the face-centred MultiFab data to, e.g., chk00010/Level_0/
	if constexpr (Physics_Indices<problem_t>::nvarTotal_fc > 0) {
		for (int idim = 0; idim < AMREX_SPACEDIM; ++idim) {
			for (int lev = 0; lev <= finest_level; ++lev) {
				amrex::VisMF::Write(state_new_fc_[lev][idim], amrex::MultiFabFileFullPrefix(lev, checkpointname, "Level_",
													    std::string("Face_") + quokka::face_dir_str[idim]));
			}
		}
	}

	// create symlink and point it at this checkpoint dir
	SetLastCheckpointSymlink(checkpointname);
}

// utility to skip to next line in Header
inline void GotoNextLine(std::istream &is)
{
	constexpr std::streamsize bl_ignore_max{100000};
	is.ignore(bl_ignore_max, '\n');
}

template <typename problem_t> void AMRSimulation<problem_t>::ReadCheckpointFile()
{
	BL_PROFILE("AMRSimulation::ReadCheckpointFile()");

	amrex::Print() << "Restart from checkpoint " << restart_chkfile << "\n";

	// Header
	std::string File(restart_chkfile + "/Header");

	amrex::VisMF::IO_Buffer io_buffer(amrex::VisMF::GetIOBufferSize());

	amrex::Vector<char> fileCharPtr;
	amrex::ParallelDescriptor::ReadAndBcastFile(File, fileCharPtr);
	std::string fileCharPtrString(fileCharPtr.dataPtr());
	std::istringstream is(fileCharPtrString, std::istringstream::in);

	std::string line;
	std::string word;

	// read in title line
	std::getline(is, line);

	// read in finest_level
	is >> finest_level;
	GotoNextLine(is);

	// read in array of istep
	std::getline(is, line);
	{
		std::istringstream lis(line);
		int i = 0;
		while (lis >> word) {
			istep[i++] = std::stoi(word);
		}
	}

	// read in array of dt
	std::getline(is, line);
	{
		std::istringstream lis(line);
		int i = 0;
		while (lis >> word) {
			dt_[i++] = std::stod(word);
		}
	}

	// read in array of t_new
	std::getline(is, line);
	{
		std::istringstream lis(line);
		int i = 0;
		while (lis >> word) {
			tNew_[i++] = std::stod(word);
		}
	}

	for (int lev = 0; lev <= finest_level; ++lev) {
		// read in level 'lev' BoxArray from Header
		amrex::BoxArray ba;
		ba.readFrom(is);
		GotoNextLine(is);

		/*Create New BoxArray at Level 0 for optimum load distribution*/
		if (lev == 0) {
			amrex::IntVect fac(2);
			const amrex::IntVect domlo{AMREX_D_DECL(0, 0, 0)};
			const amrex::IntVect domhi{AMREX_D_DECL(ba[ba.size() - 1].bigEnd(0), ba[ba.size() - 1].bigEnd(1), ba[ba.size() - 1].bigEnd(2))};
			const amrex::Box dom(domlo, domhi);
			const amrex::Box dom2 = amrex::refine(amrex::coarsen(dom, 2), 2);
			for (int idim = 0; idim < AMREX_SPACEDIM; ++idim) {
				if (dom.length(idim) != dom2.length(idim)) {
					fac[idim] = 1;
				}
			}
			amrex::BoxArray ba_lev0(amrex::coarsen(dom, fac));
			ba_lev0.maxSize(max_grid_size[0] / fac);
			ba_lev0.refine(fac);
			// Boxes in ba have even number of cells in each direction
			// unless the domain has odd number of cells in that direction.
			ChopGrids(0, ba_lev0, amrex::ParallelDescriptor::NProcs());
			ba = ba_lev0;
		}

		// create a distribution mapping
		amrex::DistributionMapping dm{ba, amrex::ParallelDescriptor::NProcs()};

		// set BoxArray grids and DistributionMapping dmap in AMReX_AmrMesh.H class
		SetBoxArray(lev, ba);
		SetDistributionMap(lev, dm);

		// build MultiFab and FluxRegister data
		const int ncomp_cc = Physics_Indices<problem_t>::nvarTotal_cc;
		const int nghost_cc = nghost_cc_;
		state_old_cc_[lev].define(grids[lev], dmap[lev], ncomp_cc, nghost_cc);
		state_new_cc_[lev].define(grids[lev], dmap[lev], ncomp_cc, nghost_cc);
		max_signal_speed_[lev].define(ba, dm, 1, nghost_cc);

		if (lev > 0 && (do_reflux != 0)) {
			flux_reg_[lev] = std::make_unique<amrex::YAFluxRegister>(ba, boxArray(lev - 1), dm, DistributionMap(lev - 1), Geom(lev), Geom(lev - 1),
										 refRatio(lev - 1), lev, ncomp_cc);
		}

		const int ncomp_per_dim_fc = Physics_Indices<problem_t>::nvarPerDim_fc;
		const int nghost_fc = nghost_fc_;
		if constexpr (Physics_Indices<problem_t>::nvarTotal_fc > 0) {
			for (int idim = 0; idim < AMREX_SPACEDIM; ++idim) {
				state_new_fc_[lev][idim] =
				    amrex::MultiFab(amrex::convert(ba, amrex::IntVect::TheDimensionVector(idim)), dm, ncomp_per_dim_fc, nghost_fc);
				state_old_fc_[lev][idim] =
				    amrex::MultiFab(amrex::convert(ba, amrex::IntVect::TheDimensionVector(idim)), dm, ncomp_per_dim_fc, nghost_fc);
			}
		}
	}

	// read in the MultiFab data
	for (int lev = 0; lev <= finest_level; ++lev) {
		// cell-centred
		if (lev == 0) {
			amrex::MultiFab tmp;
			amrex::VisMF::Read(tmp, amrex::MultiFabFileFullPrefix(lev, restart_chkfile, "Level_", "Cell"));
			state_new_cc_[0].ParallelCopy(tmp, 0, 0, Physics_Indices<problem_t>::nvarTotal_cc, nghost_cc_, nghost_cc_);
		} else {
			amrex::VisMF::Read(state_new_cc_[lev], amrex::MultiFabFileFullPrefix(lev, restart_chkfile, "Level_", "Cell"));
		}
		// face-centred
		if constexpr (Physics_Indices<problem_t>::nvarTotal_fc > 0) {
			for (int idim = 0; idim < AMREX_SPACEDIM; ++idim) {
				if (lev == 0) {
					amrex::MultiFab tmp;
					amrex::VisMF::Read(tmp, amrex::MultiFabFileFullPrefix(lev, restart_chkfile, "Level_",
											      std::string("Face_") + quokka::face_dir_str[idim]));
					state_new_fc_[0][idim].ParallelCopy(tmp, 0, 0, Physics_Indices<problem_t>::nvarPerDim_fc, nghost_fc_, nghost_fc_);
				} else {
					amrex::VisMF::Read(
					    state_new_fc_[lev][idim],
					    amrex::MultiFabFileFullPrefix(lev, restart_chkfile, "Level_", std::string("Face_") + quokka::face_dir_str[idim]));
				}
			}
		}
	}
	areInitialConditionsDefined_ = true;
}

#endif // SIMULATION_HPP_<|MERGE_RESOLUTION|>--- conflicted
+++ resolved
@@ -114,11 +114,8 @@
 	amrex::Long maxWalltime_ = 0;		    // default: no limit
 	int ascentInterval_ = -1;		    // -1 == no in-situ renders with Ascent
 	int plotfileInterval_ = -1;		    // -1 == no output
-<<<<<<< HEAD
 	int projectionInterval_ = -1;    // -1 == no output
-=======
 	int statisticsInterval_ = -1;    // -1 == no output
->>>>>>> 2704e30c
 	amrex::Real plotTimeInterval_ = -1.0;	    // time interval for plt file
 	amrex::Real checkpointTimeInterval_ = -1.0; // time interval for checkpoints
 	int checkpointInterval_ = -1;		    // -1 == no output
@@ -163,13 +160,11 @@
 	// compute derived variables
 	virtual void ComputeDerivedVar(int lev, std::string const &dname, amrex::MultiFab &mf, int ncomp) const = 0;
 
-<<<<<<< HEAD
 	// compute projected vars
-  	[[nodiscard]] virtual auto ComputeProjections(int dir) const -> std::unordered_map<std::string, amrex::BaseFab<amrex::Real>> = 0;
-=======
-	// compute statistics
-  	virtual auto ComputeStatistics() -> std::map<std::string, amrex::Real> = 0;
->>>>>>> 2704e30c
+  [[nodiscard]] virtual auto ComputeProjections(int dir) const -> std::unordered_map<std::string, amrex::BaseFab<amrex::Real>> = 0;
+
+  // compute statistics
+  virtual auto ComputeStatistics() -> std::map<std::string, amrex::Real> = 0;
 
 	// fix-up any unphysical states created by AMR operations
 	// (e.g., caused by the flux register or from interpolation)
@@ -451,13 +446,11 @@
 	// Default output interval
 	pp.query("plotfile_interval", plotfileInterval_);
 
-<<<<<<< HEAD
 	// Default projection interval
-  	pp.query("projection_interval", projectionInterval_);
-=======
-	// Default statistics interval
-  	pp.query("statistics_interval", statisticsInterval_);
->>>>>>> 2704e30c
+  pp.query("projection_interval", projectionInterval_);
+
+  // Default statistics interval
+  pp.query("statistics_interval", statisticsInterval_);
 
 	// Default Time interval
 	pp.query("plottime_interval", plotTimeInterval_);
@@ -550,13 +543,12 @@
 		WritePlotFile();
 	}
 
-<<<<<<< HEAD
 	if (projectionInterval_ > 0) {
 		WriteProjectionPlotfile();
-=======
-	if (statisticsInterval_ > 0) {
+  }
+  
+  if (statisticsInterval_ > 0) {
 		WriteStatisticsFile();
->>>>>>> 2704e30c
 	}
 
 	// ensure that there are enough boxes per MPI rank
@@ -697,11 +689,8 @@
 #ifdef AMREX_USE_ASCENT
 	int last_ascent_step = 0;
 #endif
-<<<<<<< HEAD
 	int last_projection_step = 0;
-=======
 	int last_statistics_step = 0;
->>>>>>> 2704e30c
 	int last_plot_file_step = 0;
 	double next_plot_file_time = plotTimeInterval_;
 	double next_chk_file_time = checkpointTimeInterval_;
@@ -836,15 +825,14 @@
 		WritePlotFile();
 	}
 
-<<<<<<< HEAD
 	// write final projection
 	if (projectionInterval_ > 0 && istep[0] > last_projection_step) {
 		WriteProjectionPlotfile();
-=======
-	// write final statistics
+  }
+
+  // write final statistics
 	if (statisticsInterval_ > 0 && istep[0] > last_statistics_step) {
 		WriteStatisticsFile();
->>>>>>> 2704e30c
 	}
 
 #ifdef AMREX_USE_ASCENT
@@ -1816,7 +1804,6 @@
 }
 
 template <typename problem_t>
-<<<<<<< HEAD
 template <typename ReduceOp, typename F>
 auto AMRSimulation<problem_t>::computePlaneProjection(F const &user_f, const int dir) const -> amrex::BaseFab<amrex::Real>
 {
@@ -1924,7 +1911,9 @@
 		const amrex::Geometry mygeom(firstFab.box());
 		amrex::WriteSingleLevelPlotfile(filename, mf_all, varnames, mygeom, tNew_[0], istep[0]);
 	}
-=======
+}
+
+template <typename problem_t>
 void AMRSimulation<problem_t>::WriteStatisticsFile() {
   // append to statistics file
   static bool isHeaderWritten = false;
@@ -1967,7 +1956,6 @@
 
     // file closed automatically by destructor
   }
->>>>>>> 2704e30c
 }
 
 template <typename problem_t> void AMRSimulation<problem_t>::SetLastCheckpointSymlink(std::string const &checkpointname) const
