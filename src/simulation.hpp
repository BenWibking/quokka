#ifndef SIMULATION_HPP_ // NOLINT
#define SIMULATION_HPP_
//==============================================================================
// TwoMomentRad - a radiation transport library for patch-based AMR codes
// Copyright 2020 Benjamin Wibking.
// Released under the MIT license. See LICENSE file included in the GitHub repo.
//==============================================================================
/// \file simulation.cpp
/// \brief Implements classes and functions to organise the overall setup,
/// timestepping, solving, and I/O of a simulation.

// c++ headers
#include <csignal>
#include <cstdio>
#include <filesystem>
#include <fstream>
#include <iomanip>
#include <limits>
#include <memory>
#include <ostream>
#include <tuple>

// library headers
#include "AMReX.H"
#include "AMReX_AmrCore.H"
#include "AMReX_Array.H"
#include "AMReX_Array4.H"
#include "AMReX_AsyncOut.H"
#include "AMReX_BCRec.H"
#include "AMReX_BC_TYPES.H"
#include "AMReX_BLassert.H"
#include "AMReX_Config.H"
#include "AMReX_DistributionMapping.H"
#include "AMReX_Extension.H"
#include "AMReX_FArrayBox.H"
#include "AMReX_FillPatchUtil.H"
#include "AMReX_FillPatcher.H"
#include "AMReX_FluxRegister.H"
#include "AMReX_GpuQualifiers.H"
#include "AMReX_INT.H"
#include "AMReX_IndexType.H"
#include "AMReX_IntVect.H"
#include "AMReX_LayoutData.H"
#include "AMReX_MultiFabUtil.H"
#include "AMReX_ParallelContext.H"
#include "AMReX_ParallelDescriptor.H"
#include "AMReX_REAL.H"
#include "AMReX_SPACE.H"
#include "AMReX_Vector.H"
#include "AMReX_VisMF.H"
#include "AMReX_YAFluxRegister.H"
#include <AMReX_Geometry.H>
#include <AMReX_MultiFab.H>
#include <AMReX_ParmParse.H>
#include <AMReX_PlotFileUtil.H>
#include <AMReX_Print.H>
#include <AMReX_Utility.H>
#include <fmt/core.h>

#ifdef AMREX_USE_ASCENT
#include <AMReX_Conduit_Blueprint.H>
#include <ascent.hpp>
#endif

// internal headers
#include "CheckNaN.hpp"
#include "grid.hpp"
#include "math_impl.hpp"
#include "physics_info.hpp"
#include "MFInterpolater.H"

#define USE_YAFLUXREGISTER

#ifdef AMREX_USE_ASCENT
using namespace conduit;
using namespace ascent;
#endif

enum class FillPatchType { fillpatch_class, fillpatch_function };

// Main simulation class; solvers should inherit from this
template <typename problem_t> class AMRSimulation : public amrex::AmrCore {
public:
  amrex::Real maxDt_ =
      std::numeric_limits<double>::max(); // no limit by default
  amrex::Real initDt_ =
      std::numeric_limits<double>::max(); // no limit by default
  amrex::Real constantDt_ = 0.0;
  amrex::Vector<int> istep;         // which step?
  amrex::Vector<int> nsubsteps;     // how many substeps on each level?
  amrex::Vector<amrex::Real> tNew_; // for state_new_cc_
  amrex::Vector<amrex::Real> tOld_; // for state_old_cc_
  amrex::Vector<amrex::Real> dt_;   // timestep for each level
  amrex::Vector<int>
      reductionFactor_;         // timestep reduction factor for each level
  amrex::Real stopTime_ = 1.0;  // default
  amrex::Real cflNumber_ = 0.3; // default
  amrex::Real dtToleranceFactor_ = 1.1; // default
  amrex::Long cycleCount_ = 0;
  amrex::Long maxTimesteps_ = 1e4; // default
  amrex::Long maxWalltime_ = 0;    // default: no limit
  int ascentInterval_ = -1;        // -1 == no in-situ renders with Ascent
  int plotfileInterval_ = -1;      // -1 == no output
  int checkpointInterval_ = -1;    // -1 == no output
  int amrInterpMethod_ = 1;   // 0 == piecewise constant, 1 == lincc_interp

  // constructor
  explicit AMRSimulation(amrex::Vector<amrex::BCRec> &BCs_cc,
                         amrex::Vector<amrex::BCRec> &BCs_fc)
      : BCs_cc_(BCs_cc), BCs_fc_(BCs_fc) {
    initialize();
  }

  explicit AMRSimulation(amrex::Vector<amrex::BCRec> &BCs_cc)
      : BCs_cc_(BCs_cc) {
    initialize();
  }

  void initialize();
  void PerformanceHints();
  void readParameters();
  void setInitialConditions();
  void evolve();
  void computeTimestep();
  auto computeTimestepAtLevel(int lev) -> amrex::Real;

  void AverageFCToCC(amrex::MultiFab &mf_cc, const amrex::MultiFab &mf_fc,
                     int dstcomp_start, int srccomp_start, int srccomp_total, int nGrow) const;

  virtual void computeMaxSignalLocal(int level) = 0;
  virtual auto computeExtraPhysicsTimestep(int lev) -> amrex::Real = 0;
  virtual void advanceSingleTimestepAtLevel(int lev, amrex::Real time,
                                            amrex::Real dt_lev, int ncycle) = 0;
  virtual void preCalculateInitialConditions() = 0;
  virtual void setInitialConditionsOnGrid(quokka::grid grid_elem) = 0;
  virtual void computeAfterTimestep() = 0;
  virtual void computeAfterEvolve(amrex::Vector<amrex::Real> &initSumCons) = 0;

  // compute derived variables
  virtual void ComputeDerivedVar(int lev, std::string const &dname,
                                 amrex::MultiFab &mf, int ncomp) const = 0;

  // fix-up any unphysical states created by AMR operations
  // (e.g., caused by the flux register or from interpolation)
  virtual void FixupState(int level) = 0;

  // tag cells for refinement
  void ErrorEst(int lev, amrex::TagBoxArray &tags, amrex::Real time,
                int ngrow) override = 0;

  // Make a new level using provided BoxArray and DistributionMapping
  void MakeNewLevelFromCoarse(int lev, amrex::Real time,
                              const amrex::BoxArray &ba,
                              const amrex::DistributionMapping &dm) override;

  // Remake an existing level using provided BoxArray and DistributionMapping
  void RemakeLevel(int lev, amrex::Real time, const amrex::BoxArray &ba,
                   const amrex::DistributionMapping &dm) override;

  // Delete level data
  void ClearLevel(int lev) override;

  // Make a new level from scratch using provided BoxArray and
  // DistributionMapping
  void MakeNewLevelFromScratch(int lev, amrex::Real time,
                               const amrex::BoxArray &ba,
                               const amrex::DistributionMapping &dm) override;

  // AMR utility functions
  template <typename PreInterpHook, typename PostInterpHook>
  void fillBoundaryConditions(amrex::MultiFab &S_filled, amrex::MultiFab &state,
                              int lev, amrex::Real time,
                              amrex::Vector<amrex::BCRec> &BCs,
                              quokka::centering cen, quokka::direction dir,
                              PreInterpHook const &pre_interp,
<<<<<<< HEAD
                              PostInterpHook const &post_interp);
=======
                              PostInterpHook const&post_interp,
                              FillPatchType fptype = FillPatchType::fillpatch_class);
>>>>>>> 6d0c53b5

  template <typename PreInterpHook, typename PostInterpHook>
  void FillPatchWithData(int lev, amrex::Real time, amrex::MultiFab &mf,
                         amrex::Vector<amrex::MultiFab *> &coarseData,
                         amrex::Vector<amrex::Real> &coarseTime,
                         amrex::Vector<amrex::MultiFab *> &fineData,
                         amrex::Vector<amrex::Real> &fineTime, int icomp,
<<<<<<< HEAD
                         int ncomp, amrex::Vector<amrex::BCRec> &BCs,
                         PreInterpHook const &pre_interp,
                         PostInterpHook const &post_interp);

  static void InterpHookNone(amrex::FArrayBox &fab, amrex::Box const &box,
                             int scomp, int ncomp);
  virtual void FillPatch(int lev, amrex::Real time, amrex::MultiFab &mf,
                         int icomp, int ncomp, quokka::centering cen,
                         quokka::direction dir);
=======
                         int ncomp, FillPatchType fptype,
                         PreInterpHook const &pre_interp,
                         PostInterpHook const &post_interp);

  static void InterpHookNone(amrex::MultiFab &mf, int scomp, int ncomp);
  virtual void FillPatch(int lev, amrex::Real time, amrex::MultiFab &mf, int icomp,
                 int ncomp, FillPatchType fptype);
  auto getAmrInterpolater() -> amrex::MFInterpolater*;
>>>>>>> 6d0c53b5
  void FillCoarsePatch(int lev, amrex::Real time, amrex::MultiFab &mf,
                       int icomp, int ncomp, amrex::Vector<amrex::BCRec> &BCs,
                       quokka::centering cen, quokka::direction dir);
  void GetCCData(int lev, amrex::Real time,
                 amrex::Vector<amrex::MultiFab *> &data,
                 amrex::Vector<amrex::Real> &datatime);
  void GetFCData(int lev, amrex::Real time,
                 amrex::Vector<amrex::MultiFab *> &data,
                 amrex::Vector<amrex::Real> &datatime, quokka::direction dir);
  void AverageDown();
  void AverageDownTo(int crse_lev);
  auto timeStepWithSubcycling(int lev, amrex::Real time,
                              bool coarseTimeBoundary, int stepsLeft) -> int;

  void incrementFluxRegisters(
      amrex::MFIter &mfi, amrex::YAFluxRegister *fr_as_crse,
      amrex::YAFluxRegister *fr_as_fine,
      std::array<amrex::FArrayBox, AMREX_SPACEDIM> &fluxArrays, int lev,
      amrex::Real dt_lev);

  void incrementFluxRegisters(
      amrex::YAFluxRegister *fr_as_crse,
      amrex::YAFluxRegister *fr_as_fine,
      std::array<amrex::MultiFab, AMREX_SPACEDIM> &fluxArrays, int lev,
      amrex::Real dt_lev);

  // boundary condition
  AMREX_GPU_DEVICE static void setCustomBoundaryConditions(
      const amrex::IntVect &iv, amrex::Array4<amrex::Real> const &dest,
      int dcomp, int numcomp, amrex::GeometryData const &geom, amrex::Real time,
      const amrex::BCRec *bcr, int bcomp,
      int orig_comp); // template specialized by problem generator

  // I/O functions
  [[nodiscard]] auto PlotFileName(int lev) const -> std::string;
  [[nodiscard]] auto PlotFileMF() const -> amrex::Vector<amrex::MultiFab>;
  [[nodiscard]] auto PlotFileMFAtLevel(int lev) const -> amrex::MultiFab;
  void WriteMetadataFile(std::string const &plotfilename) const;
  void ReadMetadataFile(std::string const &chkfilename);
  void WritePlotFile() const;
  void WriteCheckpointFile() const;
  void SetLastCheckpointSymlink(std::string const &checkpointname) const;
  void ReadCheckpointFile();
  auto getWalltime() -> amrex::Real;
#ifdef AMREX_USE_ASCENT
  void AscentCustomActions(conduit::Node const &blueprintMesh);
  void RenderAscent();
#endif
protected:
  amrex::Vector<amrex::BCRec> BCs_cc_; // on level 0
  amrex::Vector<amrex::BCRec> BCs_fc_; // on level 0
  amrex::Vector<amrex::MultiFab> state_old_cc_;
  amrex::Vector<amrex::MultiFab> state_new_cc_;
  amrex::Vector<amrex::Array<amrex::MultiFab, AMREX_SPACEDIM>> state_old_fc_;
  amrex::Vector<amrex::Array<amrex::MultiFab, AMREX_SPACEDIM>> state_new_fc_;
  amrex::Vector<amrex::MultiFab>
      max_signal_speed_; // needed to compute CFL timestep

  // flux registers: store fluxes at coarse-fine interface for synchronization
  // this will be sized "nlevs_max+1"
  // NOTE: the flux register associated with flux_reg[lev] is associated with
  // the lev/lev-1 interface (and has grid spacing associated with lev-1)
  // therefore flux_reg[0] and flux_reg[nlevs_max] are never actually used in
  // the reflux operation
  amrex::Vector<std::unique_ptr<amrex::YAFluxRegister>> flux_reg_;

  // This is for fillpatch during timestepping, but not for regridding.
  amrex::Vector<std::unique_ptr<amrex::FillPatcher<amrex::MultiFab>>> fillpatcher_;

  // Nghost = number of ghost cells for each array
  int nghost_ = 4; // PPM needs nghost >= 3, PPM+flattening needs nghost >= 4
  int ncomp_cc_ =
      0; // = number of components (conserved variables) for each array
  int ncomp_fc_ = 0; // face-centred components
  amrex::Vector<std::string> componentNames_cc_;
  amrex::Vector<std::string> componentNames_fc_;
  amrex::Vector<std::string> derivedNames_;
  bool areInitialConditionsDefined_ = false;

  /// output parameters
  std::string plot_file{"plt"}; // plotfile prefix
  std::string chk_file{"chk"};  // checkpoint prefix
  /// input parameters (if >= 0 we restart from a checkpoint)
  std::string restart_chkfile;

  /// AMR-specific parameters
  int regrid_int = 2;  // regrid interval (number of coarse steps)
  int do_reflux = 1;   // 1 == reflux, 0 == no reflux
  int do_subcycle = 1; // 1 == subcycle, 0 == no subcyle
  int suppress_output =
      0; // 1 == show timestepping, 0 == do not output each timestep

  // performance metrics
  amrex::Long cellUpdates_ = 0;
  amrex::Vector<amrex::Long> cellUpdatesEachLevel_;

  // external objects
#ifdef AMREX_USE_ASCENT
  Ascent ascent_;
#endif
};

template <typename problem_t>
void AMRSimulation<problem_t>::initialize() {
  BL_PROFILE("AMRSimulation::initialize()");

  readParameters();

  // print derived vars
  if (!derivedNames_.empty()) {
    amrex::Print() << "Using derived variables:\n";
    for (auto const &name : derivedNames_) {
      amrex::Print() << "\t" << name << "\n";
    }
    amrex::Print() << "\n";
  }

  int nlevs_max = max_level + 1;
  istep.resize(nlevs_max, 0);
  nsubsteps.resize(nlevs_max, 1);
  if (do_subcycle == 1) {
    for (int lev = 1; lev <= max_level; ++lev) {
      nsubsteps[lev] = MaxRefRatio(lev - 1);
    }
  }

  tNew_.resize(nlevs_max, 0.0);
  tOld_.resize(nlevs_max, -1.e100);
  dt_.resize(nlevs_max, 1.e100);
  reductionFactor_.resize(nlevs_max, 1);
  state_new_cc_.resize(nlevs_max);
  state_old_cc_.resize(nlevs_max);
  if constexpr (Physics_Indices<problem_t>::nvarTotal_fc > 0) {
    state_new_fc_.resize(nlevs_max);
    state_old_fc_.resize(nlevs_max);
  }
  max_signal_speed_.resize(nlevs_max);
  flux_reg_.resize(nlevs_max + 1);
  fillpatcher_.resize(nlevs_max + 1);
  cellUpdatesEachLevel_.resize(nlevs_max, 0);

  // check that grids will be properly nested on each level
  // (this is necessary since FillPatch only fills from non-ghost cells on
  // lev-1)
  auto checkIsProperlyNested = [=](int const lev,
                                   amrex::IntVect const &blockingFactor) {
    return amrex::ProperlyNested(refRatio(lev - 1), blockingFactor, nghost_,
                                 amrex::IndexType::TheCellType(),
                                 &amrex::cell_cons_interp);
  };

  for (int lev = 1; lev <= max_level; ++lev) {
    if (!checkIsProperlyNested(lev, blocking_factor[lev])) {
      // level lev is not properly nested
      amrex::Print()
          << "Blocking factor is too small for proper grid nesting! "
             "Increase blocking factor to >= ceil(nghost,ref_ratio)*ref_ratio."
          << std::endl;
      amrex::Abort("Grids not properly nested!");
    }
  }

#ifdef AMREX_USE_ASCENT
  // initialize Ascent
  conduit::Node ascent_options;
  ascent_options["mpi_comm"] =
      MPI_Comm_c2f(amrex::ParallelContext::CommunicatorSub());
  ascent_.open(ascent_options);
#endif
}

template <typename problem_t>
void AMRSimulation<problem_t>::PerformanceHints() {
  // Check requested MPI ranks and available boxes
  for (int ilev = 0; ilev <= finestLevel(); ++ilev) {
    const amrex::Long nboxes = boxArray(ilev).size();
    if (amrex::ParallelDescriptor::NProcs() > nboxes) {
      amrex::Print()
          << "\n[Warning] [Performance] Too many resources / too little work!\n"
          << "  It looks like you requested more compute resources than "
          << "  the number of boxes of cells available on level " << ilev
          << " (" << nboxes << "). "
          << "You started with (" << amrex::ParallelDescriptor::NProcs()
          << ") MPI ranks, so (" << amrex::ParallelDescriptor::NProcs() - nboxes
          << ") rank(s) will have no work on this level.\n"
#ifdef AMREX_USE_GPU
          << "  On GPUs, consider using 1-8 boxes per GPU per level that "
             "together fill each GPU's memory sufficiently.\n"
#endif
          << "\n";
    }
  }

  // check that blocking_factor and max_grid_size are set to reasonable values
#ifdef AMREX_USE_GPU
  const int recommended_blocking_factor = 32;
  const int recommended_max_grid_size = 128;
#else
  const int recommended_blocking_factor = 16;
  const int recommended_max_grid_size = 64;
#endif
  int min_blocking_factor = INT_MAX;
  int min_max_grid_size = INT_MAX;
  for (int ilev = 0; ilev <= finestLevel(); ++ilev) {
    min_blocking_factor =
        std::min(min_blocking_factor, blocking_factor[ilev].min());
    min_max_grid_size = std::min(min_max_grid_size, max_grid_size[ilev].min());
  }
  if (min_blocking_factor < recommended_blocking_factor) {
    amrex::Print()
        << "\n[Warning] [Performance] The grid blocking factor ("
        << min_blocking_factor
        << ") is too small for reasonable performance. It should be 32 (or "
           "greater) when running on GPUs, and 16 (or greater) when running on "
           "CPUs.\n";
  }
  if (min_max_grid_size < recommended_max_grid_size) {
    amrex::Print() << "\n[Warning] [Performance] The maximum grid size ("
                   << min_max_grid_size
                   << ") is too small for reasonable performance. It should be "
                      "128 (or greater) when running on GPUs, and 64 (or "
                      "greater) when running on CPUs.\n";
  }
}

template <typename problem_t> void AMRSimulation<problem_t>::readParameters() {
  BL_PROFILE("AMRSimulation::readParameters()");

  // ParmParse reads inputs from the *.inputs file
  amrex::ParmParse pp;

  // Default nsteps = 1e4
  pp.query("max_timesteps", maxTimesteps_);

  // Default CFL number == 0.3, set to whatever is in the file
  pp.query("cfl", cflNumber_);

  // Default AMR interpolation method == lincc_interp
  pp.query("amr_interpolation_method", amrInterpMethod_);

  // Default stopping time
  pp.query("stop_time", stopTime_);

  // Default ascent render interval
  pp.query("ascent_interval", ascentInterval_);

  // Default output interval
  pp.query("plotfile_interval", plotfileInterval_);

  // Default checkpoint interval
  pp.query("checkpoint_interval", checkpointInterval_);

  // Default do_reflux = 1
  pp.query("do_reflux", do_reflux);

  // Default do_subcycle = 1
  pp.query("do_subcycle", do_subcycle);

  // Default suppress_output = 0
  pp.query("suppress_output", suppress_output);

  // specify this on the commmand-line in order to restart from a checkpoint
  // file
  pp.query("restartfile", restart_chkfile);

  // Specify derived variables to save to plotfiles
  pp.queryarr("derived_vars", derivedNames_);

  // re-grid interval
  pp.query("regrid_interval", regrid_int);

  // specify maximum walltime in HH:MM:SS format
  std::string maxWalltimeInput;
  pp.query("max_walltime", maxWalltimeInput);
  // convert to seconds
  int hours = 0;
  int minutes = 0;
  int seconds = 0;
  int nargs = std::sscanf(maxWalltimeInput.c_str(), "%d:%d:%d", &hours,
                          &minutes, &seconds);
  if (nargs == 3) {
    maxWalltime_ = 3600 * hours + 60 * minutes + seconds;
    amrex::Print() << fmt::format(
        "Setting walltime limit to {} hours, {} minutes, {} seconds.\n", hours,
        minutes, seconds);
  }
}

template <typename problem_t>
void AMRSimulation<problem_t>::setInitialConditions() {
  BL_PROFILE("AMRSimulation::setInitialConditions()");

  if (restart_chkfile.empty()) {
    // start simulation from the beginning
    const amrex::Real time = 0.0;
    InitFromScratch(time);
    AverageDown();

    if (checkpointInterval_ > 0) {
      WriteCheckpointFile();
    }
  } else {
    // restart from a checkpoint
    ReadCheckpointFile();
  }

  // abort if amrex.async_out=1, it is currently broken
  if (amrex::AsyncOut::UseAsyncOut()) {
    amrex::Print()
        << "[ERROR] [FATAL] AsyncOut is currently broken! If you want to "
           "run with AsyncOut anyway (THIS MAY CAUSE DATA CORRUPTION), comment "
           "out this line in src/simulation.hpp. Aborting."
        << std::endl;
    amrex::Abort();
  }

#ifdef AMREX_USE_ASCENT
  if (ascentInterval_ > 0) {
    RenderAscent();
  }
#endif

  if (plotfileInterval_ > 0) {
    WritePlotFile();
  }

  // ensure that there are enough boxes per MPI rank
  PerformanceHints();
}

template <typename problem_t>
auto AMRSimulation<problem_t>::computeTimestepAtLevel(int lev) -> amrex::Real {
  // compute CFL timestep on level 'lev'
  BL_PROFILE("AMRSimulation::computeTimestepAtLevel()");

  // compute hydro timestep on level 'lev'
  computeMaxSignalLocal(lev);
  const amrex::Real domain_signal_max = max_signal_speed_[lev].norminf();
  amrex::GpuArray<amrex::Real, AMREX_SPACEDIM> const &dx =
      geom[lev].CellSizeArray();
  const amrex::Real dx_min = std::min({AMREX_D_DECL(dx[0], dx[1], dx[2])});
  const amrex::Real hydro_dt = cflNumber_ * (dx_min / domain_signal_max);

  // compute timestep due to extra physics on level 'lev'
  const amrex::Real extra_physics_dt = computeExtraPhysicsTimestep(lev);

  // return minimum timestep
  return std::min(hydro_dt, extra_physics_dt);
}

template <typename problem_t> void AMRSimulation<problem_t>::computeTimestep() {
  BL_PROFILE("AMRSimulation::computeTimestep()");

  // compute candidate timestep dt_tmp on each level
  amrex::Vector<amrex::Real> dt_tmp(finest_level + 1);
  for (int level = 0; level <= finest_level; ++level) {
    dt_tmp[level] = computeTimestepAtLevel(level);
  }

  // limit change in timestep on each level
  constexpr amrex::Real change_max = 1.1;

  for (int level = 0; level <= finest_level; ++level) {
    dt_tmp[level] = std::min(dt_tmp[level], change_max * dt_[level]);
  }

  // set default subcycling pattern
  if (do_subcycle == 1) {
    for (int lev = 1; lev <= max_level; ++lev) {
      nsubsteps[lev] = MaxRefRatio(lev - 1);
      reductionFactor_[lev] = 1; // reset additional subcycling
    }
  }

  // compute root level timestep given nsubsteps
  amrex::Real dt_0 = dt_tmp[0];
  amrex::Long n_factor = 1;

  for (int level = 0; level <= finest_level; ++level) {
    n_factor *= nsubsteps[level];
    dt_0 = std::min(dt_0, n_factor * dt_tmp[level]);
    dt_0 = std::min(dt_0, maxDt_); // limit to maxDt_

    if (tNew_[level] == 0.0) {     // first timestep
      dt_0 = std::min(dt_0, initDt_);
    }
    if (constantDt_ > 0.0) { // use constant timestep if set
      dt_0 = constantDt_;
    }
  }

  // compute global timestep assuming no subcycling
  amrex::Real dt_global = dt_tmp[0];

  for (int level = 0; level <= finest_level; ++level) {
    dt_global = std::min(dt_global, dt_tmp[level]);
    dt_global = std::min(dt_global, maxDt_); // limit to maxDt_

    if (tNew_[level] == 0.0) {  // special case: first timestep
      dt_global = std::min(dt_global, initDt_);
    }
    if (constantDt_ > 0.0) {  // special case: constant timestep
      dt_global = constantDt_;
    }
  }  

  // compute work estimate for subcycling
  amrex::Long n_factor_work = 1;
  amrex::Long work_subcycling = 0;
  for (int level = 0; level <= finest_level; ++level) {
    n_factor_work *= nsubsteps[level];
    work_subcycling += n_factor_work * CountCells(level);
  }

  // compute work estimate for non-subcycling
  amrex::Long total_cells = 0;
  for (int level = 0; level <= finest_level; ++level) {
    total_cells += CountCells(level);
  }
  const amrex::Real work_nonsubcycling = static_cast<amrex::Real>(total_cells) * (dt_0 / dt_global);

  if (work_nonsubcycling <= work_subcycling) {
    // use global timestep on this coarse step
    if (verbose) {
      const amrex::Real ratio = work_nonsubcycling / work_subcycling;
      amrex::Print() << "\t>> Using global timestep on this coarse step (estimated work ratio: " << ratio << ").\n";
    }
    for (int lev = 1; lev <= max_level; ++lev) {
      nsubsteps[lev] = 1;
    }
  }

  // Limit dt to avoid overshooting stop_time
  const amrex::Real eps = 1.e-3 * dt_0;

  if (tNew_[0] + dt_0 > stopTime_ - eps) {
    dt_0 = stopTime_ - tNew_[0];
  }

  // assign timesteps on each level
  dt_[0] = dt_0;

  for (int level = 1; level <= finest_level; ++level) {
    dt_[level] = dt_[level - 1] / nsubsteps[level];
  }
}

template <typename problem_t>
auto AMRSimulation<problem_t>::getWalltime() -> amrex::Real {
  const static amrex::Real start_time =
      amrex::ParallelDescriptor::second(); // initialized on first call
  const amrex::Real time = amrex::ParallelDescriptor::second();
  return time - start_time;
}

template <typename problem_t> void AMRSimulation<problem_t>::evolve() {
  BL_PROFILE("AMRSimulation::evolve()");

  AMREX_ALWAYS_ASSERT(areInitialConditionsDefined_);

  amrex::Real cur_time = tNew_[0];
#ifdef AMREX_USE_ASCENT
  int last_ascent_step = 0;
#endif
  int last_plot_file_step = 0;
  int last_chk_file_step = 0;

  amrex::GpuArray<amrex::Real, AMREX_SPACEDIM> const &dx0 =
      geom[0].CellSizeArray();
  amrex::Real const vol = AMREX_D_TERM(dx0[0], *dx0[1], *dx0[2]);
  amrex::Vector<amrex::Real> init_sum_cons(ncomp_cc_);
  for (int n = 0; n < ncomp_cc_; ++n) {
    const int lev = 0;
    init_sum_cons[n] = state_new_cc_[lev].sum(n) * vol;
  }

  getWalltime(); // initialize start_time

  // Main time loop
  for (int step = istep[0]; step < maxTimesteps_ && cur_time < stopTime_;
       ++step) {

    if (suppress_output == 0) {
      amrex::Print() << "\nCoarse STEP " << step + 1 << " at t = " << cur_time
                     << " (" << (cur_time / stopTime_) * 100. << "%) starts ..."
                     << std::endl;
    }

    amrex::ParallelDescriptor::Barrier(); // synchronize all MPI ranks
    computeTimestep();

    int lev = 0;       // coarsest level
    int stepsLeft = 1; // coarsest level is advanced one step
    bool coarseTimeBoundary = true;
    timeStepWithSubcycling(lev, cur_time, coarseTimeBoundary, stepsLeft);

    cur_time += dt_[0];
    ++cycleCount_;
    computeAfterTimestep();

    // sync up time (to avoid roundoff error)
    for (lev = 0; lev <= finest_level; ++lev) {
      AMREX_ALWAYS_ASSERT(std::abs((tNew_[lev] - cur_time)/cur_time) < 1e-10);
      tNew_[lev] = cur_time;
    }

#ifdef AMREX_USE_ASCENT
    if (ascentInterval_ > 0 && (step + 1) % ascentInterval_ == 0) {
      last_ascent_step = step + 1;
      RenderAscent();
    }
#endif

    if (plotfileInterval_ > 0 && (step + 1) % plotfileInterval_ == 0) {
      last_plot_file_step = step + 1;
      WritePlotFile();
    }

    if (checkpointInterval_ > 0 && (step + 1) % checkpointInterval_ == 0) {
      last_chk_file_step = step + 1;
      WriteCheckpointFile();
    }

    if (cur_time >= stopTime_ - 1.e-6 * dt_[0]) {
      // we have reached stopTime_
      break;
    }

    if (maxWalltime_ > 0 && getWalltime() > 0.9 * maxWalltime_) {
      // we have exceeded 90% of maxWalltime_
      break;
    }
  }

  amrex::Real elapsed_sec = getWalltime();

  // compute reference solution (if it's a test problem)
  computeAfterEvolve(init_sum_cons);

  // compute conservation error
  for (int n = 0; n < ncomp_cc_; ++n) {
    amrex::Real const final_sum = state_new_cc_[0].sum(n) * vol;
    amrex::Real const abs_err = (final_sum - init_sum_cons[n]);
    amrex::Print() << "Initial " << componentNames_cc_[n] << " = "
                   << init_sum_cons[n] << std::endl;
    amrex::Print() << "\tabsolute conservation error = " << abs_err
                   << std::endl;
    if (init_sum_cons[n] != 0.0) {
      amrex::Real const rel_err = abs_err / init_sum_cons[n];
      amrex::Print() << "\trelative conservation error = " << rel_err
                     << std::endl;
    }
    amrex::Print() << std::endl;
  }

  // compute zone-cycles/sec
  const int IOProc = amrex::ParallelDescriptor::IOProcessorNumber();
  amrex::ParallelDescriptor::ReduceRealMax(elapsed_sec, IOProc);
  const double microseconds_per_update = 1.0e6 * elapsed_sec / cellUpdates_;
  const double megaupdates_per_second = 1.0 / microseconds_per_update;
  amrex::Print() << "Performance figure-of-merit: " << microseconds_per_update
                 << " μs/zone-update [" << megaupdates_per_second
                 << " Mupdates/s]\n";
  for (int lev = 0; lev <= max_level; ++lev) {
    amrex::Print() << "Zone-updates on level " << lev << ": "
                   << cellUpdatesEachLevel_[lev] << "\n";
  }
  amrex::Print() << std::endl;

  // write final checkpoint
  if (checkpointInterval_ > 0 && istep[0] > last_chk_file_step) {
    WriteCheckpointFile();
  }

  // write final plotfile
  if (plotfileInterval_ > 0 && istep[0] > last_plot_file_step) {
    WritePlotFile();
  }

#ifdef AMREX_USE_ASCENT
  // close Ascent
  ascent_.close();
#endif
}

// N.B.: This function actually works for subcycled or not subcycled, as long as
// nsubsteps[lev] is set correctly.
template <typename problem_t>
auto AMRSimulation<problem_t>::timeStepWithSubcycling(int lev, amrex::Real time,
                                                      bool coarseTimeBoundary,
                                                      int stepsLeft) -> int {
  BL_PROFILE("AMRSimulation::timeStepWithSubcycling()");

  // perform regrid if needed
  if (regrid_int > 0) {
    // help keep track of whether a level was already regridded
    // from a coarser level call to regrid
    static amrex::Vector<int> last_regrid_step(max_level + 1, 0);

    // regrid changes level "lev+1" so we don't regrid on max_level
    // also make sure we don't regrid fine levels again if
    // it was taken care of during a coarser regrid
    if (lev < max_level && istep[lev] > last_regrid_step[lev]) {
      if (istep[lev] % regrid_int == 0) {
        // regrid could add newly refined levels (if finest_level < max_level)
        // so we save the previous finest level index
        int old_finest = finest_level;
        regrid(lev, time);

        // mark that we have regridded this level already
        for (int k = lev; k <= finest_level; ++k) {
          last_regrid_step[k] = istep[k];
        }

        // if there are newly created levels, set the time step
        for (int k = old_finest + 1; k <= finest_level; ++k) {
          if (do_subcycle != 0) {
            dt_[k] = dt_[k - 1] / nsubsteps[k];
          } else {
            dt_[k] = dt_[k - 1];
          }
        }

        // do fix-up on all levels that have been re-gridded
        for (int k = lev; k <= finest_level; ++k) {
          FixupState(k);
        }
      }
    }
  }

  /// "additional AMR subcycling" code borrowed from Chombo:
  stepsLeft--;

#if 0
  // If this wasn't just done by the next coarser level, check to see if
  // it is necessary to do additional subcycling in time.
  if ((!coarseTimeBoundary) && (constantDt_ <= 0)) {

    // The factor by which the current time step at the current level
    // has been divided (so far) for subcycling.
    int maxFactorSublevels = reductionFactor_[lev];

    // Compute the new subcycling factor for this level and all finer
    // levels and find the maximum
    for (int i = lev; i <= finest_level; i++) {
      amrex::Real dtCFL = computeTimestepAtLevel(i);
      amrex::Real dtCur = dt_[i];

      // The current factor for level "i"
      int factor = reductionFactor_[i];

      // While the current dt exceeds the CFL-limited dt by a tolerance,
      // double the subcycling factor and halve the current dt
      while (dtCur > dtToleranceFactor_ * dtCFL) {
        factor *= 2;
        dtCur *= 0.5;
      }

      if (factor > maxFactorSublevels) {
        maxFactorSublevels = factor;
      }
    }

    // More subcycling is necessary
    if (maxFactorSublevels > reductionFactor_[lev]) {
      if (verbose) {
        amrex::Print() << "\tSubcycling --- maxFactorSublevels: "
                       << maxFactorSublevels << std::endl;
      }

      // Adjust the number of time steps left for the current level
      stepsLeft =
          (stepsLeft + 1) * maxFactorSublevels / reductionFactor_[lev] - 1;

      // Adjust the dt's on this and all finer levels
      for (int i = lev; i <= finest_level; i++) {
        const int divisor = maxFactorSublevels / reductionFactor_[i];
        dt_[i] /= static_cast<amrex::Real>(divisor);

        if (verbose) {
          amrex::Print() << "\t\tLevel " << i << ": factor: " << divisor << " ("
                         << reductionFactor_[i] << "), "
                         << "dt: " << dt_[i] << std::endl;
        }

        reductionFactor_[i] = maxFactorSublevels;
      }
    }
  }
#endif

  if (Verbose()) {
    amrex::Print() << "[Level " << lev << " step " << istep[lev] + 1 << "] ";
    amrex::Print() << "ADVANCE with time = " << tNew_[lev]
                   << " dt = " << dt_[lev] << std::endl;
  }

  // Advance a single level for a single time step, and update flux registers
  tOld_[lev] = tNew_[lev];
  tNew_[lev] += dt_[lev]; // critical that this is done *before* advanceAtLevel

  advanceSingleTimestepAtLevel(lev, time, dt_[lev], nsubsteps[lev]);
  ++istep[lev];
  cellUpdates_ += CountCells(lev); // keep track of total number of cell updates
  cellUpdatesEachLevel_[lev] += CountCells(lev);

  if (Verbose()) {
    amrex::Print() << "[Level " << lev << " step " << istep[lev] << "] ";
    amrex::Print() << "Advanced " << CountCells(lev) << " cells" << std::endl;
  }

  // advance finer levels

  if (lev < finest_level) {
    int r_iteration = 1;
    int r_stepsLeft =
        nsubsteps[lev + 1]; // nominal number of substeps, may change inside
                            // recursive calls to timeStepWithSubcycling
    bool r_timeBoundary = true;

    // recursive call for next-finer level
    while (r_stepsLeft > 0) {
      if (lev < finest_level) { // this may change during a regrid!
        r_stepsLeft = timeStepWithSubcycling(
            lev + 1, time + (r_iteration - 1) * dt_[lev + 1], r_timeBoundary,
            r_stepsLeft);
        r_iteration++;
      }
      // the next (and subsequent) subcycles are not at a time boundary
      r_timeBoundary = false;
    }

    // do post-timestep operations

    if (do_reflux != 0) {
      // update lev based on coarse-fine flux mismatch
      flux_reg_[lev + 1]->Reflux(state_new_cc_[lev]);
    }

    AverageDownTo(lev); // average lev+1 down to lev
    FixupState(lev); // fix any unphysical states created by reflux or averaging

    fillpatcher_[lev+1].reset(); // because the data on lev have changed.
  }

  return stepsLeft;
}

template <typename problem_t>
void AMRSimulation<problem_t>::incrementFluxRegisters(
    amrex::MFIter &mfi, amrex::YAFluxRegister *fr_as_crse,
    amrex::YAFluxRegister *fr_as_fine,
    std::array<amrex::FArrayBox, AMREX_SPACEDIM> &fluxArrays, int const lev,
    amrex::Real const dt_lev) {
  BL_PROFILE("AMRSimulation::incrementFluxRegisters()");

  if (fr_as_crse != nullptr) {
    AMREX_ASSERT(lev < finestLevel());
    AMREX_ASSERT(fr_as_crse == flux_reg_[lev + 1].get());
    fr_as_crse->CrseAdd(
        mfi, {AMREX_D_DECL(&fluxArrays[0], &fluxArrays[1], &fluxArrays[2])},
        geom[lev].CellSize(), dt_lev, amrex::RunOn::Gpu);
  }

  if (fr_as_fine != nullptr) {
    AMREX_ASSERT(lev > 0);
    AMREX_ASSERT(fr_as_fine == flux_reg_[lev].get());
    fr_as_fine->FineAdd(
        mfi, {AMREX_D_DECL(&fluxArrays[0], &fluxArrays[1], &fluxArrays[2])},
        geom[lev].CellSize(), dt_lev, amrex::RunOn::Gpu);
  }
}

template <typename problem_t>
void AMRSimulation<problem_t>::incrementFluxRegisters(
    amrex::YAFluxRegister *fr_as_crse,
    amrex::YAFluxRegister *fr_as_fine,
    std::array<amrex::MultiFab, AMREX_SPACEDIM> &fluxArrays, int const lev,
    amrex::Real const dt_lev) {
  BL_PROFILE("AMRSimulation::incrementFluxRegisters()");

  for(amrex::MFIter mfi(state_new_cc_[lev]); mfi.isValid(); ++mfi) {
    if (fr_as_crse != nullptr) {
      AMREX_ASSERT(lev < finestLevel());
      AMREX_ASSERT(fr_as_crse == flux_reg_[lev + 1].get());
      fr_as_crse->CrseAdd(mfi,
          {AMREX_D_DECL(fluxArrays[0].fabPtr(mfi),
                        fluxArrays[1].fabPtr(mfi),
                        fluxArrays[2].fabPtr(mfi))},
          geom[lev].CellSize(), dt_lev, amrex::RunOn::Gpu);
    }

    if (fr_as_fine != nullptr) {
      AMREX_ASSERT(lev > 0);
      AMREX_ASSERT(fr_as_fine == flux_reg_[lev].get());
      fr_as_fine->FineAdd(mfi,
          {AMREX_D_DECL(fluxArrays[0].fabPtr(mfi),
                        fluxArrays[1].fabPtr(mfi),
                        fluxArrays[2].fabPtr(mfi))},          
          geom[lev].CellSize(), dt_lev, amrex::RunOn::Gpu);
    }
  }
}

template <typename problem_t>
auto AMRSimulation<problem_t>::getAmrInterpolater() -> amrex::MFInterpolater*
{
  amrex::MFInterpolater *mapper = nullptr;

  if (amrInterpMethod_ == 0) { // piecewise-constant interpolation
    mapper = &amrex::mf_pc_interp;
  } else if (amrInterpMethod_ == 1) { // slope-limited linear interpolation
    //  It has the following important properties:
    // 1. should NOT produce new extrema
    //    (will revert to piecewise constant if any component has a local min/max)
    // 2. should be conservative
    // 3. preserves linear combinations of variables in each cell
    mapper = &amrex::mf_linear_slope_minmax_interp;
  } else {
    amrex::Abort("Invalid AMR interpolation method specified!");
  }

  return mapper; // global object, so this is ok
}

// Make a new level using provided BoxArray and DistributionMapping and fill
// with interpolated coarse level data. Overrides the pure virtual function in
// AmrCore
template <typename problem_t>
void AMRSimulation<problem_t>::MakeNewLevelFromCoarse(
    int level, amrex::Real time, const amrex::BoxArray &ba,
    const amrex::DistributionMapping &dm) {
  BL_PROFILE("AMRSimulation::MakeNewLevelFromCoarse()");

  const int ncomp_cc = ncomp_cc_; // state_new_cc_[level - 1].nComp();
  const int ncomp_fc = ncomp_fc_;
  const int nghost = nghost_; // state_new_cc_[level - 1].nGrow();

  // cell-centred
  state_new_cc_[level].define(ba, dm, ncomp_cc, nghost);
  state_old_cc_[level].define(ba, dm, ncomp_cc, nghost);
  FillCoarsePatch(level, time, state_new_cc_[level], 0, ncomp_cc, BCs_cc_,
                  quokka::centering::cc, quokka::direction::na);
  FillCoarsePatch(level, time, state_old_cc_[level], 0, ncomp_cc, BCs_cc_,
                  quokka::centering::cc,
                  quokka::direction::na); // also necessary

  // face-centred
  if constexpr (Physics_Indices<problem_t>::nvarTotal_fc > 0) {
    for (int idim = 0; idim < AMREX_SPACEDIM; ++idim) {
      state_new_fc_[level][idim] = amrex::MultiFab(
          amrex::convert(ba, amrex::IntVect::TheDimensionVector(idim)), dm,
          ncomp_fc, nghost);
      state_old_fc_[level][idim] = amrex::MultiFab(
          amrex::convert(ba, amrex::IntVect::TheDimensionVector(idim)), dm,
          ncomp_fc, nghost);
      FillCoarsePatch(level, time, state_new_fc_[level][idim], 0, ncomp_fc,
                      BCs_fc_, quokka::centering::fc, quokka::direction(idim));
      FillCoarsePatch(level, time, state_old_fc_[level][idim], 0, ncomp_fc,
                      BCs_fc_, quokka::centering::fc,
                      quokka::direction(idim)); // also necessary
    }
  }

  max_signal_speed_[level].define(ba, dm, 1, nghost);
  tNew_[level] = time;
  tOld_[level] = time - 1.e200;

  if (level > 0 && (do_reflux != 0)) {
    flux_reg_[level] = std::make_unique<amrex::YAFluxRegister>(
        ba, boxArray(level - 1), dm, DistributionMap(level - 1), Geom(level),
        Geom(level - 1), refRatio(level - 1), level, ncomp_cc);
  }
}

// Remake an existing level using provided BoxArray and DistributionMapping and
// fill with existing fine and coarse data. Overrides the pure virtual function
// in AmrCore
template <typename problem_t>
void AMRSimulation<problem_t>::RemakeLevel(
    int level, amrex::Real time, const amrex::BoxArray &ba,
    const amrex::DistributionMapping &dm) {
  BL_PROFILE("AMRSimulation::RemakeLevel()");

<<<<<<< HEAD
  const int ncomp_cc = ncomp_cc_;
  const int ncomp_fc = ncomp_fc_;
  const int nghost = nghost_;
=======
  const int ncomp = state_new_cc_[level].nComp();
  const int nghost = state_new_cc_[level].nGrow();

  amrex::MultiFab new_state(ba, dm, ncomp, nghost);
  amrex::MultiFab old_state(ba, dm, ncomp, nghost);
  amrex::MultiFab max_signal_speed(ba, dm, 1, nghost);

  FillPatch(level, time, new_state, 0, ncomp, FillPatchType::fillpatch_function);
>>>>>>> 6d0c53b5

  amrex::MultiFab new_state(ba, dm, ncomp_cc, nghost);
  amrex::MultiFab old_state(ba, dm, ncomp_cc, nghost);
  FillPatch(level, time, new_state, 0, ncomp_cc, quokka::centering::cc,
            quokka::direction::na);
  FillPatch(level, time, old_state, 0, ncomp_cc, quokka::centering::cc,
            quokka::direction::na); // also necessary
  std::swap(new_state, state_new_cc_[level]);
  std::swap(old_state, state_old_cc_[level]);

  amrex::MultiFab max_signal_speed(ba, dm, 1, nghost);
  std::swap(max_signal_speed, max_signal_speed_[level]);

  amrex::Array<amrex::MultiFab, AMREX_SPACEDIM> tmp_state_old_fc;
  amrex::Array<amrex::MultiFab, AMREX_SPACEDIM> tmp_state_new_fc;
  if constexpr (Physics_Indices<problem_t>::nvarTotal_fc > 0) {
    // define
    for (int idim = 0; idim < AMREX_SPACEDIM; ++idim) {
      tmp_state_new_fc[idim] = amrex::MultiFab(
          amrex::convert(ba, amrex::IntVect::TheDimensionVector(idim)), dm,
          ncomp_fc, nghost);
      tmp_state_old_fc[idim] = amrex::MultiFab(
          amrex::convert(ba, amrex::IntVect::TheDimensionVector(idim)), dm,
          ncomp_fc, nghost);
    }
    // TODO(neco): fill
    // swap
    for (int idim = 0; idim < AMREX_SPACEDIM; ++idim) {
      std::swap(tmp_state_new_fc[idim], state_new_fc_[level][idim]);
      std::swap(tmp_state_old_fc[idim], state_old_fc_[level][idim]);
    }
  }

  tNew_[level] = time;
  tOld_[level] = time - 1.e200;

  if (level > 0 && (do_reflux != 0)) {
    flux_reg_[level] = std::make_unique<amrex::YAFluxRegister>(
        ba, boxArray(level - 1), dm, DistributionMap(level - 1), Geom(level),
        Geom(level - 1), refRatio(level - 1), level, ncomp_cc);
  }
}

// Delete level data. Overrides the pure virtual function in AmrCore
template <typename problem_t>
void AMRSimulation<problem_t>::ClearLevel(int level) {
  BL_PROFILE("AMRSimulation::ClearLevel()");

  state_new_cc_[level].clear();
  state_old_cc_[level].clear();
  max_signal_speed_[level].clear();

  if constexpr (Physics_Indices<problem_t>::nvarTotal_fc > 0) {
    for (int idim = 0; idim < AMREX_SPACEDIM; ++idim) {
      state_new_fc_[level][idim].clear();
      state_old_fc_[level][idim].clear();
    }
  }

  flux_reg_[level].reset(nullptr);
  fillpatcher_[level].reset(nullptr);
}

template <typename problem_t>
<<<<<<< HEAD
void AMRSimulation<problem_t>::InterpHookNone(amrex::FArrayBox &fab,
                                              amrex::Box const &box, int scomp,
                                              int ncomp) {
=======
void AMRSimulation<problem_t>::InterpHookNone(amrex::MultiFab &mf, int scomp, int ncomp)
{
>>>>>>> 6d0c53b5
  // do nothing
}

template <typename problem_t> struct setBoundaryFunctor {
  AMREX_GPU_DEVICE void
  operator()(const amrex::IntVect &iv, amrex::Array4<amrex::Real> const &dest,
             const int &dcomp, const int &numcomp,
             amrex::GeometryData const &geom, const amrex::Real &time,
             const amrex::BCRec *bcr, int bcomp, const int &orig_comp) const {
    AMRSimulation<problem_t>::setCustomBoundaryConditions(
        iv, dest, dcomp, numcomp, geom, time, bcr, bcomp, orig_comp);
  }
};

template <typename problem_t>
AMREX_GPU_DEVICE AMREX_FORCE_INLINE void
AMRSimulation<problem_t>::setCustomBoundaryConditions(
    const amrex::IntVect &iv, amrex::Array4<amrex::Real> const &dest, int dcomp,
    int numcomp, amrex::GeometryData const &geom, const amrex::Real time,
    const amrex::BCRec *bcr, int bcomp, int orig_comp) {
  // user should implement if needed using template specialization
  // (This is only called when amrex::BCType::ext_dir is set for a given
  // boundary.)

  // set boundary condition for cell 'iv'
}

// Compute a new multifab 'mf' by copying in state from valid region and filling
// ghost cells
// NOTE: This implementation is only used by AdvectionSimulation.
//  RadhydroSimulation provides its own implementation.
template <typename problem_t>
void AMRSimulation<problem_t>::FillPatch(int lev, amrex::Real time,
                                         amrex::MultiFab &mf, int icomp,
<<<<<<< HEAD
                                         int ncomp, quokka::centering cen,
                                         quokka::direction dir) {
=======
                                         int ncomp, FillPatchType fptype) {
>>>>>>> 6d0c53b5
  BL_PROFILE("AMRSimulation::FillPatch()");

  amrex::Vector<amrex::MultiFab *> cmf;
  amrex::Vector<amrex::MultiFab *> fmf;
  amrex::Vector<amrex::Real> ctime;
  amrex::Vector<amrex::Real> ftime;

  if (lev == 0) {
    // in this case, should return either state_new_[lev] or state_old_[lev]
    if (cen == quokka::centering::cc) {
      GetCCData(lev, time, fmf, ftime);
    } else if (cen == quokka::centering::fc) {
      GetFCData(lev, time, fmf, ftime, dir);
    }
  } else {
    // in this case, should return either state_new_[lev] or state_old_[lev]
    // returns old state, new state, or both depending on 'time'
    if (cen == quokka::centering::cc) {
      GetCCData(lev, time, fmf, ftime);
      GetCCData(lev - 1, time, cmf, ctime);
    } else if (cen == quokka::centering::fc) {
      GetFCData(lev, time, fmf, ftime, dir);
      GetFCData(lev - 1, time, cmf, ctime, dir);
    }
  }

<<<<<<< HEAD
  if (cen == quokka::centering::cc) {
    FillPatchWithData(lev, time, mf, cmf, ctime, fmf, ftime, icomp, ncomp,
                      BCs_cc_, InterpHookNone, InterpHookNone);
  } else if (cen == quokka::centering::fc) {
    FillPatchWithData(lev, time, mf, cmf, ctime, fmf, ftime, icomp, ncomp,
                      BCs_fc_, InterpHookNone, InterpHookNone);
  }
=======
  FillPatchWithData(lev, time, mf, cmf, ctime, fmf, ftime, icomp, ncomp, fptype,
		InterpHookNone, InterpHookNone);
>>>>>>> 6d0c53b5
}

// Make a new level from scratch using provided BoxArray and
// DistributionMapping. Only used during initialization. Overrides the pure
// virtual function in AmrCore
template <typename problem_t>
void AMRSimulation<problem_t>::MakeNewLevelFromScratch(
    int level, amrex::Real time, const amrex::BoxArray &ba,
    const amrex::DistributionMapping &dm) {
  BL_PROFILE("AMRSimulation::MakeNewLevelFromScratch()");

  const int ncomp_cc = ncomp_cc_;
  const int ncomp_fc = ncomp_fc_;
  const int nghost = nghost_;

  state_new_cc_[level].define(ba, dm, ncomp_cc, nghost);
  state_old_cc_[level].define(ba, dm, ncomp_cc, nghost);
  max_signal_speed_[level].define(ba, dm, 1, nghost);

  if constexpr (Physics_Indices<problem_t>::nvarTotal_fc > 0) {
    for (int idim = 0; idim < AMREX_SPACEDIM; ++idim) {
      state_new_fc_[level][idim] = amrex::MultiFab(
          amrex::convert(ba, amrex::IntVect::TheDimensionVector(idim)), dm,
          ncomp_fc, nghost);
      state_old_fc_[level][idim] = amrex::MultiFab(
          amrex::convert(ba, amrex::IntVect::TheDimensionVector(idim)), dm,
          ncomp_fc, nghost);
    }
  }

  tNew_[level] = time;
  tOld_[level] = time - 1.e200;

  if (level > 0 && (do_reflux != 0)) {
    flux_reg_[level] = std::make_unique<amrex::YAFluxRegister>(
        ba, boxArray(level - 1), dm, DistributionMap(level - 1), Geom(level),
        Geom(level - 1), refRatio(level - 1), level, ncomp_cc);
  }

<<<<<<< HEAD
  // precalculate any required data (e.g., data table; as implimented by the
  // user) before initialising state variables
  preCalculateInitialConditions();
=======
  // set state_new_cc_[lev] to desired initial condition
  setInitialConditionsAtLevel(level);

  // check that state_new_cc_[lev] is properly filled
  AMREX_ALWAYS_ASSERT(!state_new_cc_[level].contains_nan(0, ncomp));

  // fill ghost zones (needed for some refinement criteria)
  fillBoundaryConditions(state_new_cc_[level], state_new_cc_[level], level, time,
                         InterpHookNone, InterpHookNone, FillPatchType::fillpatch_function);
>>>>>>> 6d0c53b5

  // cell-centred
  // itterate over the domain
  for (amrex::MFIter iter(state_new_cc_[level]); iter.isValid(); ++iter) {
    quokka::grid grid_elem(state_new_cc_[level].array(iter), iter.validbox(),
                           geom[level].CellSizeArray(),
                           geom[level].ProbLoArray(), geom[level].ProbHiArray(),
                           quokka::centering::cc, quokka::direction::na);
    // set initial conditions defined by the user
    setInitialConditionsOnGrid(grid_elem);
  }
  // check that state_new_cc_[level] is properly filled
  AMREX_ALWAYS_ASSERT(!state_new_cc_[level].contains_nan(0, ncomp_cc));
  // fill cell-centred ghost zones
  fillBoundaryConditions(state_new_cc_[level], state_new_cc_[level], level,
                         time, BCs_cc_, quokka::centering::cc,
                         quokka::direction::na, InterpHookNone, InterpHookNone);
  // copy to state_old_cc_ (including ghost zones)
<<<<<<< HEAD
  state_old_cc_[level].ParallelCopy(state_new_cc_[level], 0, 0, ncomp_cc,
                                    nghost, nghost);

  // face-centred
  if constexpr (Physics_Indices<problem_t>::nvarTotal_fc > 0) {
    // for each face-centering (number of dimensions)
    for (int idim = 0; idim < AMREX_SPACEDIM; ++idim) {
      // itterate over the domain
      for (amrex::MFIter iter(state_new_fc_[level][idim]); iter.isValid();
           ++iter) {
        quokka::grid grid_elem(state_new_fc_[level][idim].array(iter),
                               iter.validbox(), geom[level].CellSizeArray(),
                               geom[level].ProbLoArray(),
                               geom[level].ProbHiArray(), quokka::centering::fc,
                               quokka::direction(idim));
        // set initial conditions defined by the user
        setInitialConditionsOnGrid(grid_elem);
      }
      // check that state_new_fc_[level][idim] is filled properly
      AMREX_ALWAYS_ASSERT(
          !state_new_fc_[level][idim].contains_nan(0, ncomp_fc));
      // fill face-centred ghost zones
      fillBoundaryConditions(state_new_fc_[level][idim],
                             state_new_fc_[level][idim], level, time, BCs_fc_,
                             quokka::centering::fc, quokka::direction(idim),
                             InterpHookNone, InterpHookNone);
      state_old_fc_[level][idim].ParallelCopy(state_new_fc_[level][idim], 0, 0,
                                              ncomp_fc, nghost, nghost);
    }
  }

  // set flag
  areInitialConditionsDefined_ = true;
}

template <typename problem_t> struct setBoundaryFunctor {
  AMREX_GPU_DEVICE void
  operator()(const amrex::IntVect &iv, amrex::Array4<amrex::Real> const &dest,
             const int &dcomp, const int &numcomp,
             amrex::GeometryData const &geom, const amrex::Real &time,
             const amrex::BCRec *bcr, int bcomp, const int &orig_comp) const {
    AMRSimulation<problem_t>::setCustomBoundaryConditions(
        iv, dest, dcomp, numcomp, geom, time, bcr, bcomp, orig_comp);
  }
};

template <typename problem_t>
AMREX_GPU_DEVICE AMREX_FORCE_INLINE void
AMRSimulation<problem_t>::setCustomBoundaryConditions(
    const amrex::IntVect &iv, amrex::Array4<amrex::Real> const &dest, int dcomp,
    int numcomp, amrex::GeometryData const &geom, const amrex::Real time,
    const amrex::BCRec *bcr, int bcomp, int orig_comp) {
  // user should implement if needed using template specialization
  // (This is only called when amrex::BCType::ext_dir is set for a given
  // boundary.)

  // set boundary condition for cell 'iv'
=======
  state_old_cc_[level].ParallelCopy(state_new_cc_[level], 0, 0, ncomp, nghost, nghost);
>>>>>>> 6d0c53b5
}

template <typename problem_t>
template <typename PreInterpHook, typename PostInterpHook>
<<<<<<< HEAD
void AMRSimulation<problem_t>::fillBoundaryConditions(
    amrex::MultiFab &S_filled, amrex::MultiFab &state, int const lev,
    amrex::Real const time, amrex::Vector<amrex::BCRec> &BCs,
    quokka::centering cen, quokka::direction dir,
    PreInterpHook const &pre_interp, PostInterpHook const &post_interp) {
=======
void AMRSimulation<problem_t>::fillBoundaryConditions(amrex::MultiFab &S_filled,
                                                      amrex::MultiFab &state,
                                                      int const lev,
                                                      amrex::Real const time,
                                                      PreInterpHook const &pre_interp,
                                                      PostInterpHook const &post_interp,
                                                      FillPatchType fptype) {
>>>>>>> 6d0c53b5
  BL_PROFILE("AMRSimulation::fillBoundaryConditions()");

  // On a single level, any periodic boundaries are filled first
  // 	then built-in boundary conditions are filled (with amrex::FilccCell()),
  //	then user-defined Dirichlet boundary conditions are filled.
  // (N.B.: The user-defined boundary function is called for *all* ghost cells.)

  // [NOTE: If user-defined and periodic boundaries are both used
  //  (for different coordinate dimensions), the edge/corner cells *will* be
  //  filled by amrex::FilccCell(). Remember to fill *all* variables in the
  //  MultiFab, e.g., both hydro and radiation).

  if (lev > 0) { // refined level
    amrex::Vector<amrex::MultiFab *> fineData{&state};
    amrex::Vector<amrex::Real> fineTime = {time};
    amrex::Vector<amrex::MultiFab *> coarseData;
    amrex::Vector<amrex::Real> coarseTime;

    // returns old state, new state, or both depending on 'time'
    if (cen == quokka::centering::cc) {
      GetCCData(lev - 1, time, coarseData, coarseTime);
    } else if (cen == quokka::centering::fc) {
      GetFCData(lev - 1, time, coarseData, coarseTime, dir);
    }
    AMREX_ASSERT(!state.contains_nan(0, state.nComp()));

    for (int i = 0; i < coarseData.size(); ++i) {
      AMREX_ASSERT(!coarseData[i]->contains_nan(0, state.nComp()));
      AMREX_ASSERT(!coarseData[i]->contains_nan()); // check ghost zones
    }

    FillPatchWithData(lev, time, S_filled, coarseData, coarseTime, fineData,
<<<<<<< HEAD
                      fineTime, 0, S_filled.nComp(), BCs, pre_interp,
                      post_interp);
=======
                      fineTime, 0, S_filled.nComp(), fptype,
                      pre_interp, post_interp);
>>>>>>> 6d0c53b5
  } else { // level 0
    // fill internal and periodic boundaries, ignoring corners (cross=true)
    // (there is no performance benefit for this in practice)
    // state.FillBoundary(geom[lev].periodicity(), true);
    state.FillBoundary(geom[lev].periodicity());

    if (!geom[lev].isAllPeriodic()) {
      amrex::GpuBndryFuncFab<setBoundaryFunctor<problem_t>> boundaryFunctor(
          setBoundaryFunctor<problem_t>{});
      amrex::PhysBCFunct<amrex::GpuBndryFuncFab<setBoundaryFunctor<problem_t>>>
          physicalBoundaryFunctor(geom[lev], BCs, boundaryFunctor);
      // fill physical boundaries
      physicalBoundaryFunctor(state, 0, state.nComp(), state.nGrowVect(), time,
                              0);
    }
  }

  // ensure that there are no NaNs (can happen when domain boundary filling is
  // unimplemented or malfunctioning)
  AMREX_ASSERT(!S_filled.contains_nan(0, S_filled.nComp()));
  AMREX_ASSERT(
      !S_filled.contains_nan()); // check ghost zones (usually this is caused by
                                 // forgetting to fill some components when
                                 // using custom Dirichlet BCs, e.g., radiation
                                 // variables in a hydro-only problem)
}

// Compute a new multifab 'mf' by copying in state from given data and filling
// ghost cells
template <typename problem_t>
template <typename PreInterpHook, typename PostInterpHook>
void AMRSimulation<problem_t>::FillPatchWithData(
    int lev, amrex::Real time, amrex::MultiFab &mf,
    amrex::Vector<amrex::MultiFab *> &coarseData,
    amrex::Vector<amrex::Real> &coarseTime,
    amrex::Vector<amrex::MultiFab *> &fineData,
    amrex::Vector<amrex::Real> &fineTime, int icomp, int ncomp,
<<<<<<< HEAD
    amrex::Vector<amrex::BCRec> &BCs, PreInterpHook const &pre_interp,
    PostInterpHook const &post_interp) {
=======
    FillPatchType fptype,
    PreInterpHook const &pre_interp, PostInterpHook const &post_interp) {
>>>>>>> 6d0c53b5
  BL_PROFILE("AMRSimulation::FillPatchWithData()");

  amrex::MFInterpolater *mapper = getAmrInterpolater();

  if (fptype == FillPatchType::fillpatch_class) {
	  if (fillpatcher_[lev] == nullptr) {
		  fillpatcher_[lev] = std::make_unique<amrex::FillPatcher<amrex::MultiFab>>(
		      grids[lev], dmap[lev], geom[lev], grids[lev - 1], dmap[lev - 1], geom[lev - 1],
          mf.nGrowVect(), mf.nComp(), mapper);
	  }
  }

  // create functor to fill ghost zones at domain boundaries
  // (note that domain boundaries may be present at any refinement level)
  amrex::GpuBndryFuncFab<setBoundaryFunctor<problem_t>> boundaryFunctor(
      setBoundaryFunctor<problem_t>{});
  amrex::PhysBCFunct<amrex::GpuBndryFuncFab<setBoundaryFunctor<problem_t>>>
      finePhysicalBoundaryFunctor(geom[lev], BCs, boundaryFunctor);

  if (lev == 0) { // NOTE: used by RemakeLevel
    // copies interior zones, fills ghost zones
    amrex::FillPatchSingleLevel(mf, time, fineData, fineTime, 0, icomp, ncomp,
                                geom[lev], finePhysicalBoundaryFunctor, 0);
  } else {
    amrex::PhysBCFunct<amrex::GpuBndryFuncFab<setBoundaryFunctor<problem_t>>>
        coarsePhysicalBoundaryFunctor(geom[lev - 1], BCs, boundaryFunctor);

    // copies interior zones, fills ghost zones with space-time interpolated
    // data
<<<<<<< HEAD
    amrex::FillPatchTwoLevels(mf, time, coarseData, coarseTime, fineData,
                              fineTime, 0, icomp, ncomp, geom[lev - 1],
                              geom[lev], coarsePhysicalBoundaryFunctor, 0,
                              finePhysicalBoundaryFunctor, 0, refRatio(lev - 1),
                              mapper, BCs, 0, pre_interp, post_interp);
=======
    if (fptype == FillPatchType::fillpatch_class) {
	    fillpatcher_[lev]->fill(mf, mf.nGrowVect(), time,
           coarseData, coarseTime, fineData, fineTime, 0, icomp, ncomp,
           coarsePhysicalBoundaryFunctor, 0, finePhysicalBoundaryFunctor, 0,
           BCs_cc_, 0, pre_interp, post_interp);
    } else {
	    amrex::FillPatchTwoLevels(mf, time, coarseData, coarseTime, fineData, fineTime, 0, icomp, ncomp,
				      geom[lev - 1], geom[lev], coarsePhysicalBoundaryFunctor, 0,
				      finePhysicalBoundaryFunctor, 0, refRatio(lev - 1), mapper, BCs_cc_, 0, pre_interp,
				      post_interp);
    }
>>>>>>> 6d0c53b5
  }
}

// Fill an entire multifab by interpolating from the coarser level
// this comes into play when a new level of refinement appears
template <typename problem_t>
void AMRSimulation<problem_t>::FillCoarsePatch(int lev, amrex::Real time,
                                               amrex::MultiFab &mf, int icomp,
                                               int ncomp,
                                               amrex::Vector<amrex::BCRec> &BCs,
                                               quokka::centering cen,
                                               quokka::direction dir) {
  BL_PROFILE("AMRSimulation::FillCoarsePatch()");

  AMREX_ASSERT(lev > 0);

  amrex::Vector<amrex::MultiFab *> cmf;
  amrex::Vector<amrex::Real> ctime;
  if (cen == quokka::centering::cc) {
    GetCCData(lev - 1, time, cmf, ctime);
  } else if (cen == quokka::centering::fc) {
    GetFCData(lev - 1, time, cmf, ctime, dir);
  }

  if (cmf.size() != 1) {
    amrex::Abort("FillCoarsePatch: how did this happen?");
  }

  amrex::GpuBndryFuncFab<setBoundaryFunctor<problem_t>> boundaryFunctor(
      setBoundaryFunctor<problem_t>{});
  amrex::PhysBCFunct<amrex::GpuBndryFuncFab<setBoundaryFunctor<problem_t>>>
      finePhysicalBoundaryFunctor(geom[lev], BCs, boundaryFunctor);
  amrex::PhysBCFunct<amrex::GpuBndryFuncFab<setBoundaryFunctor<problem_t>>>
      coarsePhysicalBoundaryFunctor(geom[lev - 1], BCs, boundaryFunctor);

  amrex::MFInterpolater *mapper = getAmrInterpolater();

  amrex::InterpFromCoarseLevel(
      mf, time, *cmf[0], 0, icomp, ncomp, geom[lev - 1], geom[lev],
      coarsePhysicalBoundaryFunctor, 0, finePhysicalBoundaryFunctor, 0,
      refRatio(lev - 1), mapper, BCs, 0);
}

// utility to copy in data from state_old_cc_[lev] and/or state_new_cc_[lev]
// into another multifab
template <typename problem_t>
void AMRSimulation<problem_t>::GetCCData(int lev, amrex::Real time,
                                         amrex::Vector<amrex::MultiFab *> &data,
                                         amrex::Vector<amrex::Real> &datatime) {
  BL_PROFILE("AMRSimulation::GetCCData()");

  data.clear();
  datatime.clear();

  if (amrex::almostEqual(time, tNew_[lev], 5)) { // if time == tNew_[lev] within roundoff
    data.push_back(&state_new_cc_[lev]);
    datatime.push_back(tNew_[lev]);
  } else if (amrex::almostEqual(time, tOld_[lev], 5)) { // if time == tOld_[lev] within roundoff
    data.push_back(&state_old_cc_[lev]);
    datatime.push_back(tOld_[lev]);
  } else { // otherwise return both old and new states for interpolation
    data.push_back(&state_old_cc_[lev]);
    data.push_back(&state_new_cc_[lev]);
    datatime.push_back(tOld_[lev]);
    datatime.push_back(tNew_[lev]);
  }
}

// utility to copy in data from state_old_fc_[lev][dir] and/or state_new_fc_[lev][dir]
// into another multifab
template <typename problem_t>
void AMRSimulation<problem_t>::GetFCData(int lev, amrex::Real time,
                                         amrex::Vector<amrex::MultiFab *> &data,
                                         amrex::Vector<amrex::Real> &datatime,
                                         quokka::direction dir) {
  BL_PROFILE("AMRSimulation::GetFCData()");

  data.clear();
  datatime.clear();

  const amrex::Real teps =
      (tNew_[lev] - tOld_[lev]) * 1.e-3; // generous roundoff error threshold

  int dim = static_cast<int>(dir);

  if (time > tNew_[lev] - teps &&
      time < tNew_[lev] + teps) { // if time == tNew_[lev] within roundoff
    data.push_back(&state_new_fc_[lev][dim]);
    datatime.push_back(tNew_[lev]);
  } else if (time > tOld_[lev] - teps &&
             time <
                 tOld_[lev] + teps) { // if time == tOld_[lev] within roundoff
    data.push_back(&state_old_fc_[lev][dim]);
    datatime.push_back(tOld_[lev]);
  } else { // otherwise return both old and new states for interpolation
    data.push_back(&state_old_fc_[lev][dim]);
    data.push_back(&state_new_fc_[lev][dim]);
    datatime.push_back(tOld_[lev]);
    datatime.push_back(tNew_[lev]);
  }
}

// average down on all levels
template <typename problem_t> void AMRSimulation<problem_t>::AverageDown() {
  BL_PROFILE("AMRSimulation::AverageDown()");

  for (int lev = finest_level - 1; lev >= 0; --lev) {
    AverageDownTo(lev);
  }
}

// set covered coarse cells to be the average of overlying fine cells
template <typename problem_t>
void AMRSimulation<problem_t>::AverageDownTo(int crse_lev) {
  BL_PROFILE("AMRSimulation::AverageDownTo()");

  // cell-centred
  amrex::average_down(state_new_cc_[crse_lev + 1], state_new_cc_[crse_lev],
                      geom[crse_lev + 1], geom[crse_lev], 0,
                      state_new_cc_[crse_lev].nComp(), refRatio(crse_lev));

  // face-centred
  if constexpr (Physics_Indices<problem_t>::nvarTotal_fc > 0) {
    // for each face-centering (number of dimensions)
    for (int idim = 0; idim < AMREX_SPACEDIM; ++idim) {
      amrex::average_down(
          state_new_fc_[crse_lev + 1][idim], state_new_fc_[crse_lev][idim],
          geom[crse_lev + 1], geom[crse_lev], 0,
          state_new_fc_[crse_lev][idim].nComp(), refRatio(crse_lev));
    }
  }
}

// get plotfile name
template <typename problem_t>
auto AMRSimulation<problem_t>::PlotFileName(int lev) const -> std::string {
  return amrex::Concatenate(plot_file, lev, 5);
}

template <typename problem_t>
void AMRSimulation<problem_t>::AverageFCToCC(
    amrex::MultiFab &mf_cc, const amrex::MultiFab &mf_fc, int dstcomp_start,
    int srccomp_start, int srccomp_total, int nGrow) const {
  // itterate over the domain
  auto const &state_cc = mf_cc.arrays();
  auto const &state_fc = mf_fc.const_arrays();
  amrex::ParallelFor(
      mf_cc, amrex::IntVect(AMREX_D_DECL(nGrow, nGrow, nGrow)),
      [=] AMREX_GPU_DEVICE(int boxidx, int i, int j, int k) {
        for (int icomp = 0; icomp < srccomp_total; ++icomp) {
          state_cc[boxidx](i, j, k, dstcomp_start + icomp) =
              0.5 * (state_fc[boxidx](i, j, k, srccomp_start + icomp) +
                     state_fc[boxidx](i + 1, j, k, srccomp_start + icomp));
          if constexpr (AMREX_SPACEDIM > 1) {
            state_cc[boxidx](i, j, k, dstcomp_start + icomp) =
                0.5 * (state_fc[boxidx](i, j, k, srccomp_start + icomp) +
                       state_fc[boxidx](i, j + 1, k, srccomp_start + icomp));
          }
          if constexpr (AMREX_SPACEDIM > 2) {
            state_cc[boxidx](i, j, k, dstcomp_start + icomp) =
                0.5 * (state_fc[boxidx](i, j, k, srccomp_start + icomp) +
                       state_fc[boxidx](i, j, k + 1, srccomp_start + icomp));
          }
        }
      });
}

template <typename problem_t>
auto AMRSimulation<problem_t>::PlotFileMFAtLevel(int lev) const
    -> amrex::MultiFab {
  // Combine state_new_cc_[lev] and derived variables in a new MF
  int comp = 0;
  const int nGrow = state_new_cc_[lev].nGrow(); // workaround Ascent bug
  const int nCompState_cc = ncomp_cc_; // state_new_cc_[lev].nComp();
  const int nCompState_fc = ncomp_fc_;
  const int nCompDeriv = derivedNames_.size();
  const int nCompPlotMF = nCompState_cc + (AMREX_SPACEDIM * nCompState_fc) + nCompDeriv;
  amrex::MultiFab plotMF(grids[lev], dmap[lev], nCompPlotMF, nGrow);

  // copy data from cell-centred state variables
  for (int i = 0; i < nCompState_cc; i++) {
    amrex::MultiFab::Copy(plotMF, state_new_cc_[lev], i, comp, 1, nGrow);
    comp++;
  }

  // compute cell-centre averaged face-centred data
  if constexpr (Physics_Indices<problem_t>::nvarTotal_fc > 0) {
    for (int idim = 0; idim < AMREX_SPACEDIM; ++idim) {
      AverageFCToCC(plotMF, state_new_fc_[lev][idim], comp, 0, nCompState_fc, nGrow);
      comp += nCompState_fc;
    }
  }

  // compute derived vars
  for (auto const &dname : derivedNames_) {
    ComputeDerivedVar(lev, dname, plotMF, comp);
    comp++;
  }

  return plotMF;
}

// put together an array of multifabs for writing
template <typename problem_t>
auto AMRSimulation<problem_t>::PlotFileMF() const
    -> amrex::Vector<amrex::MultiFab> {
  amrex::Vector<amrex::MultiFab> r;
  for (int i = 0; i <= finest_level; ++i) {
    r.push_back(PlotFileMFAtLevel(i));
  }
  return r;
}

// do in-situ rendering with Ascent
#ifdef AMREX_USE_ASCENT
template <typename problem_t>
void AMRSimulation<problem_t>::AscentCustomActions(
    conduit::Node const &blueprintMesh) {
  BL_PROFILE("AMRSimulation::AscentCustomActions()");

  // add a scene with a pseudocolor plot
  Node scenes;
  scenes["s1/plots/p1/type"] = "pseudocolor";
  scenes["s1/plots/p1/field"] = "gasDensity";

  // set the output file name (ascent will add ".png")
  scenes["s1/renders/r1/image_prefix"] = "render_density%05d";

  // set camera position
  amrex::Array<double, 3> position = {-0.6, -0.6, -0.8};
  scenes["s1/renders/r1/camera/position"].set_float64_ptr(position.data(), 3);

  // setup actions
  Node actions;
  Node &add_plots = actions.append();
  add_plots["action"] = "add_scenes";
  add_plots["scenes"] = scenes;
  actions.append()["action"] = "execute";
  actions.append()["action"] = "reset";

  // send AMR mesh to ascent, do render
  ascent_.publish(blueprintMesh);
  ascent_.execute(actions); // will be replaced by ascent_actions.yml if present
}

// do Ascent render
template <typename problem_t> void AMRSimulation<problem_t>::RenderAscent() {
  BL_PROFILE("AMRSimulation::RenderAscent()");

  // combine multifabs
  amrex::Vector<amrex::MultiFab> mf = PlotFileMF();
  amrex::Vector<const amrex::MultiFab *> mf_ptr = amrex::GetVecOfConstPtrs(mf);
  amrex::Vector<std::string> varnames;
  varnames.insert(varnames.end(), componentNames_cc_.begin(), componentNames_cc_.end());
  varnames.insert(varnames.end(), derivedNames_.begin(), derivedNames_.end());

  // rescale geometry
  // (Ascent fails to render if you use parsec-size boxes in units of cm...)
  amrex::Vector<amrex::Geometry> rescaledGeom = Geom();
  const amrex::Real length = geom[0].ProbLength(0);
  for (int i = 0; i < rescaledGeom.size(); ++i) {
    auto const &dlo = rescaledGeom[i].ProbLoArray();
    auto const &dhi = rescaledGeom[i].ProbHiArray();
    std::array<amrex::Real, AMREX_SPACEDIM> new_dlo{};
    std::array<amrex::Real, AMREX_SPACEDIM> new_dhi{};
    for (int k = 0; k < AMREX_SPACEDIM; ++k) {
      new_dlo[k] = dlo[k] / length;
      new_dhi[k] = dhi[k] / length;
    }
    amrex::RealBox rescaledRealBox(new_dlo, new_dhi);
    rescaledGeom[i].ProbDomain(rescaledRealBox);
  }

  // wrap MultiFabs into a Blueprint mesh
  conduit::Node blueprintMesh;
  amrex::MultiLevelToBlueprint(finest_level + 1, mf_ptr, varnames, rescaledGeom,
                               tNew_[0], istep, refRatio(), blueprintMesh);

  // pass Blueprint mesh to Ascent, run actions
  AscentCustomActions(blueprintMesh);
}
#endif // AMREX_USE_ASCENT

// write plotfile to disk
template <typename problem_t>
void AMRSimulation<problem_t>::WritePlotFile() const {
  BL_PROFILE("AMRSimulation::WritePlotFile()");

#ifndef AMREX_USE_HDF5
  if (amrex::AsyncOut::UseAsyncOut()) {
    // ensure that we flush any plotfiles that are currently being written
    amrex::AsyncOut::Finish();
  }
#endif

  // now construct output and submit to async write queue
  const std::string &plotfilename = PlotFileName(istep[0]);
  amrex::Vector<amrex::MultiFab> mf = PlotFileMF();
  amrex::Vector<const amrex::MultiFab *> mf_ptr = amrex::GetVecOfConstPtrs(mf);
  amrex::Vector<std::string> varnames;
  varnames.insert(varnames.end(), componentNames_cc_.begin(), componentNames_cc_.end());
  if constexpr (Physics_Indices<problem_t>::nvarTotal_fc > 0) {
    for (int idim = 0; idim < AMREX_SPACEDIM; ++idim) {
      for (int icomp = 0; icomp < ncomp_fc_; ++icomp) {
        varnames.push_back(quokka::face_dir_name[idim] + std::string("-") + componentNames_fc_[icomp]);
      }
    }
  }
  varnames.insert(varnames.end(), derivedNames_.begin(), derivedNames_.end());

  // write plotfile
  amrex::Print() << "Writing plotfile " << plotfilename << "\n";

#ifdef AMREX_USE_HDF5
  amrex::WriteMultiLevelPlotfileHDF5(plotfilename, finest_level + 1, mf_ptr,
                                     varnames, Geom(), tNew_[0], istep,
                                     refRatio());
#else
  amrex::WriteMultiLevelPlotfile(plotfilename, finest_level + 1, mf_ptr,
                                 varnames, Geom(), tNew_[0], istep, refRatio());
#endif
}

template <typename problem_t>
void AMRSimulation<problem_t>::SetLastCheckpointSymlink(
    std::string const &checkpointname) const {
  // creates a symlink pointing to the most recent checkpoint

  if (amrex::ParallelDescriptor::IOProcessor()) {
    std::string lastSymlinkName = "last_chk";

    // remove previous symlink, if it exists
    if (std::filesystem::is_symlink(lastSymlinkName)) {
      std::filesystem::remove(lastSymlinkName);
    }
    // create symlink
    std::filesystem::create_directory_symlink(checkpointname, lastSymlinkName);
  }
}

template <typename problem_t>
void AMRSimulation<problem_t>::WriteCheckpointFile() const {
  BL_PROFILE("AMRSimulation::WriteCheckpointFile()");

  // chk00010            write a checkpoint file with this root directory
  // chk00010/Header     this contains information you need to save (e.g.,
  // finest_level, t_new, etc.) and also
  //                     the BoxArrays at each level
  // chk00010/Level_0/
  // chk00010/Level_1/
  // etc.                these subdirectories will hold the MultiFab data at
  // each level of refinement

  // checkpoint file name, e.g., chk00010
  const std::string &checkpointname = amrex::Concatenate(chk_file, istep[0]);

  amrex::Print() << "Writing checkpoint " << checkpointname << "\n";

  const int nlevels = finest_level + 1;

  // ---- prebuild a hierarchy of directories
  // ---- dirName is built first.  if dirName exists, it is renamed.  then build
  // ---- dirName/subDirPrefix_0 .. dirName/subDirPrefix_nlevels-1
  // ---- if callBarrier is true, call ParallelDescriptor::Barrier()
  // ---- after all directories are built
  // ---- ParallelDescriptor::IOProcessor() creates the directories
  amrex::PreBuildDirectorHierarchy(checkpointname, "Level_", nlevels, true);

  // write Header file
  if (amrex::ParallelDescriptor::IOProcessor()) {

    std::string HeaderFileName(checkpointname + "/Header");
    amrex::VisMF::IO_Buffer io_buffer(amrex::VisMF::IO_Buffer_Size);
    std::ofstream HeaderFile;
    HeaderFile.rdbuf()->pubsetbuf(io_buffer.dataPtr(), io_buffer.size());
    HeaderFile.open(HeaderFileName.c_str(), std::ofstream::out |
                                                std::ofstream::trunc |
                                                std::ofstream::binary);
    if (!HeaderFile.good()) {
      amrex::FileOpenFailed(HeaderFileName);
    }

    HeaderFile.precision(17);

    // write out title line
    HeaderFile << "Checkpoint file for QuokkaCode\n";

    // write out finest_level
    HeaderFile << finest_level << "\n";

    // write out array of istep
    for (int i = 0; i < istep.size(); ++i) {
      HeaderFile << istep[i] << " ";
    }
    HeaderFile << "\n";

    // write out array of dt
    for (int i = 0; i < dt_.size(); ++i) {
      HeaderFile << dt_[i] << " ";
    }
    HeaderFile << "\n";

    // write out array of t_new
    for (int i = 0; i < tNew_.size(); ++i) {
      HeaderFile << tNew_[i] << " ";
    }
    HeaderFile << "\n";

    // write the BoxArray at each level
    for (int lev = 0; lev <= finest_level; ++lev) {
      boxArray(lev).writeOn(HeaderFile);
      HeaderFile << '\n';
    }
  }

  // write the cell-centred MultiFab data to, e.g., chk00010/Level_0/
  for (int lev = 0; lev <= finest_level; ++lev) {
    amrex::VisMF::Write(
        state_new_cc_[lev],
        amrex::MultiFabFileFullPrefix(lev, checkpointname, "Level_", "Cell"));
  }

  // write the face-centred MultiFab data to, e.g., chk00010/Level_0/
  if constexpr (Physics_Indices<problem_t>::nvarTotal_fc > 0) {
    for (int idim = 0; idim < AMREX_SPACEDIM; ++idim) {
      for (int lev = 0; lev <= finest_level; ++lev) {
        amrex::VisMF::Write(
            state_new_fc_[lev][idim],
            amrex::MultiFabFileFullPrefix(lev, checkpointname, "Level_",
                                          std::string("Face_") + quokka::face_dir_name[idim]));
      }
    }
  }

  // create symlink and point it at this checkpoint dir
  SetLastCheckpointSymlink(checkpointname);
}

// utility to skip to next line in Header
inline void GotoNextLine(std::istream &is) {
  constexpr std::streamsize bl_ignore_max{100000};
  is.ignore(bl_ignore_max, '\n');
}

template <typename problem_t>
void AMRSimulation<problem_t>::ReadCheckpointFile() {
  BL_PROFILE("AMRSimulation::ReadCheckpointFile()");

  amrex::Print() << "Restart from checkpoint " << restart_chkfile << "\n";

  // Header
  std::string File(restart_chkfile + "/Header");

  amrex::VisMF::IO_Buffer io_buffer(amrex::VisMF::GetIOBufferSize());

  amrex::Vector<char> fileCharPtr;
  amrex::ParallelDescriptor::ReadAndBcastFile(File, fileCharPtr);
  std::string fileCharPtrString(fileCharPtr.dataPtr());
  std::istringstream is(fileCharPtrString, std::istringstream::in);

  std::string line;
  std::string word;

  // read in title line
  std::getline(is, line);

  // read in finest_level
  is >> finest_level;
  GotoNextLine(is);

  // read in array of istep
  std::getline(is, line);
  {
    std::istringstream lis(line);
    int i = 0;
    while (lis >> word) {
      istep[i++] = std::stoi(word);
    }
  }

  // read in array of dt
  std::getline(is, line);
  {
    std::istringstream lis(line);
    int i = 0;
    while (lis >> word) {
      dt_[i++] = std::stod(word);
    }
  }

  // read in array of t_new
  std::getline(is, line);
  {
    std::istringstream lis(line);
    int i = 0;
    while (lis >> word) {
      tNew_[i++] = std::stod(word);
    }
  }

  for (int lev = 0; lev <= finest_level; ++lev) {

    // read in level 'lev' BoxArray from Header
    amrex::BoxArray ba;
    ba.readFrom(is);
    GotoNextLine(is);

    // create a distribution mapping
    amrex::DistributionMapping dm{ba, amrex::ParallelDescriptor::NProcs()};

    // set BoxArray grids and DistributionMapping dmap in AMReX_AmrMesh.H class
    SetBoxArray(lev, ba);
    SetDistributionMap(lev, dm);

    // build MultiFab and FluxRegister data
    int ncomp_cc = ncomp_cc_;
    int ncomp_fc = ncomp_fc_;
    int nghost = nghost_;
    state_old_cc_[lev].define(grids[lev], dmap[lev], ncomp_cc, nghost);
    state_new_cc_[lev].define(grids[lev], dmap[lev], ncomp_cc, nghost);
    max_signal_speed_[lev].define(ba, dm, 1, nghost);

    if constexpr (Physics_Indices<problem_t>::nvarTotal_fc > 0) {
      for (int idim=0; idim < AMREX_SPACEDIM; ++idim){
        state_new_fc_[lev][idim] = amrex::MultiFab(
          amrex::convert(ba, amrex::IntVect::TheDimensionVector(idim)), dm, ncomp_fc, nghost);
        state_old_fc_[lev][idim] = amrex::MultiFab(
          amrex::convert(ba, amrex::IntVect::TheDimensionVector(idim)), dm, ncomp_fc, nghost);
      }
    }

    if (lev > 0 && (do_reflux != 0)) {
      flux_reg_[lev] = std::make_unique<amrex::YAFluxRegister>(
          ba, boxArray(lev - 1), dm, DistributionMap(lev - 1), Geom(lev),
          Geom(lev - 1), refRatio(lev - 1), lev, ncomp_cc);
    }
  }

  // read in the MultiFab data
  for (int lev = 0; lev <= finest_level; ++lev) {
    // cell-centred
    amrex::VisMF::Read(
        state_new_cc_[lev],
        amrex::MultiFabFileFullPrefix(lev, restart_chkfile, "Level_", "Cell"));
    // face-centred
    if constexpr (Physics_Indices<problem_t>::nvarTotal_fc > 0) {
      for (int idim=0; idim < AMREX_SPACEDIM; ++idim){
        amrex::VisMF::Read(
            state_new_fc_[lev][idim],
            amrex::MultiFabFileFullPrefix(lev, restart_chkfile, "Level_",
                                          std::string("Face_") + quokka::face_dir_name[idim]));
      }
    }
  }
  areInitialConditionsDefined_ = true;
}

#endif // SIMULATION_HPP_<|MERGE_RESOLUTION|>--- conflicted
+++ resolved
@@ -173,12 +173,8 @@
                               amrex::Vector<amrex::BCRec> &BCs,
                               quokka::centering cen, quokka::direction dir,
                               PreInterpHook const &pre_interp,
-<<<<<<< HEAD
-                              PostInterpHook const &post_interp);
-=======
                               PostInterpHook const&post_interp,
                               FillPatchType fptype = FillPatchType::fillpatch_class);
->>>>>>> 6d0c53b5
 
   template <typename PreInterpHook, typename PostInterpHook>
   void FillPatchWithData(int lev, amrex::Real time, amrex::MultiFab &mf,
@@ -186,26 +182,17 @@
                          amrex::Vector<amrex::Real> &coarseTime,
                          amrex::Vector<amrex::MultiFab *> &fineData,
                          amrex::Vector<amrex::Real> &fineTime, int icomp,
-<<<<<<< HEAD
                          int ncomp, amrex::Vector<amrex::BCRec> &BCs,
+                         FillPatchType fptype,
                          PreInterpHook const &pre_interp,
                          PostInterpHook const &post_interp);
 
-  static void InterpHookNone(amrex::FArrayBox &fab, amrex::Box const &box,
-                             int scomp, int ncomp);
+  static void InterpHookNone(amrex::MultiFab &mf, int scomp, int ncomp);
   virtual void FillPatch(int lev, amrex::Real time, amrex::MultiFab &mf,
                          int icomp, int ncomp, quokka::centering cen,
-                         quokka::direction dir);
-=======
-                         int ncomp, FillPatchType fptype,
-                         PreInterpHook const &pre_interp,
-                         PostInterpHook const &post_interp);
-
-  static void InterpHookNone(amrex::MultiFab &mf, int scomp, int ncomp);
-  virtual void FillPatch(int lev, amrex::Real time, amrex::MultiFab &mf, int icomp,
-                 int ncomp, FillPatchType fptype);
+                         quokka::direction dir, FillPatchType fptype);
+  
   auto getAmrInterpolater() -> amrex::MFInterpolater*;
->>>>>>> 6d0c53b5
   void FillCoarsePatch(int lev, amrex::Real time, amrex::MultiFab &mf,
                        int icomp, int ncomp, amrex::Vector<amrex::BCRec> &BCs,
                        quokka::centering cen, quokka::direction dir);
@@ -1091,27 +1078,16 @@
     const amrex::DistributionMapping &dm) {
   BL_PROFILE("AMRSimulation::RemakeLevel()");
 
-<<<<<<< HEAD
-  const int ncomp_cc = ncomp_cc_;
+  const int ncomp_cc = ncomp_cc_; // state_new_cc_[level].nComp();
   const int ncomp_fc = ncomp_fc_;
-  const int nghost = nghost_;
-=======
-  const int ncomp = state_new_cc_[level].nComp();
-  const int nghost = state_new_cc_[level].nGrow();
-
-  amrex::MultiFab new_state(ba, dm, ncomp, nghost);
-  amrex::MultiFab old_state(ba, dm, ncomp, nghost);
-  amrex::MultiFab max_signal_speed(ba, dm, 1, nghost);
-
-  FillPatch(level, time, new_state, 0, ncomp, FillPatchType::fillpatch_function);
->>>>>>> 6d0c53b5
+  const int nghost = nghost_; // state_new_cc_[level].nGrow();
 
   amrex::MultiFab new_state(ba, dm, ncomp_cc, nghost);
   amrex::MultiFab old_state(ba, dm, ncomp_cc, nghost);
   FillPatch(level, time, new_state, 0, ncomp_cc, quokka::centering::cc,
-            quokka::direction::na);
+            quokka::direction::na, FillPatchType::fillpatch_function);
   FillPatch(level, time, old_state, 0, ncomp_cc, quokka::centering::cc,
-            quokka::direction::na); // also necessary
+            quokka::direction::na, FillPatchType::fillpatch_function); // also necessary
   std::swap(new_state, state_new_cc_[level]);
   std::swap(old_state, state_old_cc_[level]);
 
@@ -1169,14 +1145,7 @@
 }
 
 template <typename problem_t>
-<<<<<<< HEAD
-void AMRSimulation<problem_t>::InterpHookNone(amrex::FArrayBox &fab,
-                                              amrex::Box const &box, int scomp,
-                                              int ncomp) {
-=======
-void AMRSimulation<problem_t>::InterpHookNone(amrex::MultiFab &mf, int scomp, int ncomp)
-{
->>>>>>> 6d0c53b5
+void AMRSimulation<problem_t>::InterpHookNone(amrex::MultiFab &mf, int scomp, int ncomp) {
   // do nothing
 }
 
@@ -1211,12 +1180,9 @@
 template <typename problem_t>
 void AMRSimulation<problem_t>::FillPatch(int lev, amrex::Real time,
                                          amrex::MultiFab &mf, int icomp,
-<<<<<<< HEAD
                                          int ncomp, quokka::centering cen,
-                                         quokka::direction dir) {
-=======
-                                         int ncomp, FillPatchType fptype) {
->>>>>>> 6d0c53b5
+                                         quokka::direction dir,
+                                         FillPatchType fptype) {
   BL_PROFILE("AMRSimulation::FillPatch()");
 
   amrex::Vector<amrex::MultiFab *> cmf;
@@ -1243,18 +1209,13 @@
     }
   }
 
-<<<<<<< HEAD
   if (cen == quokka::centering::cc) {
     FillPatchWithData(lev, time, mf, cmf, ctime, fmf, ftime, icomp, ncomp,
-                      BCs_cc_, InterpHookNone, InterpHookNone);
+                      BCs_cc_, fptype, InterpHookNone, InterpHookNone);
   } else if (cen == quokka::centering::fc) {
     FillPatchWithData(lev, time, mf, cmf, ctime, fmf, ftime, icomp, ncomp,
-                      BCs_fc_, InterpHookNone, InterpHookNone);
-  }
-=======
-  FillPatchWithData(lev, time, mf, cmf, ctime, fmf, ftime, icomp, ncomp, fptype,
-		InterpHookNone, InterpHookNone);
->>>>>>> 6d0c53b5
+                      BCs_fc_, fptype, InterpHookNone, InterpHookNone);
+  }
 }
 
 // Make a new level from scratch using provided BoxArray and
@@ -1294,21 +1255,9 @@
         Geom(level - 1), refRatio(level - 1), level, ncomp_cc);
   }
 
-<<<<<<< HEAD
   // precalculate any required data (e.g., data table; as implimented by the
   // user) before initialising state variables
   preCalculateInitialConditions();
-=======
-  // set state_new_cc_[lev] to desired initial condition
-  setInitialConditionsAtLevel(level);
-
-  // check that state_new_cc_[lev] is properly filled
-  AMREX_ALWAYS_ASSERT(!state_new_cc_[level].contains_nan(0, ncomp));
-
-  // fill ghost zones (needed for some refinement criteria)
-  fillBoundaryConditions(state_new_cc_[level], state_new_cc_[level], level, time,
-                         InterpHookNone, InterpHookNone, FillPatchType::fillpatch_function);
->>>>>>> 6d0c53b5
 
   // cell-centred
   // itterate over the domain
@@ -1325,9 +1274,9 @@
   // fill cell-centred ghost zones
   fillBoundaryConditions(state_new_cc_[level], state_new_cc_[level], level,
                          time, BCs_cc_, quokka::centering::cc,
-                         quokka::direction::na, InterpHookNone, InterpHookNone);
+                         quokka::direction::na, InterpHookNone, InterpHookNone,
+                         FillPatchType::fillpatch_function);
   // copy to state_old_cc_ (including ghost zones)
-<<<<<<< HEAD
   state_old_cc_[level].ParallelCopy(state_new_cc_[level], 0, 0, ncomp_cc,
                                     nghost, nghost);
 
@@ -1383,30 +1332,20 @@
   // user should implement if needed using template specialization
   // (This is only called when amrex::BCType::ext_dir is set for a given
   // boundary.)
-
-  // set boundary condition for cell 'iv'
-=======
-  state_old_cc_[level].ParallelCopy(state_new_cc_[level], 0, 0, ncomp, nghost, nghost);
->>>>>>> 6d0c53b5
 }
 
 template <typename problem_t>
 template <typename PreInterpHook, typename PostInterpHook>
-<<<<<<< HEAD
-void AMRSimulation<problem_t>::fillBoundaryConditions(
-    amrex::MultiFab &S_filled, amrex::MultiFab &state, int const lev,
-    amrex::Real const time, amrex::Vector<amrex::BCRec> &BCs,
-    quokka::centering cen, quokka::direction dir,
-    PreInterpHook const &pre_interp, PostInterpHook const &post_interp) {
-=======
 void AMRSimulation<problem_t>::fillBoundaryConditions(amrex::MultiFab &S_filled,
                                                       amrex::MultiFab &state,
                                                       int const lev,
                                                       amrex::Real const time,
+                                                      amrex::Vector<amrex::BCRec> &BCs,
+                                                      quokka::centering cen,
+                                                      quokka::direction dir,
                                                       PreInterpHook const &pre_interp,
                                                       PostInterpHook const &post_interp,
                                                       FillPatchType fptype) {
->>>>>>> 6d0c53b5
   BL_PROFILE("AMRSimulation::fillBoundaryConditions()");
 
   // On a single level, any periodic boundaries are filled first
@@ -1439,13 +1378,8 @@
     }
 
     FillPatchWithData(lev, time, S_filled, coarseData, coarseTime, fineData,
-<<<<<<< HEAD
-                      fineTime, 0, S_filled.nComp(), BCs, pre_interp,
-                      post_interp);
-=======
-                      fineTime, 0, S_filled.nComp(), fptype,
+                      fineTime, 0, S_filled.nComp(), BCs, fptype,
                       pre_interp, post_interp);
->>>>>>> 6d0c53b5
   } else { // level 0
     // fill internal and periodic boundaries, ignoring corners (cross=true)
     // (there is no performance benefit for this in practice)
@@ -1483,13 +1417,8 @@
     amrex::Vector<amrex::Real> &coarseTime,
     amrex::Vector<amrex::MultiFab *> &fineData,
     amrex::Vector<amrex::Real> &fineTime, int icomp, int ncomp,
-<<<<<<< HEAD
-    amrex::Vector<amrex::BCRec> &BCs, PreInterpHook const &pre_interp,
-    PostInterpHook const &post_interp) {
-=======
-    FillPatchType fptype,
+    amrex::Vector<amrex::BCRec> &BCs, FillPatchType fptype,
     PreInterpHook const &pre_interp, PostInterpHook const &post_interp) {
->>>>>>> 6d0c53b5
   BL_PROFILE("AMRSimulation::FillPatchWithData()");
 
   amrex::MFInterpolater *mapper = getAmrInterpolater();
@@ -1519,25 +1448,17 @@
 
     // copies interior zones, fills ghost zones with space-time interpolated
     // data
-<<<<<<< HEAD
-    amrex::FillPatchTwoLevels(mf, time, coarseData, coarseTime, fineData,
-                              fineTime, 0, icomp, ncomp, geom[lev - 1],
-                              geom[lev], coarsePhysicalBoundaryFunctor, 0,
-                              finePhysicalBoundaryFunctor, 0, refRatio(lev - 1),
-                              mapper, BCs, 0, pre_interp, post_interp);
-=======
     if (fptype == FillPatchType::fillpatch_class) {
 	    fillpatcher_[lev]->fill(mf, mf.nGrowVect(), time,
            coarseData, coarseTime, fineData, fineTime, 0, icomp, ncomp,
            coarsePhysicalBoundaryFunctor, 0, finePhysicalBoundaryFunctor, 0,
-           BCs_cc_, 0, pre_interp, post_interp);
+           BCs, 0, pre_interp, post_interp);
     } else {
 	    amrex::FillPatchTwoLevels(mf, time, coarseData, coarseTime, fineData, fineTime, 0, icomp, ncomp,
 				      geom[lev - 1], geom[lev], coarsePhysicalBoundaryFunctor, 0,
-				      finePhysicalBoundaryFunctor, 0, refRatio(lev - 1), mapper, BCs_cc_, 0, pre_interp,
+				      finePhysicalBoundaryFunctor, 0, refRatio(lev - 1), mapper, BCs, 0, pre_interp,
 				      post_interp);
     }
->>>>>>> 6d0c53b5
   }
 }
 
