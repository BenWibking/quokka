#ifndef SIMULATION_HPP_ // NOLINT
#define SIMULATION_HPP_
//==============================================================================
// TwoMomentRad - a radiation transport library for patch-based AMR codes
// Copyright 2020 Benjamin Wibking.
// Released under the MIT license. See LICENSE file included in the GitHub repo.
//==============================================================================
/// \file simulation.cpp
/// \brief Implements classes and functions to organise the overall setup,
/// timestepping, solving, and I/O of a simulation.

// c++ headers
#include <cassert>
#include <cmath>
#include <csignal>
#include <cstdint>
#include <cstdio>
#if __has_include(<filesystem>)
#include <filesystem>
#elif __has_include(<experimental/filesystem>)
#include <experimental/filesystem>
namespace std
{
namespace filesystem = experimental::filesystem;
}
#endif
#include <fstream>
#include <iomanip>
#include <iostream>
#include <limits>
#include <memory>
#include <optional>
#include <ostream>
#include <stdexcept>
#include <variant>

// library headers
#include "AMReX.H"
#include "AMReX_AmrCore.H"
#include "AMReX_Array.H"
#include "AMReX_Array4.H"
#include "AMReX_AsyncOut.H"
#include "AMReX_BCRec.H"
#include "AMReX_BLassert.H"
#include "AMReX_DistributionMapping.H"
#include "AMReX_Extension.H"
#include "AMReX_FArrayBox.H"
#include "AMReX_FillPatchUtil.H"
#include "AMReX_FillPatcher.H"
#include "AMReX_GpuQualifiers.H"
#include "AMReX_INT.H"
#include "AMReX_IndexType.H"
#include "AMReX_IntVect.H"
#include "AMReX_Interpolater.H"
#include "AMReX_MultiFabUtil.H"
#include "AMReX_ParallelDescriptor.H"
#include "AMReX_REAL.H"
#include "AMReX_SPACE.H"
#include "AMReX_Vector.H"
#include "AMReX_VisMF.H"
#include "AMReX_YAFluxRegister.H"
#include <AMReX_Geometry.H>
#include <AMReX_MultiFab.H>
#include <AMReX_ParmParse.H>
#include <AMReX_PlotFileUtil.H>
#include <AMReX_Print.H>
#include <AMReX_Utility.H>
#include <fmt/core.h>
#include <yaml-cpp/yaml.h>

#ifdef AMREX_PARTICLES
#include "CICParticles.hpp"
#include <AMReX_AmrParticles.H>
#include <AMReX_Particles.H>
#endif

#if AMREX_SPACEDIM == 3
#include "AMReX_OpenBC.H"
#endif

#ifdef AMREX_USE_ASCENT
#include <AMReX_Conduit_Blueprint.H>
#include <ascent.hpp>
#endif

// internal headers
#include "fundamental_constants.H"
#include "grid.hpp"
#include "physics_info.hpp"
#include "physics_numVars.hpp"

#ifdef QUOKKA_USE_OPENPMD
#include "openPMD.hpp"
#endif

#define USE_YAFLUXREGISTER

#ifdef AMREX_USE_ASCENT
using namespace conduit;
using namespace ascent;
#endif

enum class ParticleStep { BeforePoissonSolve, AfterPoissonSolve };

using variant_t = std::variant<amrex::Real, std::string>;

namespace YAML
{
template <typename T> struct as_if<T, std::optional<T>> {
	explicit as_if(const Node &node_) : node(node_) {}
	const Node &node; // NOLINT(cppcoreguidelines-avoid-const-or-ref-data-members)
	auto operator()() const -> std::optional<T>
	{
		std::optional<T> val;
		T t;
		if ((node.m_pNode != nullptr) && convert<T>::decode(node, t)) {
			val = std::move(t);
		}
		return val;
	}
};

// There is already a std::string partial specialisation,
// so we need a full specialisation here
template <> struct as_if<std::string, std::optional<std::string>> {
	explicit as_if(const Node &node_) : node(node_) {}
	const Node &node; // NOLINT(cppcoreguidelines-avoid-const-or-ref-data-members)
	auto operator()() const -> std::optional<std::string>
	{
		std::optional<std::string> val;
		std::string t;
		if ((node.m_pNode != nullptr) && convert<std::string>::decode(node, t)) {
			val = std::move(t);
		}
		return val;
	}
};
} // namespace YAML

enum class FillPatchType { fillpatch_class, fillpatch_function };

// Main simulation class; solvers should inherit from this
template <typename problem_t> class AMRSimulation : public amrex::AmrCore
{
      public:
	amrex::Real maxDt_ = std::numeric_limits<double>::max();  // no limit by default
	amrex::Real initDt_ = std::numeric_limits<double>::max(); // no limit by default
	amrex::Real constantDt_ = 0.0;
	amrex::Vector<int> istep;	      // which step?
	amrex::Vector<int> nsubsteps;	      // how many substeps on each level?
	amrex::Vector<amrex::Real> tNew_;     // for state_new_cc_
	amrex::Vector<amrex::Real> tOld_;     // for state_old_cc_
	amrex::Vector<amrex::Real> dt_;	      // timestep for each level
	amrex::Vector<int> reductionFactor_;  // timestep reduction factor for each level
	amrex::Real stopTime_ = 1.0;	      // default
	amrex::Real cflNumber_ = 0.3;	      // default
	amrex::Real dtToleranceFactor_ = 1.1; // default
	amrex::Long cycleCount_ = 0;
	amrex::Long maxTimesteps_ = 1e4;	    // default
	amrex::Long maxWalltime_ = 0;		    // default: no limit
	int ascentInterval_ = -1;		    // -1 == no in-situ renders with Ascent
	int plotfileInterval_ = -1;		    // -1 == no output
	int projectionInterval_ = -1;		    // -1 == no output
	int statisticsInterval_ = -1;		    // -1 == no output
	amrex::Real plotTimeInterval_ = -1.0;	    // time interval for plt file
	amrex::Real checkpointTimeInterval_ = -1.0; // time interval for checkpoints
	int checkpointInterval_ = -1;		    // -1 == no output
	int amrInterpMethod_ = 1;		    // 0 == piecewise constant, 1 == lincc_interp
	amrex::Real reltolPoisson_ = 1.0e-5;	    // default
	amrex::Real abstolPoisson_ = 1.0e-5;	    // default (scaled by minimum RHS value)
	int doPoissonSolve_ = 0;		    // 1 == self-gravity enabled, 0 == disabled
	amrex::Vector<amrex::MultiFab> phi;

	amrex::Real densityFloor_ = 0.0;				// default
	amrex::Real tempCeiling_ = std::numeric_limits<double>::max();	// default
	amrex::Real tempFloor_ = 0.0;					// default
	amrex::Real speedCeiling_ = std::numeric_limits<double>::max(); // default

	std::unordered_map<std::string, variant_t> simulationMetadata_;

	// constructor
	explicit AMRSimulation(amrex::Vector<amrex::BCRec> &BCs_cc, amrex::Vector<amrex::BCRec> &BCs_fc) : BCs_cc_(BCs_cc), BCs_fc_(BCs_fc) { initialize(); }

	explicit AMRSimulation(amrex::Vector<amrex::BCRec> &BCs_cc) : BCs_cc_(BCs_cc), BCs_fc_(builtin_BCs_fc(BCs_cc)) { initialize(); }

	inline auto builtin_BCs_fc(amrex::Vector<amrex::BCRec> &BCs_cc) -> amrex::Vector<amrex::BCRec>
	{
		amrex::Vector<amrex::BCRec> BCs_fc(Physics_Indices<problem_t>::nvarPerDim_fc);

		if (Physics_Traits<problem_t>::is_hydro_enabled) {
			AMREX_ALWAYS_ASSERT(Physics_Indices<problem_t>::nvarPerDim_fc == 1);
			// set boundary conditions for face velocities (used ONLY for tracer particles)
			for (int i = 0; i < AMREX_SPACEDIM; ++i) {
				// lower boundary
				if (BCs_cc[Physics_Indices<problem_t>::hydroFirstIndex].lo(i) == amrex::BCType::int_dir) {
					BCs_fc[Physics_Indices<problem_t>::velFirstIndex].setLo(i, amrex::BCType::int_dir);
				} else {
					BCs_fc[Physics_Indices<problem_t>::velFirstIndex].setLo(i, amrex::BCType::foextrap);
				}
				// upper boundary
				if (BCs_cc[Physics_Indices<problem_t>::hydroFirstIndex].hi(i) == amrex::BCType::int_dir) {
					BCs_fc[Physics_Indices<problem_t>::velFirstIndex].setHi(i, amrex::BCType::int_dir);
				} else {
					BCs_fc[Physics_Indices<problem_t>::velFirstIndex].setHi(i, amrex::BCType::foextrap);
				}
			}
		}
		return BCs_fc;
	}

	void initialize();
	void PerformanceHints();
	void readParameters();
	void setInitialConditions();
	void setInitialConditionsAtLevel_cc(int level, amrex::Real time);
	void setInitialConditionsAtLevel_fc(int level, amrex::Real time);
	void evolve();
	void computeTimestep();
	auto computeTimestepAtLevel(int lev) -> amrex::Real;

	void AverageFCToCC(amrex::MultiFab &mf_cc, const amrex::MultiFab &mf_fc, int idim, int dstcomp_start, int srccomp_start, int srccomp_total,
			   int nGrow) const;

	virtual void computeMaxSignalLocal(int level) = 0;
	virtual auto computeExtraPhysicsTimestep(int lev) -> amrex::Real = 0;
	virtual void advanceSingleTimestepAtLevel(int lev, amrex::Real time, amrex::Real dt_lev, int ncycle) = 0;
	virtual void preCalculateInitialConditions() = 0;
	virtual void setInitialConditionsOnGrid(quokka::grid grid_elem) = 0;
	virtual void setInitialConditionsOnGridFaceVars(quokka::grid grid_elem) = 0;
	virtual void createInitialParticles() = 0;
	virtual void computeAfterTimestep() = 0;
	virtual void computeAfterEvolve(amrex::Vector<amrex::Real> &initSumCons) = 0;
	virtual void fillPoissonRhsAtLevel(amrex::MultiFab &rhs, int lev) = 0;
	virtual void applyPoissonGravityAtLevel(amrex::MultiFab const &phi, int lev, amrex::Real dt) = 0;

	// compute derived variables
	virtual void ComputeDerivedVar(int lev, std::string const &dname, amrex::MultiFab &mf, int ncomp) const = 0;

	// compute projected vars
	[[nodiscard]] virtual auto ComputeProjections(int dir) const -> std::unordered_map<std::string, amrex::BaseFab<amrex::Real>> = 0;

	// compute statistics
	virtual auto ComputeStatistics() -> std::map<std::string, amrex::Real> = 0;

	// compute volume integrals
	template <typename F> auto computeVolumeIntegral(F const &user_f) -> amrex::Real;

	// fix-up any unphysical states created by AMR operations
	// (e.g., caused by the flux register or from interpolation)
	virtual void FixupState(int level) = 0;

	// tag cells for refinement
	void ErrorEst(int lev, amrex::TagBoxArray &tags, amrex::Real time, int ngrow) override = 0;

	// Make a new level using provided BoxArray and DistributionMapping
	void MakeNewLevelFromCoarse(int lev, amrex::Real time, const amrex::BoxArray &ba, const amrex::DistributionMapping &dm) override;

	// Remake an existing level using provided BoxArray and DistributionMapping
	void RemakeLevel(int lev, amrex::Real time, const amrex::BoxArray &ba, const amrex::DistributionMapping &dm) override;

	// Delete level data
	void ClearLevel(int lev) override;

	// Make a new level from scratch using provided BoxArray and
	// DistributionMapping
	void MakeNewLevelFromScratch(int lev, amrex::Real time, const amrex::BoxArray &ba, const amrex::DistributionMapping &dm) override;

	// AMR utility functions
	template <typename PreInterpHook, typename PostInterpHook, typename BdryFunct>
	void fillBoundaryConditions(amrex::MultiFab &S_filled, amrex::MultiFab &state, int lev, amrex::Real time, quokka::centering cen, quokka::direction dir,
				    PreInterpHook const &pre_interp, PostInterpHook const &post_interp, BdryFunct const &myBoundaryFunctor,
				    FillPatchType fptype = FillPatchType::fillpatch_class);

	template <typename PreInterpHook, typename PostInterpHook, typename BdryFunct>
	void FillPatchWithData(int lev, amrex::Real time, amrex::MultiFab &mf, amrex::Vector<amrex::MultiFab *> &coarseData,
			       amrex::Vector<amrex::Real> &coarseTime, amrex::Vector<amrex::MultiFab *> &fineData, amrex::Vector<amrex::Real> &fineTime,
			       int icomp, int ncomp, amrex::Vector<amrex::BCRec> &BCs, quokka::centering &cen, FillPatchType fptype,
			       PreInterpHook const &pre_interp, PostInterpHook const &post_interp, BdryFunct const &myBoundaryFunctor);

	static void InterpHookNone(amrex::MultiFab &mf, int scomp, int ncomp);
	virtual void FillPatch(int lev, amrex::Real time, amrex::MultiFab &mf, int icomp, int ncomp, quokka::centering cen, quokka::direction dir,
			       FillPatchType fptype);

	auto getAmrInterpolaterCellCentered() -> amrex::MFInterpolater *;
	auto getAmrInterpolaterFaceCentered() -> amrex::Interpolater *;
	void FillCoarsePatch(int lev, amrex::Real time, amrex::MultiFab &mf, int icomp, int ncomp, amrex::Vector<amrex::BCRec> &BCs, quokka::centering cen,
			     quokka::direction dir);
	void GetData(int lev, amrex::Real time, amrex::Vector<amrex::MultiFab *> &data, amrex::Vector<amrex::Real> &datatime, quokka::centering cen,
		     quokka::direction dir);
	void AverageDown();
	void AverageDownTo(int crse_lev);
	void timeStepWithSubcycling(int lev, amrex::Real time, int iteration);
	void calculateGpotAllLevels();
	void gravAccelAllLevels(amrex::Real dt);
	void ellipticSolveAllLevels(amrex::Real dt);

	void incrementFluxRegisters(amrex::MFIter &mfi, amrex::YAFluxRegister *fr_as_crse, amrex::YAFluxRegister *fr_as_fine,
				    std::array<amrex::FArrayBox, AMREX_SPACEDIM> &fluxArrays, int lev, amrex::Real dt_lev);

	void incrementFluxRegisters(amrex::YAFluxRegister *fr_as_crse, amrex::YAFluxRegister *fr_as_fine,
				    std::array<amrex::MultiFab, AMREX_SPACEDIM> &fluxArrays, int lev, amrex::Real dt_lev);

	// boundary condition
	AMREX_GPU_DEVICE static void setCustomBoundaryConditions(const amrex::IntVect &iv, amrex::Array4<amrex::Real> const &dest, int dcomp, int numcomp,
								 amrex::GeometryData const &geom, amrex::Real time, const amrex::BCRec *bcr, int bcomp,
								 int orig_comp); // template specialized by problem generator

	// boundary condition
	AMREX_GPU_DEVICE static void setCustomBoundaryConditionsLowOrder(const amrex::IntVect &iv, amrex::Array4<amrex::Real> const &dest, int dcomp,
									 int numcomp, amrex::GeometryData const &geom, amrex::Real time,
									 const amrex::BCRec *bcr, int bcomp,
									 int orig_comp); // template specialized by problem generator

	// boundary condition
	AMREX_GPU_DEVICE static void setCustomBoundaryConditionsFaceVar(const amrex::IntVect &iv, amrex::Array4<amrex::Real> const &dest, int dcomp,
									int numcomp, amrex::GeometryData const &geom, amrex::Real time, const amrex::BCRec *bcr,
									int bcomp,
									int orig_comp); // template specialized by problem generator

	template <typename ReduceOp, typename F> auto computePlaneProjection(F const &user_f, int dir) const -> amrex::BaseFab<amrex::Real>;

	// I/O functions
	[[nodiscard]] auto PlotFileName(int lev) const -> std::string;
	[[nodiscard]] auto CustomPlotFileName(const char *base, int lev) const -> std::string;
	[[nodiscard]] auto GetPlotfileVarNames() const -> amrex::Vector<std::string>;
	[[nodiscard]] auto PlotFileMF(int included_ghosts) -> amrex::Vector<amrex::MultiFab>;
	[[nodiscard]] auto PlotFileMFAtLevel(int lev, int included_ghosts) -> amrex::MultiFab;
	void WriteMetadataFile(std::string const &MetadataFileName) const;
	void ReadMetadataFile(std::string const &chkfilename);
	void WriteStatisticsFile();
	void WritePlotFile();
	void WriteProjectionPlotfile() const;
	void WriteCheckpointFile() const;
	void SetLastCheckpointSymlink(std::string const &checkpointname) const;
	void ReadCheckpointFile();
	auto getWalltime() -> amrex::Real;
	void setChkFile(std::string const &chkfile_number);
	[[nodiscard]] auto getOldMF_fc() const -> amrex::Vector<amrex::Array<amrex::MultiFab, AMREX_SPACEDIM>> const &;
	[[nodiscard]] auto getNewMF_fc() const -> amrex::Vector<amrex::Array<amrex::MultiFab, AMREX_SPACEDIM>> const &;

	// particle functions
	void kickParticlesAllLevels(amrex::Real dt);
	void driftParticlesAllLevels(amrex::Real dt);

#ifdef AMREX_USE_ASCENT
	void AscentCustomActions(conduit::Node const &blueprintMesh);
	void RenderAscent();
#endif
      protected:
	amrex::Vector<amrex::BCRec> BCs_cc_; // on level 0
	amrex::Vector<amrex::BCRec> BCs_fc_; // on level 0
	amrex::Vector<amrex::MultiFab> state_old_cc_;
	amrex::Vector<amrex::MultiFab> state_new_cc_;
	amrex::Vector<amrex::Array<amrex::MultiFab, AMREX_SPACEDIM>> state_old_fc_;
	amrex::Vector<amrex::Array<amrex::MultiFab, AMREX_SPACEDIM>> state_new_fc_;
	amrex::Vector<amrex::MultiFab> max_signal_speed_; // needed to compute CFL timestep

	// flux registers: store fluxes at coarse-fine interface for synchronization
	// this will be sized "nlevs_max+1"
	// NOTE: the flux register associated with flux_reg[lev] is associated with
	// the lev/lev-1 interface (and has grid spacing associated with lev-1)
	// therefore flux_reg[0] and flux_reg[nlevs_max] are never actually used in
	// the reflux operation
	amrex::Vector<std::unique_ptr<amrex::YAFluxRegister>> flux_reg_;

	// This is for fillpatch during timestepping, but not for regridding.
	amrex::Vector<std::unique_ptr<amrex::FillPatcher<amrex::MultiFab>>> fillpatcher_;

	// Nghost = number of ghost cells for each array
	int nghost_cc_ = 4;						    // PPM needs nghost >= 3, PPM+flattening needs nghost >= 4
	int nghost_fc_ = Physics_Traits<problem_t>::is_mhd_enabled ? 4 : 2; // 4 needed for MHD, otherwise only 2 for tracer particles
	amrex::Vector<std::string> componentNames_cc_;
	amrex::Vector<std::string> componentNames_fc_;
	amrex::Vector<std::string> derivedNames_;
	bool areInitialConditionsDefined_ = false;

	/// output parameters
	std::string plot_file{"plt"};	       // plotfile prefix
	std::string chk_file{"chk"};	       // checkpoint prefix
	std::string stats_file{"history.txt"}; // statistics filename
	/// input parameters (if >= 0 we restart from a checkpoint)
	std::string restart_chkfile;

	/// AMR-specific parameters
	int regrid_int = 2;	 // regrid interval (number of coarse steps)
	int do_reflux = 1;	 // 1 == reflux, 0 == no reflux
	int do_subcycle = 1;	 // 1 == subcycle, 0 == no subcyle
	int suppress_output = 0; // 1 == show timestepping, 0 == do not output each timestep

	// performance metrics
	amrex::Long cellUpdates_ = 0;
	amrex::Vector<amrex::Long> cellUpdatesEachLevel_;

	// gravity
	amrex::Real Gconst_ = C::Gconst; // gravitational constant G

	// tracer particles
#ifdef AMREX_PARTICLES
	void InitParticles();	 // create tracer particles
	void InitCICParticles(); // create CIC particles
	int do_tracers = 0;
	int do_cic_particles = 0;
	std::unique_ptr<amrex::AmrTracerParticleContainer> TracerPC;
	std::unique_ptr<quokka::CICParticleContainer> CICParticles;
#endif

	// external objects
#ifdef AMREX_USE_ASCENT
	Ascent ascent_;
#endif
};

template <typename problem_t> void AMRSimulation<problem_t>::setChkFile(std::string const &chkfile_number) { restart_chkfile = chkfile_number; }

template <typename problem_t> auto AMRSimulation<problem_t>::getOldMF_fc() const -> const amrex::Vector<amrex::Array<amrex::MultiFab, AMREX_SPACEDIM>> &
{
	return state_old_fc_;
}

template <typename problem_t> auto AMRSimulation<problem_t>::getNewMF_fc() const -> const amrex::Vector<amrex::Array<amrex::MultiFab, AMREX_SPACEDIM>> &
{
	return state_new_fc_;
}

template <typename problem_t> void AMRSimulation<problem_t>::initialize()
{
	BL_PROFILE("AMRSimulation::initialize()");

	readParameters();

	// print derived vars
	if (!derivedNames_.empty()) {
		amrex::Print() << "Using derived variables:\n";
		for (auto const &name : derivedNames_) {
			amrex::Print() << "\t" << name << "\n";
		}
		amrex::Print() << "\n";
	}

	int nlevs_max = max_level + 1;
	istep.resize(nlevs_max, 0);
	nsubsteps.resize(nlevs_max, 1);
	if (do_subcycle == 1) {
		for (int lev = 1; lev <= max_level; ++lev) {
			nsubsteps[lev] = MaxRefRatio(lev - 1);
		}
	}

	tNew_.resize(nlevs_max, 0.0);
	tOld_.resize(nlevs_max, -1.e100);
	dt_.resize(nlevs_max, 1.e100);
	reductionFactor_.resize(nlevs_max, 1);
	state_new_cc_.resize(nlevs_max);
	state_old_cc_.resize(nlevs_max);
	if constexpr (Physics_Indices<problem_t>::nvarTotal_fc > 0) {
		state_new_fc_.resize(nlevs_max);
		state_old_fc_.resize(nlevs_max);
	}
	max_signal_speed_.resize(nlevs_max);
	flux_reg_.resize(nlevs_max + 1);
	fillpatcher_.resize(nlevs_max + 1);
	cellUpdatesEachLevel_.resize(nlevs_max, 0);

	// check that grids will be properly nested on each level
	// (this is necessary since FillPatch only fills from non-ghost cells on
	// lev-1)
	auto checkIsProperlyNested = [this](int const lev, amrex::IntVect const &blockingFactor) {
		return amrex::ProperlyNested(refRatio(lev - 1), blockingFactor, nghost_cc_, amrex::IndexType::TheCellType(), &amrex::cell_cons_interp);
	};

	for (int lev = 1; lev <= max_level; ++lev) {
		if (!checkIsProperlyNested(lev, blocking_factor[lev])) {
			// level lev is not properly nested
			amrex::Print() << "Blocking factor is too small for proper grid nesting! "
					  "Increase blocking factor to >= ceil(nghost,ref_ratio)*ref_ratio."
				       << std::endl; // NOLINT(performance-avoid-endl)
			amrex::Abort("Grids not properly nested!");
		}
	}

#ifdef AMREX_USE_ASCENT
	// initialize Ascent
	conduit::Node ascent_options;
	ascent_options["mpi_comm"] = MPI_Comm_c2f(amrex::ParallelContext::CommunicatorSub());
	ascent_.open(ascent_options);
#endif
}

template <typename problem_t> void AMRSimulation<problem_t>::PerformanceHints()
{
	// Check requested MPI ranks and available boxes
	for (int ilev = 0; ilev <= finestLevel(); ++ilev) {
		const amrex::Long nboxes = boxArray(ilev).size();
		if (amrex::ParallelDescriptor::NProcs() > nboxes) {
			amrex::Print() << "\n[Warning] [Performance] Too many resources / too little work!\n"
				       << "  It looks like you requested more compute resources than "
				       << "  the number of boxes of cells available on level " << ilev << " (" << nboxes << "). "
				       << "You started with (" << amrex::ParallelDescriptor::NProcs() << ") MPI ranks, so ("
				       << amrex::ParallelDescriptor::NProcs() - nboxes << ") rank(s) will have no work on this level.\n"
#ifdef AMREX_USE_GPU
				       << "  On GPUs, consider using 1-8 boxes per GPU per level that "
					  "together fill each GPU's memory sufficiently.\n"
#endif
				       << "\n";
		}
	}

	// check that blocking_factor and max_grid_size are set to reasonable values
#ifdef AMREX_USE_GPU
	const int recommended_blocking_factor = 32;
	const int recommended_max_grid_size = 128;
#else
	const int recommended_blocking_factor = 16;
	const int recommended_max_grid_size = 64;
#endif
	int min_blocking_factor = INT_MAX;
	int min_max_grid_size = INT_MAX;
	for (int ilev = 0; ilev <= finestLevel(); ++ilev) {
		min_blocking_factor = std::min(min_blocking_factor, blocking_factor[ilev].min());
		min_max_grid_size = std::min(min_max_grid_size, max_grid_size[ilev].min());
	}
	if (min_blocking_factor < recommended_blocking_factor) {
		amrex::Print() << "\n[Warning] [Performance] The grid blocking factor (" << min_blocking_factor
			       << ") is too small for reasonable performance. It should be 32 (or "
				  "greater) when running on GPUs, and 16 (or greater) when running on "
				  "CPUs.\n";
	}
	if (min_max_grid_size < recommended_max_grid_size) {
		amrex::Print() << "\n[Warning] [Performance] The maximum grid size (" << min_max_grid_size
			       << ") is too small for reasonable performance. It should be "
				  "128 (or greater) when running on GPUs, and 64 (or "
				  "greater) when running on CPUs.\n";
	}

#ifdef QUOKKA_USE_OPENPMD
	// warning about face-centered variables and OpenPMD outputs
	if constexpr (Physics_Indices<problem_t>::nvarTotal_fc > 0) {
		amrex::Print() << "\n[Warning] [I/O] Plotfiles will ONLY contain cell-centered averages of face-centered variables!"
			       << " Support for outputting face-centered variables for openPMD is not yet implemented.\n";
	}
#endif
}

template <typename problem_t> void AMRSimulation<problem_t>::readParameters()
{
	BL_PROFILE("AMRSimulation::readParameters()");

	// ParmParse reads inputs from the *.inputs file
	amrex::ParmParse pp;

	// Default nsteps = 1e4
	pp.query("max_timesteps", maxTimesteps_);

	// Default CFL number == 0.3, set to whatever is in the file
	pp.query("cfl", cflNumber_);

	// Default AMR interpolation method == lincc_interp
	pp.query("amr_interpolation_method", amrInterpMethod_);

	// Default stopping time
	pp.query("stop_time", stopTime_);

	// Default ascent render interval
	pp.query("ascent_interval", ascentInterval_);

	// Default output interval
	pp.query("plotfile_interval", plotfileInterval_);

	// Default projection interval
	pp.query("projection_interval", projectionInterval_);

	// Default statistics interval
	pp.query("statistics_interval", statisticsInterval_);

	// Default Time interval
	pp.query("plottime_interval", plotTimeInterval_);

	// Default Time interval
	pp.query("checkpointtime_interval", checkpointTimeInterval_);

	// Default checkpoint interval
	pp.query("checkpoint_interval", checkpointInterval_);

	// Default do_reflux = 1
	pp.query("do_reflux", do_reflux);

	// Default do_subcycle = 1
	pp.query("do_subcycle", do_subcycle);

	// Default do_tracers = 0 (turns on/off tracer particles)
	pp.query("do_tracers", do_tracers);

	// Default do_cic_particles = 0 (turns on/off CIC particles)
	pp.query("do_cic_particles", do_cic_particles);

	// Default suppress_output = 0
	pp.query("suppress_output", suppress_output);

	// specify this on the command-line in order to restart from a checkpoint
	// file
	pp.query("restartfile", restart_chkfile);

	// Specify derived variables to save to plotfiles
	pp.queryarr("derived_vars", derivedNames_);

	// re-grid interval
	pp.query("regrid_interval", regrid_int);

	// read density floor in g cm^-3
	pp.query("density_floor", densityFloor_);

	// read temperature floor in K
	pp.query("temperature_floor", tempFloor_);

	// read temperature ceiling in K
	pp.query("temperature_ceiling", tempCeiling_);

	// read speed ceiling in cm s^-1
	pp.query("speed_ceiling", speedCeiling_);

	// specify maximum walltime in HH:MM:SS format
	std::string maxWalltimeInput;
	pp.query("max_walltime", maxWalltimeInput);
	// convert to seconds
	int hours = 0;
	int minutes = 0;
	int seconds = 0;
	int nargs = std::sscanf(maxWalltimeInput.c_str(), "%d:%d:%d", &hours, &minutes, &seconds); // NOLINT
	if (nargs == 3) {
		maxWalltime_ = 3600 * hours + 60 * minutes + seconds;
		amrex::Print() << fmt::format("Setting walltime limit to {} hours, {} minutes, {} seconds.\n", hours, minutes, seconds);
	}

	// set gravity runtime parameters
	{
		const amrex::ParmParse hpp("gravity");
		hpp.query("Gconst", Gconst_);
	}
}

template <typename problem_t> void AMRSimulation<problem_t>::setInitialConditions()
{
	BL_PROFILE("AMRSimulation::setInitialConditions()");

	if (restart_chkfile.empty()) {
		// start simulation from the beginning
		const amrex::Real time = 0.0;
		InitFromScratch(time);
		AverageDown();

#ifdef AMREX_PARTICLES
		if (do_tracers != 0) {
			InitParticles();
		}
		if (do_cic_particles != 0) {
			InitCICParticles();
		}
#endif

		if (checkpointInterval_ > 0) {
			WriteCheckpointFile();
		}
	} else {
		// restart from a checkpoint
		ReadCheckpointFile();
	}

	calculateGpotAllLevels();

	// abort if amrex.async_out=1, it is currently broken
	if (amrex::AsyncOut::UseAsyncOut()) {
		amrex::Print() << "[ERROR] [FATAL] AsyncOut is currently broken! If you want to "
				  "run with AsyncOut anyway (THIS MAY CAUSE DATA CORRUPTION), comment "
				  "out this line in src/simulation.hpp. Aborting."
			       << std::endl; // NOLINT(performance-avoid-endl)
		amrex::Abort();
	}

#ifdef AMREX_USE_ASCENT
	if (ascentInterval_ > 0) {
		RenderAscent();
	}
#endif

	if (plotfileInterval_ > 0) {
		WritePlotFile();
	}

	if (projectionInterval_ > 0) {
		WriteProjectionPlotfile();
	}

	if (statisticsInterval_ > 0) {
		WriteStatisticsFile();
	}

	// ensure that there are enough boxes per MPI rank
	PerformanceHints();
}

template <typename problem_t> auto AMRSimulation<problem_t>::computeTimestepAtLevel(int lev) -> amrex::Real
{
	// compute CFL timestep on level 'lev'
	BL_PROFILE("AMRSimulation::computeTimestepAtLevel()");

	// compute hydro timestep on level 'lev'
	computeMaxSignalLocal(lev);
	const amrex::Real domain_signal_max = max_signal_speed_[lev].norminf();
	amrex::GpuArray<amrex::Real, AMREX_SPACEDIM> const &dx = geom[lev].CellSizeArray();
	const amrex::Real dx_min = std::min({AMREX_D_DECL(dx[0], dx[1], dx[2])});
	const amrex::Real hydro_dt = cflNumber_ * (dx_min / domain_signal_max);

	// compute timestep due to extra physics on level 'lev'
	const amrex::Real extra_physics_dt = computeExtraPhysicsTimestep(lev);

	// return minimum timestep
	return std::min(hydro_dt, extra_physics_dt);
}

template <typename problem_t> void AMRSimulation<problem_t>::computeTimestep()
{
	BL_PROFILE("AMRSimulation::computeTimestep()");

	// compute candidate timestep dt_tmp on each level
	amrex::Vector<amrex::Real> dt_tmp(finest_level + 1);
	for (int level = 0; level <= finest_level; ++level) {
		dt_tmp[level] = computeTimestepAtLevel(level);
	}

	// limit change in timestep on each level
	constexpr amrex::Real change_max = 1.1;

	for (int level = 0; level <= finest_level; ++level) {
		dt_tmp[level] = std::min(dt_tmp[level], change_max * dt_[level]);
	}

	// set default subcycling pattern
	if (do_subcycle == 1) {
		for (int lev = 1; lev <= max_level; ++lev) {
			nsubsteps[lev] = MaxRefRatio(lev - 1);
			reductionFactor_[lev] = 1; // reset additional subcycling
		}
	}

	// compute root level timestep given nsubsteps
	amrex::Real dt_0 = dt_tmp[0];
	amrex::Long n_factor = 1;

	for (int level = 0; level <= finest_level; ++level) {
		n_factor *= nsubsteps[level];
		dt_0 = std::min(dt_0, static_cast<amrex::Real>(n_factor) * dt_tmp[level]);
		dt_0 = std::min(dt_0, maxDt_); // limit to maxDt_

		if (tNew_[level] == 0.0) { // first timestep
			dt_0 = std::min(dt_0, initDt_);
		}
		if (constantDt_ > 0.0) { // use constant timestep if set
			dt_0 = constantDt_;
		}
	}

	// compute global timestep assuming no subcycling
	amrex::Real dt_global = dt_tmp[0];

	for (int level = 0; level <= finest_level; ++level) {
		dt_global = std::min(dt_global, dt_tmp[level]);
		dt_global = std::min(dt_global, maxDt_); // limit to maxDt_

		if (tNew_[level] == 0.0) { // special case: first timestep
			dt_global = std::min(dt_global, initDt_);
		}
		if (constantDt_ > 0.0) { // special case: constant timestep
			dt_global = constantDt_;
		}
	}

	// compute work estimate for subcycling
	amrex::Long n_factor_work = 1;
	amrex::Long work_subcycling = 0;
	for (int level = 0; level <= finest_level; ++level) {
		n_factor_work *= nsubsteps[level];
		work_subcycling += n_factor_work * CountCells(level);
	}

	// compute work estimate for non-subcycling
	amrex::Long total_cells = 0;
	for (int level = 0; level <= finest_level; ++level) {
		total_cells += CountCells(level);
	}
	const amrex::Real work_nonsubcycling = static_cast<amrex::Real>(total_cells) * (dt_0 / dt_global);

	if (work_nonsubcycling <= static_cast<amrex::Real>(work_subcycling)) {
		// use global timestep on this coarse step
		if (verbose) {
			const amrex::Real ratio = work_nonsubcycling / static_cast<amrex::Real>(work_subcycling);
			amrex::Print() << "\t>> Using global timestep on this coarse step (estimated work ratio: " << ratio << ").\n";
		}
		for (int lev = 1; lev <= max_level; ++lev) {
			nsubsteps[lev] = 1;
		}
	}

	// Limit dt to avoid overshooting stop_time
	const amrex::Real eps = 1.e-3 * dt_0;

	if (tNew_[0] + dt_0 > stopTime_ - eps) {
		dt_0 = stopTime_ - tNew_[0];
	}

	// assign timesteps on each level
	dt_[0] = dt_0;

	for (int level = 1; level <= finest_level; ++level) {
		dt_[level] = dt_[level - 1] / nsubsteps[level];
	}
}

template <typename problem_t> auto AMRSimulation<problem_t>::getWalltime() -> amrex::Real
{
	const static amrex::Real start_time = amrex::ParallelDescriptor::second(); // initialized on first call
	const amrex::Real time = amrex::ParallelDescriptor::second();
	return time - start_time;
}

template <typename problem_t> void AMRSimulation<problem_t>::evolve()
{
	BL_PROFILE("AMRSimulation::evolve()");

	AMREX_ALWAYS_ASSERT(areInitialConditionsDefined_);

	amrex::Real cur_time = tNew_[0];
#ifdef AMREX_USE_ASCENT
	int last_ascent_step = 0;
#endif
	int last_projection_step = 0;
	int last_statistics_step = 0;
	int last_plot_file_step = 0;
	double next_plot_file_time = plotTimeInterval_;
	double next_chk_file_time = checkpointTimeInterval_;
	int last_chk_file_step = 0;
	const int ncomp_cc = Physics_Indices<problem_t>::nvarTotal_cc;

	amrex::GpuArray<amrex::Real, AMREX_SPACEDIM> const &dx0 = geom[0].CellSizeArray();
	amrex::Real const vol = AMREX_D_TERM(dx0[0], *dx0[1], *dx0[2]);
	amrex::Vector<amrex::Real> init_sum_cons(ncomp_cc);
	for (int n = 0; n < ncomp_cc; ++n) {
		const int lev = 0;
		init_sum_cons[n] = state_new_cc_[lev].sum(n) * vol;
	}

	getWalltime(); // initialize start_time

	// Main time loop
	for (int step = istep[0]; step < maxTimesteps_ && cur_time < stopTime_; ++step) {

		if (suppress_output == 0) {
			amrex::Print() << "\nCoarse STEP " << step + 1 << " at t = " << cur_time << " (" << (cur_time / stopTime_) * 100. << "%) starts ..."
				       << '\n';
		}

		amrex::ParallelDescriptor::Barrier(); // synchronize all MPI ranks
		computeTimestep();

		// do particle leapfrog (first kick at time t)
		kickParticlesAllLevels(dt_[0]);

		// hyperbolic advance over all levels
		// (N.B. when AMR is enabled, regridding may happen during this function!)
		int lev = 0;		 // coarsest level
		const int iteration = 1; // this is the first call to advance level 'lev'
		timeStepWithSubcycling(lev, cur_time, iteration);

		// drift particles from t to (t + dt)
		// N.B.: MUST be done *before* Poisson solve at new time!
		driftParticlesAllLevels(dt_[0]);

		// elliptic solve over entire AMR grid (post-timestep)
		ellipticSolveAllLevels(dt_[0]);

		// do particle leapfrog (second kick at t + dt)
		kickParticlesAllLevels(dt_[0]);

		cur_time += dt_[0];
		++cycleCount_;
		computeAfterTimestep();

		// sync up time (to avoid roundoff error)
		for (lev = 0; lev <= finest_level; ++lev) {
			AMREX_ALWAYS_ASSERT(std::abs((tNew_[lev] - cur_time) / cur_time) < 1e-10);
			tNew_[lev] = cur_time;
		}

#ifdef AMREX_USE_ASCENT
		if (ascentInterval_ > 0 && (step + 1) % ascentInterval_ == 0) {
			last_ascent_step = step + 1;
			RenderAscent();
		}
#endif

		if (statisticsInterval_ > 0 && (step + 1) % statisticsInterval_ == 0) {
			last_statistics_step = step + 1;
			WriteStatisticsFile();
		}

		if (plotfileInterval_ > 0 && (step + 1) % plotfileInterval_ == 0) {
			last_plot_file_step = step + 1;
			WritePlotFile();
		}

		if (projectionInterval_ > 0 && (step + 1) % projectionInterval_ == 0) {
			last_projection_step = step + 1;
			WriteProjectionPlotfile();
		}

		// Writing Plot files at time intervals
		if (plotTimeInterval_ > 0 && next_plot_file_time <= cur_time) {
			next_plot_file_time += plotTimeInterval_;
			WritePlotFile();
		}

		// IMPORTANT: this MUST be written *after* the plotfile to avoid corruption:
		// 	https://github.com/quokka-astro/quokka/issues/554
		if (checkpointTimeInterval_ > 0 && next_chk_file_time <= cur_time) {
			next_chk_file_time += checkpointTimeInterval_;
			WriteCheckpointFile();
		}

		// IMPORTANT: this MUST be written *after* the plotfile to avoid corruption:
		// 	https://github.com/quokka-astro/quokka/issues/554
		if (checkpointInterval_ > 0 && (step + 1) % checkpointInterval_ == 0) {
			last_chk_file_step = step + 1;
			WriteCheckpointFile();
		}

		if (cur_time >= stopTime_ - 1.e-6 * dt_[0]) {
			// we have reached stopTime_
			break;
		}

		if (maxWalltime_ > 0 && getWalltime() > 0.9 * maxWalltime_) {
			// we have exceeded 90% of maxWalltime_
			break;
		}
	}

	amrex::Real elapsed_sec = getWalltime();

	// compute reference solution (if it's a test problem)
	computeAfterEvolve(init_sum_cons);

	// compute conservation error
	for (int n = 0; n < ncomp_cc; ++n) {
		amrex::Real const final_sum = state_new_cc_[0].sum(n) * vol;
		amrex::Real const abs_err = (final_sum - init_sum_cons[n]);
		amrex::Print() << "Initial " << componentNames_cc_[n] << " = " << init_sum_cons[n] << '\n';
		amrex::Print() << "\tabsolute conservation error = " << abs_err << '\n';
		if (init_sum_cons[n] != 0.0) {
			amrex::Real const rel_err = abs_err / init_sum_cons[n];
			amrex::Print() << "\trelative conservation error = " << rel_err << '\n';
		}
		amrex::Print() << '\n';
	}

	// compute zone-cycles/sec
	const int IOProc = amrex::ParallelDescriptor::IOProcessorNumber();
	amrex::ParallelDescriptor::ReduceRealMax(elapsed_sec, IOProc);
	const double microseconds_per_update = 1.0e6 * elapsed_sec / cellUpdates_;
	const double megaupdates_per_second = 1.0 / microseconds_per_update;
	amrex::Print() << "Performance figure-of-merit: " << microseconds_per_update << " μs/zone-update [" << megaupdates_per_second << " Mupdates/s]\n";
	for (int lev = 0; lev <= max_level; ++lev) {
		amrex::Print() << "Zone-updates on level " << lev << ": " << cellUpdatesEachLevel_[lev] << "\n";
	}
<<<<<<< HEAD
	amrex::Print() << std::endl;
=======
	amrex::Print() << '\n';
>>>>>>> 91e52b0f

	// write final plotfile
	if (plotfileInterval_ > 0 && istep[0] > last_plot_file_step) {
		WritePlotFile();
	}

	// write final projection
	if (projectionInterval_ > 0 && istep[0] > last_projection_step) {
		WriteProjectionPlotfile();
	}

	// write final statistics
	if (statisticsInterval_ > 0 && istep[0] > last_statistics_step) {
		WriteStatisticsFile();
	}

	// write final checkpoint
	// IMPORTANT: this MUST be written *after* the plotfile to avoid corruption:
	// 	https://github.com/quokka-astro/quokka/issues/554
	if (checkpointInterval_ > 0 && istep[0] > last_chk_file_step) {
		WriteCheckpointFile();
	}

#ifdef AMREX_USE_ASCENT
	// close Ascent
	ascent_.close();
#endif
}

template <typename problem_t> void AMRSimulation<problem_t>::calculateGpotAllLevels()
{
#if AMREX_SPACEDIM == 3
	if (doPoissonSolve_) {
		if (do_subcycle == 1) { // not supported
			amrex::Abort("Poisson solve is not support when AMR subcycling is enabled! You must set do_subcycle = 0.");
		}

		BL_PROFILE_REGION("GravitySolver");

		// set up elliptic solve object
		amrex::OpenBCSolver poissonSolver(Geom(0, finest_level), boxArray(0, finest_level), DistributionMap(0, finest_level));
		if (verbose) {
			poissonSolver.setVerbose(true);
			poissonSolver.setBottomVerbose(false);
			amrex::Print() << "Doing Poisson solve...\n\n";
		}

		phi.resize(finest_level + 1);
		// solve Poisson equation with open b.c. using the method of James (1977)
		amrex::Vector<amrex::MultiFab> rhs(finest_level + 1);
		const int nghost = 1;
		const int ncomp = 1;
		amrex::Real rhs_min = std::numeric_limits<amrex::Real>::max();
		for (int lev = 0; lev <= finest_level; ++lev) {
			phi[lev].define(grids[lev], dmap[lev], ncomp, nghost);
			rhs[lev].define(grids[lev], dmap[lev], ncomp, nghost);
			phi[lev].setVal(0); // set initial guess to zero
			rhs[lev].setVal(0);
		}

#ifdef AMREX_PARTICLES
		if (do_cic_particles != 0) {
			// deposit particles using amrex::ParticleToMesh
			amrex::ParticleToMesh(*CICParticles, amrex::GetVecOfPtrs(rhs), 0, finest_level,
					      quokka::CICDeposition{Gconst_, quokka::ParticleMassIdx, 0, 1});
		}
#endif

		for (int lev = 0; lev <= finest_level; ++lev) {
			AMREX_ALWAYS_ASSERT(!rhs[lev].contains_nan());
			fillPoissonRhsAtLevel(rhs[lev], lev);
			AMREX_ALWAYS_ASSERT(!rhs[lev].contains_nan());
			rhs_min = std::min(rhs_min, rhs[lev].min(0));
		}

		amrex::Real abstol = abstolPoisson_ * rhs_min;
		poissonSolver.solve(amrex::GetVecOfPtrs(phi), amrex::GetVecOfConstPtrs(rhs), reltolPoisson_, abstol);
		if (verbose) {
			amrex::Print() << "\n";
		}

		// check for NaN
		for (int lev = 0; lev <= finest_level; ++lev) {
			AMREX_ALWAYS_ASSERT(!phi[lev].contains_nan()); // this fails when max_level=2 for SphericalCollapse
		}
	}
#endif
}

template <typename problem_t> void AMRSimulation<problem_t>::gravAccelAllLevels(const amrex::Real dt)
{
#if AMREX_SPACEDIM == 3
	if (doPoissonSolve_) {

		BL_PROFILE_REGION("GravitySolver");

		// add gravitational acceleration to hydro state (using operator splitting)
		for (int lev = 0; lev <= finest_level; ++lev) {
			applyPoissonGravityAtLevel(phi[lev], lev, dt);
		}
	}
#endif
}

template <typename problem_t> void AMRSimulation<problem_t>::ellipticSolveAllLevels(const amrex::Real dt)
{
#if AMREX_SPACEDIM == 3
	if (doPoissonSolve_) {

		calculateGpotAllLevels();

		gravAccelAllLevels(dt);
	}
#endif
}

struct setFunctorParticleAccel {
	AMREX_GPU_DEVICE void operator()(const amrex::IntVect &iv, amrex::Array4<amrex::Real> const &dest, const int &dcomp, const int &numcomp,
					 amrex::GeometryData const &geom, const amrex::Real &time, const amrex::BCRec *bcr, int bcomp,
					 const int &orig_comp) const
	{
		amrex::ignore_unused(iv, dest, dcomp, numcomp, geom, time, bcr, bcomp, orig_comp);
	}
};

template <typename problem_t> void AMRSimulation<problem_t>::kickParticlesAllLevels(const amrex::Real dt)
{
	// kick particles (do: vel[i] += 0.5 * dt * accel[i])

	if (do_cic_particles != 0) {
		// gravitational acceleration multifabs
		amrex::Vector<amrex::MultiFab> accel(finest_level + 1);

		// self-gravity in Quokka requires open boundary conditions,
		// so we extrapolate the gravitational accelerations at physical boundaries
		amrex::Vector<amrex::BCRec> accelBC(AMREX_SPACEDIM);
		for (int j = 0; j < AMREX_SPACEDIM; ++j) {
			for (int i = 0; i < AMREX_SPACEDIM; ++i) {
				accelBC[j].setLo(i, amrex::BCType::foextrap);
				accelBC[j].setHi(i, amrex::BCType::foextrap);
			}
		}

		for (int lev = 0; lev <= finest_level; ++lev) {
			// compute accelerations
			accel[lev].define(boxArray(lev), DistributionMap(lev), AMREX_SPACEDIM, 1);
			accel[lev].setVal(0.);
			auto accel_arr = accel[lev].arrays();
			const auto &phi_arr = phi[lev].const_arrays();
			const auto dx_inv = geom[lev].InvCellSizeArray();
			const amrex::IntVect ng(0);

			// check for NaN
			AMREX_ALWAYS_ASSERT(!phi[lev].contains_nan());

			amrex::ParallelFor(accel[lev], ng, AMREX_SPACEDIM, [=] AMREX_GPU_DEVICE(int bx, int i, int j, int k, int n) {
				// compute cell-centered acceleration -grad(phi)
				if (n == 0) {
					accel_arr[bx](i, j, k, n) = -0.5 * dx_inv[0] * (phi_arr[bx](i + 1, j, k) - phi_arr[bx](i - 1, j, k));
				}
				if (n == 1) {
					accel_arr[bx](i, j, k, n) = -0.5 * dx_inv[1] * (phi_arr[bx](i, j + 1, k) - phi_arr[bx](i, j - 1, k));
				}
				if (n == 2) {
					accel_arr[bx](i, j, k, n) = -0.5 * dx_inv[2] * (phi_arr[bx](i, j, k + 1) - phi_arr[bx](i, j, k - 1));
				}
			});
			amrex::Gpu::streamSynchronizeAll();

			// fill ghost cells for accel[lev]
			amrex::GpuBndryFuncFab<setFunctorParticleAccel> boundaryFunctor(setFunctorParticleAccel{});
			amrex::PhysBCFunct<amrex::GpuBndryFuncFab<setFunctorParticleAccel>> fineBdryFunct(geom[lev], accelBC, boundaryFunctor);

			if (lev == 0) {
				accel[lev].FillBoundary(geom[lev].periodicity());
				fineBdryFunct(accel[lev], 0, accel[lev].nComp(), accel[lev].nGrowVect(), 0., 0);
			} else {
				amrex::PhysBCFunct<amrex::GpuBndryFuncFab<setFunctorParticleAccel>> coarseBdryFunct(geom[lev - 1], accelBC, boundaryFunctor);
				amrex::InterpFromCoarseLevel(accel[lev], 0., accel[lev - 1], 0, 0, AMREX_SPACEDIM, geom[lev - 1], geom[lev], coarseBdryFunct, 0,
							     fineBdryFunct, 0, refRatio(lev - 1), getAmrInterpolaterCellCentered(), accelBC, 0);
			}

			// check for NaN
			AMREX_ALWAYS_ASSERT(!accel[lev].contains_nan(0, AMREX_SPACEDIM));
			AMREX_ALWAYS_ASSERT(!accel[lev].contains_nan());

			// loop over boxes of particles on this level
			for (quokka::CICParticleIterator pIter(*CICParticles, lev); pIter.isValid(); ++pIter) {
				auto &particles = pIter.GetArrayOfStructs();
				quokka::CICParticleContainer::ParticleType *pData = particles().data();
				const amrex::Long np = pIter.numParticles();

				amrex::Array4<const amrex::Real> const &accel_arr = accel[lev].array(pIter);
				const auto plo = geom[lev].ProbLoArray();

				amrex::ParallelFor(np, [=] AMREX_GPU_DEVICE(int64_t idx) {
					quokka::CICParticleContainer::ParticleType &p = pData[idx]; // NOLINT(cppcoreguidelines-pro-bounds-pointer-arithmetic)
					amrex::ParticleInterpolator::Linear interp(p, plo, dx_inv);
					interp.MeshToParticle(
					    p, accel_arr, 0, quokka::ParticleVxIdx, AMREX_SPACEDIM,
					    [=] AMREX_GPU_DEVICE(amrex::Array4<const amrex::Real> const &acc, int i, int j, int k, int comp) {
						    return acc(i, j, k, comp); // no weighting
					    },
					    [=] AMREX_GPU_DEVICE(quokka::CICParticleContainer::ParticleType & p, int comp, amrex::Real acc_comp) {
						    // kick particle by updating its velocity
						    p.rdata(comp) += 0.5 * dt * static_cast<amrex::ParticleReal>(acc_comp);
					    });
				});
			}
		}
	}
}

template <typename problem_t> void AMRSimulation<problem_t>::driftParticlesAllLevels(const amrex::Real dt)
{
	// drift all particles (do: pos[i] += dt * vel[i])

	if (do_cic_particles != 0) {
		for (int lev = 0; lev <= finest_level; ++lev) {
			for (quokka::CICParticleIterator pIter(*CICParticles, lev); pIter.isValid(); ++pIter) {
				auto &particles = pIter.GetArrayOfStructs();
				quokka::CICParticleContainer::ParticleType *pData = particles().data();
				const amrex::Long np = pIter.numParticles();

				amrex::ParallelFor(np, [=] AMREX_GPU_DEVICE(int64_t idx) {
					quokka::CICParticleContainer::ParticleType &p = pData[idx]; // NOLINT(cppcoreguidelines-pro-bounds-pointer-arithmetic)
					// update particle position
					for (int i = 0; i < AMREX_SPACEDIM; ++i) {
						p.pos(i) += dt * p.rdata(quokka::ParticleVxIdx + i);
					}
				});
			}
		}
	}
}

// N.B.: This function actually works for subcycled or not subcycled, as long as
// nsubsteps[lev] is set correctly.
template <typename problem_t> void AMRSimulation<problem_t>::timeStepWithSubcycling(int lev, amrex::Real time, int iteration)
{
	BL_PROFILE("AMRSimulation::timeStepWithSubcycling()");

	// perform regrid if needed
	if (regrid_int > 0) {
		// help keep track of whether a level was already regridded
		// from a coarser level call to regrid
		static amrex::Vector<int> last_regrid_step(max_level + 1, 0);

		// regrid changes level "lev+1" so we don't regrid on max_level
		// also make sure we don't regrid fine levels again if
		// it was taken care of during a coarser regrid
		if (lev < max_level && istep[lev] > last_regrid_step[lev]) {
			if (istep[lev] % regrid_int == 0) {
				// regrid could add newly refined levels (if finest_level < max_level)
				// so we save the previous finest level index
				int old_finest = finest_level;
				regrid(lev, time);

				// mark that we have regridded this level already
				for (int k = lev; k <= finest_level; ++k) {
					last_regrid_step[k] = istep[k];
				}

				// if there are newly created levels, set the time step
				for (int k = old_finest + 1; k <= finest_level; ++k) {
					if (do_subcycle != 0) {
						dt_[k] = dt_[k - 1] / nsubsteps[k];
					} else {
						dt_[k] = dt_[k - 1];
					}
				}

#ifdef AMREX_PARTICLES
				// redistribute particles
				if (do_tracers != 0) {
					TracerPC->Redistribute(lev);
				}
				if (do_cic_particles != 0) {
					CICParticles->Redistribute(lev);
				}
#endif

				// do fix-up on all levels that have been re-gridded
				for (int k = lev; k <= finest_level; ++k) {
					FixupState(k);
				}
			}
		}
	}

	if (Verbose()) {
		amrex::Print() << "[Level " << lev << " step " << istep[lev] + 1 << "] ";
		amrex::Print() << "ADVANCE with time = " << tNew_[lev] << " dt = " << dt_[lev] << '\n';
	}

	// Advance a single level for a single time step, and update flux registers
	tOld_[lev] = tNew_[lev];
	tNew_[lev] += dt_[lev]; // critical that this is done *before* advanceAtLevel

	// do hyperbolic advance over all levels
	advanceSingleTimestepAtLevel(lev, time, dt_[lev], nsubsteps[lev]);

	++istep[lev];
	cellUpdates_ += CountCells(lev); // keep track of total number of cell updates
	cellUpdatesEachLevel_[lev] += CountCells(lev);

	if (Verbose()) {
		amrex::Print() << "[Level " << lev << " step " << istep[lev] << "] ";
		amrex::Print() << "Advanced " << CountCells(lev) << " cells" << std::endl;
	}

	// advance finer levels

	if (lev < finest_level) {

		// recursive call for next-finer level
		for (int i = 1; i <= nsubsteps[lev + 1]; ++i) {
			if (lev < finest_level) { // this may change during a regrid!
				timeStepWithSubcycling(lev + 1, time + (i - 1) * dt_[lev + 1], i);
			}
		}

		// do post-timestep operations

		if (do_reflux != 0) {
			// update lev based on coarse-fine flux mismatch
			flux_reg_[lev + 1]->Reflux(state_new_cc_[lev]);
		}

		AverageDownTo(lev); // average lev+1 down to lev
		FixupState(lev);    // fix any unphysical states created by reflux or averaging

		fillpatcher_[lev + 1].reset(); // because the data on lev have changed.
	}

#ifdef AMREX_PARTICLES
	// redistribute tracer particles
	if (do_tracers != 0) {
		int redistribute_ngrow = 0;
		if ((iteration < nsubsteps[lev]) || (lev == 0)) {
			if (lev == 0) {
				redistribute_ngrow = 0;
			} else {
				redistribute_ngrow = iteration;
			}
			TracerPC->Redistribute(lev, TracerPC->finestLevel(), redistribute_ngrow);
		}
	}
	// redistribute CIC particles
	if (do_cic_particles != 0) {
		int redistribute_ngrow = 0;
		if ((iteration < nsubsteps[lev]) || (lev == 0)) {
			if (lev == 0) {
				redistribute_ngrow = 0;
			} else {
				redistribute_ngrow = iteration;
			}
			CICParticles->Redistribute(lev, CICParticles->finestLevel(), redistribute_ngrow);
		}
	}
#endif
}

template <typename problem_t>
void AMRSimulation<problem_t>::incrementFluxRegisters(amrex::MFIter &mfi, amrex::YAFluxRegister *fr_as_crse, amrex::YAFluxRegister *fr_as_fine,
						      std::array<amrex::FArrayBox, AMREX_SPACEDIM> &fluxArrays, int const lev, amrex::Real const dt_lev)
{
	BL_PROFILE("AMRSimulation::incrementFluxRegisters()");

	if (fr_as_crse != nullptr) {
		AMREX_ASSERT(lev < finestLevel());
		AMREX_ASSERT(fr_as_crse == flux_reg_[lev + 1].get());
		fr_as_crse->CrseAdd(mfi, {AMREX_D_DECL(&fluxArrays[0], &fluxArrays[1], &fluxArrays[2])}, // NOLINT(readability-container-data-pointer)
				    geom[lev].CellSize(), dt_lev, amrex::RunOn::Gpu);
	}

	if (fr_as_fine != nullptr) {
		AMREX_ASSERT(lev > 0);
		AMREX_ASSERT(fr_as_fine == flux_reg_[lev].get());
		fr_as_fine->FineAdd(mfi, {AMREX_D_DECL(&fluxArrays[0], &fluxArrays[1], &fluxArrays[2])}, // NOLINT(readability-container-data-pointer)
				    geom[lev].CellSize(), dt_lev, amrex::RunOn::Gpu);
	}
}

template <typename problem_t>
void AMRSimulation<problem_t>::incrementFluxRegisters(amrex::YAFluxRegister *fr_as_crse, amrex::YAFluxRegister *fr_as_fine,
						      std::array<amrex::MultiFab, AMREX_SPACEDIM> &fluxArrays, int const lev, amrex::Real const dt_lev)
{
	BL_PROFILE("AMRSimulation::incrementFluxRegisters()");

	for (amrex::MFIter mfi(state_new_cc_[lev]); mfi.isValid(); ++mfi) {
		if (fr_as_crse != nullptr) {
			AMREX_ASSERT(lev < finestLevel());
			AMREX_ASSERT(fr_as_crse == flux_reg_[lev + 1].get());
			fr_as_crse->CrseAdd(mfi, {AMREX_D_DECL(fluxArrays[0].fabPtr(mfi), fluxArrays[1].fabPtr(mfi), fluxArrays[2].fabPtr(mfi))},
					    geom[lev].CellSize(), dt_lev, amrex::RunOn::Gpu);
		}

		if (fr_as_fine != nullptr) {
			AMREX_ASSERT(lev > 0);
			AMREX_ASSERT(fr_as_fine == flux_reg_[lev].get());
			fr_as_fine->FineAdd(mfi, {AMREX_D_DECL(fluxArrays[0].fabPtr(mfi), fluxArrays[1].fabPtr(mfi), fluxArrays[2].fabPtr(mfi))},
					    geom[lev].CellSize(), dt_lev, amrex::RunOn::Gpu);
		}
	}
}

template <typename problem_t> auto AMRSimulation<problem_t>::getAmrInterpolaterCellCentered() -> amrex::MFInterpolater *
{
	amrex::MFInterpolater *mapper = nullptr;

	if (amrInterpMethod_ == 0) { // piecewise-constant interpolation
		mapper = &amrex::mf_pc_interp;
	} else if (amrInterpMethod_ == 1) { // slope-limited linear interpolation
		//  It has the following important properties:
		// 1. should NOT produce new extrema
		//    (will revert to piecewise constant if any component has a local min/max)
		// 2. should be conservative
		// 3. preserves linear combinations of variables in each cell
		mapper = &amrex::mf_linear_slope_minmax_interp;
	} else {
		amrex::Abort("Invalid AMR interpolation method specified!");
	}

	return mapper; // global object, so this is ok
}

template <typename problem_t> auto AMRSimulation<problem_t>::getAmrInterpolaterFaceCentered() -> amrex::Interpolater *
{
	// TODO(bwibking): this must be changed to amrex::face_divfree_interp for magnetic fields!
	// TODO(neco): implement fc interpolator
	amrex::Interpolater *mapper = &amrex::face_linear_interp;
	return mapper; // global object, so this is ok
}

// Make a new level using provided BoxArray and DistributionMapping and fill
// with interpolated coarse level data. Overrides the pure virtual function in
// AmrCore
template <typename problem_t>
void AMRSimulation<problem_t>::MakeNewLevelFromCoarse(int level, amrex::Real time, const amrex::BoxArray &ba, const amrex::DistributionMapping &dm)
{
	BL_PROFILE("AMRSimulation::MakeNewLevelFromCoarse()");

	// cell-centred
	const int ncomp_cc = state_new_cc_[level - 1].nComp();
	const int nghost_cc = state_new_cc_[level - 1].nGrow();
	state_new_cc_[level].define(ba, dm, ncomp_cc, nghost_cc);
	state_old_cc_[level].define(ba, dm, ncomp_cc, nghost_cc);
	FillCoarsePatch(level, time, state_new_cc_[level], 0, ncomp_cc, BCs_cc_, quokka::centering::cc, quokka::direction::na);
	FillCoarsePatch(level, time, state_old_cc_[level], 0, ncomp_cc, BCs_cc_, quokka::centering::cc, quokka::direction::na); // also necessary

	max_signal_speed_[level].define(ba, dm, 1, nghost_cc);
	tNew_[level] = time;
	tOld_[level] = time - 1.e200;

	if (level > 0 && (do_reflux != 0)) {
		flux_reg_[level] = std::make_unique<amrex::YAFluxRegister>(ba, boxArray(level - 1), dm, DistributionMap(level - 1), Geom(level),
									   Geom(level - 1), refRatio(level - 1), level, ncomp_cc);
	}

	// face-centred
	if constexpr (Physics_Indices<problem_t>::nvarTotal_fc > 0) {
		const int ncomp_per_dim_fc = state_new_fc_[level - 1][0].nComp();
		const int nghost_fc = state_new_fc_[level - 1][0].nGrow();
		for (int idim = 0; idim < AMREX_SPACEDIM; ++idim) {
			state_new_fc_[level][idim] =
			    amrex::MultiFab(amrex::convert(ba, amrex::IntVect::TheDimensionVector(idim)), dm, ncomp_per_dim_fc, nghost_fc);
			state_old_fc_[level][idim] =
			    amrex::MultiFab(amrex::convert(ba, amrex::IntVect::TheDimensionVector(idim)), dm, ncomp_per_dim_fc, nghost_fc);
			FillCoarsePatch(level, time, state_new_fc_[level][idim], 0, ncomp_per_dim_fc, BCs_fc_, quokka::centering::fc,
					static_cast<quokka::direction>(idim));
			FillCoarsePatch(level, time, state_old_fc_[level][idim], 0, ncomp_per_dim_fc, BCs_fc_, quokka::centering::fc,
					static_cast<quokka::direction>(idim)); // also necessary
		}
	}
}

// Remake an existing level using provided BoxArray and DistributionMapping and
// fill with existing fine and coarse data. Overrides the pure virtual function
// in AmrCore
template <typename problem_t>
void AMRSimulation<problem_t>::RemakeLevel(int level, amrex::Real time, const amrex::BoxArray &ba, const amrex::DistributionMapping &dm)
{
	BL_PROFILE("AMRSimulation::RemakeLevel()");

	// cell-centred
	const int ncomp_cc = state_new_cc_[level].nComp();
	const int nghost_cc = state_new_cc_[level].nGrow();
	amrex::MultiFab int_state_new_cc(ba, dm, ncomp_cc, nghost_cc);
	amrex::MultiFab int_state_old_cc(ba, dm, ncomp_cc, nghost_cc);
	FillPatch(level, time, int_state_new_cc, 0, ncomp_cc, quokka::centering::cc, quokka::direction::na, FillPatchType::fillpatch_function);
	std::swap(int_state_new_cc, state_new_cc_[level]);
	std::swap(int_state_old_cc, state_old_cc_[level]);

	amrex::MultiFab max_signal_speed(ba, dm, 1, nghost_cc);
	std::swap(max_signal_speed, max_signal_speed_[level]);

	tNew_[level] = time;
	tOld_[level] = time - 1.e200;

	if (level > 0 && (do_reflux != 0)) {
		flux_reg_[level] = std::make_unique<amrex::YAFluxRegister>(ba, boxArray(level - 1), dm, DistributionMap(level - 1), Geom(level),
									   Geom(level - 1), refRatio(level - 1), level, ncomp_cc);
	}

	// face-centred
	if constexpr (Physics_Indices<problem_t>::nvarTotal_fc > 0) {
		const int ncomp_per_dim_fc = state_new_fc_[level][0].nComp();
		const int nghost_fc = state_new_fc_[level][0].nGrow();
		amrex::Array<amrex::MultiFab, AMREX_SPACEDIM> int_state_new_fc;
		amrex::Array<amrex::MultiFab, AMREX_SPACEDIM> int_state_old_fc;
		// define
		for (int idim = 0; idim < AMREX_SPACEDIM; ++idim) {
			int_state_new_fc[idim] = amrex::MultiFab(amrex::convert(ba, amrex::IntVect::TheDimensionVector(idim)), dm, ncomp_per_dim_fc, nghost_fc);
			int_state_old_fc[idim] = amrex::MultiFab(amrex::convert(ba, amrex::IntVect::TheDimensionVector(idim)), dm, ncomp_per_dim_fc, nghost_fc);
		}
		// TODO(neco): fillPatchFC
		// swap
		for (int idim = 0; idim < AMREX_SPACEDIM; ++idim) {
			std::swap(int_state_new_fc[idim], state_new_fc_[level][idim]);
			std::swap(int_state_old_fc[idim], state_old_fc_[level][idim]);
		}
	}
}

// Delete level data. Overrides the pure virtual function in AmrCore
template <typename problem_t> void AMRSimulation<problem_t>::ClearLevel(int level)
{
	BL_PROFILE("AMRSimulation::ClearLevel()");

	state_new_cc_[level].clear();
	state_old_cc_[level].clear();
	max_signal_speed_[level].clear();

	flux_reg_[level].reset(nullptr);
	fillpatcher_[level].reset(nullptr);

	if constexpr (Physics_Indices<problem_t>::nvarTotal_fc > 0) {
		for (int idim = 0; idim < AMREX_SPACEDIM; ++idim) {
			state_new_fc_[level][idim].clear();
			state_old_fc_[level][idim].clear();
		}
	}
}

template <typename problem_t> void AMRSimulation<problem_t>::InterpHookNone(amrex::MultiFab &mf, int scomp, int ncomp)
{
	// do nothing
}

template <typename problem_t> struct setBoundaryFunctorLowOrder {
	AMREX_GPU_DEVICE void operator()(const amrex::IntVect &iv, amrex::Array4<amrex::Real> const &dest, const int &dcomp, const int &numcomp,
					 amrex::GeometryData const &geom, const amrex::Real &time, const amrex::BCRec *bcr, int bcomp,
					 const int &orig_comp) const
	{
		AMRSimulation<problem_t>::setCustomBoundaryConditionsLowOrder(iv, dest, dcomp, numcomp, geom, time, bcr, bcomp, orig_comp);
	}
};

template <typename problem_t> struct setBoundaryFunctor {
	AMREX_GPU_DEVICE void operator()(const amrex::IntVect &iv, amrex::Array4<amrex::Real> const &dest, const int &dcomp, const int &numcomp,
					 amrex::GeometryData const &geom, const amrex::Real &time, const amrex::BCRec *bcr, int bcomp,
					 const int &orig_comp) const
	{
		AMRSimulation<problem_t>::setCustomBoundaryConditions(iv, dest, dcomp, numcomp, geom, time, bcr, bcomp, orig_comp);
	}
};

template <typename problem_t> struct setBoundaryFunctorFaceVar {
	AMREX_GPU_DEVICE void operator()(const amrex::IntVect &iv, amrex::Array4<amrex::Real> const &dest, const int &dcomp, const int &numcomp,
					 amrex::GeometryData const &geom, const amrex::Real &time, const amrex::BCRec *bcr, int bcomp,
					 const int &orig_comp) const
	{
		AMRSimulation<problem_t>::setCustomBoundaryConditionsFaceVar(iv, dest, dcomp, numcomp, geom, time, bcr, bcomp, orig_comp);
	}
};

template <typename problem_t>
AMREX_GPU_DEVICE AMREX_FORCE_INLINE void AMRSimulation<problem_t>::setCustomBoundaryConditions(const amrex::IntVect &iv, amrex::Array4<amrex::Real> const &dest,
											       int dcomp, int numcomp, amrex::GeometryData const &geom,
											       const amrex::Real time, const amrex::BCRec *bcr, int bcomp,
											       int orig_comp)
{
	// user should implement if needed using template specialization
	// (This is only called when amrex::BCType::ext_dir is set for a given
	// boundary.)

	// set boundary condition for cell 'iv'
}

template <typename problem_t>
AMREX_GPU_DEVICE AMREX_FORCE_INLINE void
AMRSimulation<problem_t>::setCustomBoundaryConditionsLowOrder(const amrex::IntVect &iv, amrex::Array4<amrex::Real> const &dest, int dcomp, int numcomp,
							      amrex::GeometryData const &geom, const amrex::Real time, const amrex::BCRec *bcr, int bcomp,
							      int orig_comp)
{
	// by default, call the standard boundary condition functor
	// (may be overridden using template specialization)
	AMRSimulation<problem_t>::setCustomBoundaryConditions(iv, dest, dcomp, numcomp, geom, time, bcr, bcomp, orig_comp);
}

template <typename problem_t>
AMREX_GPU_DEVICE AMREX_FORCE_INLINE void
AMRSimulation<problem_t>::setCustomBoundaryConditionsFaceVar(const amrex::IntVect &iv, amrex::Array4<amrex::Real> const &dest, int dcomp, int numcomp,
							     amrex::GeometryData const &geom, const amrex::Real time, const amrex::BCRec *bcr, int bcomp,
							     int orig_comp)
{
	// user should implement if needed using template specialization
	// (This is only called when amrex::BCType::ext_dir is set for a given
	// boundary.)

	// set boundary condition for cell 'iv'
}

// Compute a new multifab 'mf' by copying in state from valid region and filling
// ghost cells
// NOTE: This implementation is only used by AdvectionSimulation.
//  RadhydroSimulation provides its own implementation.
template <typename problem_t>
void AMRSimulation<problem_t>::FillPatch(int lev, amrex::Real time, amrex::MultiFab &mf, int icomp, int ncomp, quokka::centering cen, quokka::direction dir,
					 FillPatchType fptype)
{
	BL_PROFILE("AMRSimulation::FillPatch()");

	amrex::Vector<amrex::MultiFab *> cmf;
	amrex::Vector<amrex::MultiFab *> fmf;
	amrex::Vector<amrex::Real> ctime;
	amrex::Vector<amrex::Real> ftime;

	if (lev == 0) {
		// in this case, should return either state_new_[lev] or state_old_[lev]
		GetData(lev, time, fmf, ftime, cen, dir);
	} else {
		// in this case, should return either state_new_[lev] or state_old_[lev]
		// returns old state, new state, or both depending on 'time'
		GetData(lev, time, fmf, ftime, cen, dir);
		GetData(lev - 1, time, cmf, ctime, cen, dir);
	}

	if (cen == quokka::centering::cc) {
		FillPatchWithData(lev, time, mf, cmf, ctime, fmf, ftime, icomp, ncomp, BCs_cc_, cen, fptype, InterpHookNone, InterpHookNone,
				  setBoundaryFunctor<problem_t>{});
	} else if (cen == quokka::centering::fc) {
		FillPatchWithData(lev, time, mf, cmf, ctime, fmf, ftime, icomp, ncomp, BCs_fc_, cen, fptype, InterpHookNone, InterpHookNone,
				  setBoundaryFunctorFaceVar<problem_t>{});
	}
}

template <typename problem_t> void AMRSimulation<problem_t>::setInitialConditionsAtLevel_cc(int level, amrex::Real time)
{
	const int ncomp_cc = Physics_Indices<problem_t>::nvarTotal_cc;
	const int nghost_cc = nghost_cc_;
	// iterate over the domain
	for (amrex::MFIter iter(state_new_cc_[level]); iter.isValid(); ++iter) {
		quokka::grid grid_elem(state_new_cc_[level].array(iter), iter.validbox(), geom[level].CellSizeArray(), geom[level].ProbLoArray(),
				       geom[level].ProbHiArray(), quokka::centering::cc, quokka::direction::na);
		// set initial conditions defined by the user
		setInitialConditionsOnGrid(grid_elem);
	}
	// check that the valid state_new_cc_[level] is properly filled
	AMREX_ALWAYS_ASSERT(!state_new_cc_[level].contains_nan(0, ncomp_cc));
	// fill ghost zones
	fillBoundaryConditions(state_new_cc_[level], state_new_cc_[level], level, time, quokka::centering::cc, quokka::direction::na, InterpHookNone,
			       InterpHookNone, setBoundaryFunctor<problem_t>{}, FillPatchType::fillpatch_function);
	// copy to state_old_cc_ (including ghost zones)
	state_old_cc_[level].ParallelCopy(state_new_cc_[level], 0, 0, ncomp_cc, nghost_cc, nghost_cc);
}

template <typename problem_t> void AMRSimulation<problem_t>::setInitialConditionsAtLevel_fc(int level, amrex::Real time)
{
	const int ncomp_per_dim_fc = Physics_Indices<problem_t>::nvarPerDim_fc;
	const int nghost_fc = nghost_fc_;
	// for each face-centering
	for (int idim = 0; idim < AMREX_SPACEDIM; ++idim) {
		// initialize to zero
		state_new_fc_[level][idim].setVal(0.);
		// iterate over the domain and re-initialise data
		for (amrex::MFIter iter(state_new_fc_[level][idim]); iter.isValid(); ++iter) {
			quokka::grid grid_elem(state_new_fc_[level][idim].array(iter), iter.validbox(), geom[level].CellSizeArray(), geom[level].ProbLoArray(),
					       geom[level].ProbHiArray(), quokka::centering::fc, static_cast<quokka::direction>(idim));
			// set initial conditions defined by the user
			setInitialConditionsOnGridFaceVars(grid_elem);
		}
		// check that the valid state_new_fc_[level][idim] data is filled properly
		AMREX_ALWAYS_ASSERT(!state_new_fc_[level][idim].contains_nan(0, ncomp_per_dim_fc));
		// fill ghost zones
		// N.B. for face-centered fields, we must use FillPatchType::fillpatch_function
		fillBoundaryConditions(state_new_fc_[level][idim], state_new_fc_[level][idim], level, time, quokka::centering::fc,
				       static_cast<quokka::direction>(idim), InterpHookNone, InterpHookNone, setBoundaryFunctorFaceVar<problem_t>{},
				       FillPatchType::fillpatch_function);
		state_old_fc_[level][idim].ParallelCopy(state_new_fc_[level][idim], 0, 0, ncomp_per_dim_fc, nghost_fc, nghost_fc);
	}
}

// Make a new level from scratch using provided BoxArray and
// DistributionMapping. Only used during initialization. Overrides the pure
// virtual function in AmrCore
template <typename problem_t>
void AMRSimulation<problem_t>::MakeNewLevelFromScratch(int level, amrex::Real time, const amrex::BoxArray &ba, const amrex::DistributionMapping &dm)
{
	BL_PROFILE("AMRSimulation::MakeNewLevelFromScratch()");

	// define empty MultiFab containers with the right number of components and ghost-zones

	// cell-centred
	const int ncomp_cc = Physics_Indices<problem_t>::nvarTotal_cc;
	const int nghost_cc = nghost_cc_;
	state_new_cc_[level].define(ba, dm, ncomp_cc, nghost_cc);
	state_old_cc_[level].define(ba, dm, ncomp_cc, nghost_cc);
	max_signal_speed_[level].define(ba, dm, 1, nghost_cc);

	tNew_[level] = time;
	tOld_[level] = time - 1.e200;

	if (level > 0 && (do_reflux != 0)) {
		flux_reg_[level] = std::make_unique<amrex::YAFluxRegister>(ba, boxArray(level - 1), dm, DistributionMap(level - 1), Geom(level),
									   Geom(level - 1), refRatio(level - 1), level, ncomp_cc);
	}

	// face-centred
	if constexpr (Physics_Indices<problem_t>::nvarTotal_fc > 0) {
		const int ncomp_per_dim_fc = Physics_Indices<problem_t>::nvarPerDim_fc;
		const int nghost_fc = nghost_fc_;
		for (int idim = 0; idim < AMREX_SPACEDIM; ++idim) {
			state_new_fc_[level][idim] =
			    amrex::MultiFab(amrex::convert(ba, amrex::IntVect::TheDimensionVector(idim)), dm, ncomp_per_dim_fc, nghost_fc);
			state_old_fc_[level][idim] =
			    amrex::MultiFab(amrex::convert(ba, amrex::IntVect::TheDimensionVector(idim)), dm, ncomp_per_dim_fc, nghost_fc);
		}
	}

	// precalculate any required data (e.g., data table; as implemented by the
	// user) before initialising state variables
	preCalculateInitialConditions();

	// initial state variables
	setInitialConditionsAtLevel_cc(level, time);
	if constexpr (Physics_Indices<problem_t>::nvarTotal_fc > 0) {
		setInitialConditionsAtLevel_fc(level, time);
	}

	// set flag
	areInitialConditionsDefined_ = true;
}

template <typename problem_t>
template <typename PreInterpHook, typename PostInterpHook, typename BdryFunct>
void AMRSimulation<problem_t>::fillBoundaryConditions(amrex::MultiFab &S_filled, amrex::MultiFab &state, int const lev, amrex::Real const time,
						      quokka::centering cen, quokka::direction dir, PreInterpHook const &pre_interp,
						      PostInterpHook const &post_interp, BdryFunct const &myBoundaryFunctor, FillPatchType fptype)
{
	BL_PROFILE("AMRSimulation::fillBoundaryConditions()");

	// On a single level, any periodic boundaries are filled first
	// 	then built-in boundary conditions are filled (with amrex::FilccCell()),
	//	then user-defined Dirichlet boundary conditions are filled.
	// (N.B.: The user-defined boundary function is called for *all* ghost cells.)

	// [NOTE: If user-defined and periodic boundaries are both used
	//  (for different coordinate dimensions), the edge/corner cells *will* be
	//  filled by amrex::FilccCell(). Remember to fill *all* variables in the
	//  MultiFab, e.g., both hydro and radiation).

	if ((cen != quokka::centering::cc) && (cen != quokka::centering::fc)) {
		amrex::Print() << "Centering passed to fillBoundaryConditions(): " << static_cast<int>(cen) << "\n";
		throw std::runtime_error("Only cell-centred (cc) and face-centred (fc) variables are supported, thus far.");
	}

	amrex::Vector<amrex::BCRec> BCs;
	if (cen == quokka::centering::cc) {
		BCs = BCs_cc_;
	} else if (cen == quokka::centering::fc) {
		BCs = BCs_fc_;
	}

	if (lev > 0) { // refined level
		amrex::Vector<amrex::MultiFab *> fineData{&state};
		amrex::Vector<amrex::Real> fineTime = {time};
		amrex::Vector<amrex::MultiFab *> coarseData;
		amrex::Vector<amrex::Real> coarseTime;

		// returns old state, new state, or both depending on 'time'
		GetData(lev - 1, time, coarseData, coarseTime, cen, dir);
		AMREX_ASSERT(!state.contains_nan(0, state.nComp()));

		for (int i = 0; i < coarseData.size(); ++i) {
			AMREX_ASSERT(!coarseData[i]->contains_nan(0, state.nComp()));
			AMREX_ASSERT(!coarseData[i]->contains_nan()); // check ghost zones
		}

		FillPatchWithData(lev, time, S_filled, coarseData, coarseTime, fineData, fineTime, 0, S_filled.nComp(), BCs, cen, fptype, pre_interp,
				  post_interp, myBoundaryFunctor);
	} else { // level 0
		// fill internal and periodic boundaries, ignoring corners (cross=true)
		// (there is no performance benefit for this in practice)
		// state.FillBoundary(geom[lev].periodicity(), true);
		state.FillBoundary(geom[lev].periodicity());

		if (!geom[lev].isAllPeriodic()) {
			// create boundary functor
			amrex::GpuBndryFuncFab<BdryFunct> boundaryFunctor = amrex::GpuBndryFuncFab<BdryFunct>{myBoundaryFunctor};
			amrex::PhysBCFunct<amrex::GpuBndryFuncFab<BdryFunct>> physicalBoundaryFunctor(geom[lev], BCs, boundaryFunctor);
			// fill physical boundaries
			physicalBoundaryFunctor(state, 0, state.nComp(), state.nGrowVect(), time, 0);
		}
	}

	// ensure that there are no NaNs (can happen when domain boundary filling is
	// unimplemented or malfunctioning)
	AMREX_ASSERT(!S_filled.contains_nan(0, S_filled.nComp()));
	AMREX_ASSERT(!S_filled.contains_nan()); // check ghost zones (usually this is caused by
						// forgetting to fill some components when
						// using custom Dirichlet BCs, e.g., radiation
						// variables in a hydro-only problem)
}

// Compute a new multifab 'mf' by copying in state from given data and filling
// ghost cells
template <typename problem_t>
template <typename PreInterpHook, typename PostInterpHook, typename BdryFunct>
void AMRSimulation<problem_t>::FillPatchWithData(int lev, amrex::Real time, amrex::MultiFab &mf, amrex::Vector<amrex::MultiFab *> &coarseData,
						 amrex::Vector<amrex::Real> &coarseTime, amrex::Vector<amrex::MultiFab *> &fineData,
						 amrex::Vector<amrex::Real> &fineTime, int icomp, int ncomp, amrex::Vector<amrex::BCRec> &BCs,
						 quokka::centering &cen, FillPatchType fptype, PreInterpHook const &pre_interp,
						 PostInterpHook const &post_interp, BdryFunct const &myBoundaryFunctor)
{
	BL_PROFILE("AMRSimulation::FillPatchWithData()");

	amrex::MFInterpolater *mapper_cc = getAmrInterpolaterCellCentered();

	if (fptype == FillPatchType::fillpatch_class) {
		if (fillpatcher_[lev] == nullptr) {
			fillpatcher_[lev] = std::make_unique<amrex::FillPatcher<amrex::MultiFab>>(
			    grids[lev], dmap[lev], geom[lev], grids[lev - 1], dmap[lev - 1], geom[lev - 1], mf.nGrowVect(), mf.nComp(), mapper_cc);
		}
	}

	// create functor to fill ghost zones at domain boundaries
	// (note that domain boundaries may be present at any refinement level)
	amrex::GpuBndryFuncFab<BdryFunct> boundaryFunctor(myBoundaryFunctor);
	amrex::PhysBCFunct<amrex::GpuBndryFuncFab<BdryFunct>> finePhysicalBoundaryFunctor(geom[lev], BCs, boundaryFunctor);

	if (lev == 0) { // NOTE: used by RemakeLevel
		// copies interior zones, fills ghost zones
		amrex::FillPatchSingleLevel(mf, time, fineData, fineTime, 0, icomp, ncomp, geom[lev], finePhysicalBoundaryFunctor, 0);
	} else {
		amrex::PhysBCFunct<amrex::GpuBndryFuncFab<BdryFunct>> coarsePhysicalBoundaryFunctor(geom[lev - 1], BCs, boundaryFunctor);

		// copies interior zones, fills ghost zones with space-time interpolated
		// data
		if (fptype == FillPatchType::fillpatch_class) {
			// N.B.: this only works for cell-centered data
			fillpatcher_[lev]->fill(mf, mf.nGrowVect(), time, coarseData, coarseTime, fineData, fineTime, 0, icomp, ncomp,
						coarsePhysicalBoundaryFunctor, 0, finePhysicalBoundaryFunctor, 0, BCs, 0, pre_interp, post_interp);
		} else {
			if (cen == quokka::centering::cc) {
				amrex::FillPatchTwoLevels(mf, time, coarseData, coarseTime, fineData, fineTime, 0, icomp, ncomp, geom[lev - 1], geom[lev],
							  coarsePhysicalBoundaryFunctor, 0, finePhysicalBoundaryFunctor, 0, refRatio(lev - 1),
							  getAmrInterpolaterCellCentered(), BCs, 0, pre_interp, post_interp);
			} else if (cen == quokka::centering::fc) {
				amrex::FillPatchTwoLevels(mf, time, coarseData, coarseTime, fineData, fineTime, 0, icomp, ncomp, geom[lev - 1], geom[lev],
							  coarsePhysicalBoundaryFunctor, 0, finePhysicalBoundaryFunctor, 0, refRatio(lev - 1),
							  getAmrInterpolaterFaceCentered(), BCs, 0, pre_interp, post_interp);
			} else {
				amrex::Abort("AMR interpolation is not implemented for this zone centering!");
			}
		}
	}
}

// Fill an entire multifab by interpolating from the coarser level
// this comes into play when a new level of refinement appears
template <typename problem_t>
void AMRSimulation<problem_t>::FillCoarsePatch(int lev, amrex::Real time, amrex::MultiFab &mf, int icomp, int ncomp, amrex::Vector<amrex::BCRec> &BCs,
					       quokka::centering cen, quokka::direction dir)
{ // here neco
	BL_PROFILE("AMRSimulation::FillCoarsePatch()");

	AMREX_ASSERT(lev > 0);

	amrex::Vector<amrex::MultiFab *> cmf;
	amrex::Vector<amrex::Real> ctime;
	GetData(lev - 1, time, cmf, ctime, cen, dir);

	if (cmf.size() != 1) {
		amrex::Abort("FillCoarsePatch: how did this happen?");
	}

	amrex::GpuBndryFuncFab<setBoundaryFunctor<problem_t>> boundaryFunctor(setBoundaryFunctor<problem_t>{});
	amrex::PhysBCFunct<amrex::GpuBndryFuncFab<setBoundaryFunctor<problem_t>>> finePhysicalBoundaryFunctor(geom[lev], BCs, boundaryFunctor);
	amrex::PhysBCFunct<amrex::GpuBndryFuncFab<setBoundaryFunctor<problem_t>>> coarsePhysicalBoundaryFunctor(geom[lev - 1], BCs, boundaryFunctor);

	if (cen == quokka::centering::cc) {
		amrex::InterpFromCoarseLevel(mf, time, *cmf[0], 0, icomp, ncomp, geom[lev - 1], geom[lev], coarsePhysicalBoundaryFunctor, 0,
					     finePhysicalBoundaryFunctor, 0, refRatio(lev - 1), getAmrInterpolaterCellCentered(), BCs, 0);
	} else if (cen == quokka::centering::fc) {
		amrex::InterpFromCoarseLevel(mf, time, *cmf[0], 0, icomp, ncomp, geom[lev - 1], geom[lev], coarsePhysicalBoundaryFunctor, 0,
					     finePhysicalBoundaryFunctor, 0, refRatio(lev - 1), getAmrInterpolaterFaceCentered(), BCs, 0);
	} else {
		amrex::Abort("AMR interpolation is not implemented for this zone centering!");
	}
}

// utility to copy in data from state_old_cc_[lev] and/or state_new_cc_[lev]
// into another multifab
template <typename problem_t>
void AMRSimulation<problem_t>::GetData(int lev, amrex::Real time, amrex::Vector<amrex::MultiFab *> &data, amrex::Vector<amrex::Real> &datatime,
				       quokka::centering cen, quokka::direction dir)
{
	BL_PROFILE("AMRSimulation::GetData()");

	if ((cen != quokka::centering::cc) && (cen != quokka::centering::fc)) {
		amrex::Print() << "Centering passed to GetData(): " << static_cast<int>(cen) << "\n";
		throw std::runtime_error("Only cell-centred (cc) and face-centred (fc) variables are supported, thus far.");
	}

	data.clear();
	datatime.clear();

	int dim = static_cast<int>(dir);

	if (amrex::almostEqual(time, tNew_[lev], 5)) { // if time == tNew_[lev] within roundoff
		datatime.push_back(tNew_[lev]);
		if (cen == quokka::centering::cc) {
			data.push_back(&state_new_cc_[lev]);
		} else if (cen == quokka::centering::fc) {
			data.push_back(&state_new_fc_[lev][dim]);
		}
	} else if (amrex::almostEqual(time, tOld_[lev], 5)) { // if time == tOld_[lev] within roundoff
		datatime.push_back(tOld_[lev]);
		if (cen == quokka::centering::cc) {
			data.push_back(&state_old_cc_[lev]);
		} else if (cen == quokka::centering::fc) {
			data.push_back(&state_old_fc_[lev][dim]);
		}
	} else { // otherwise return both old and new states for interpolation
		datatime.push_back(tOld_[lev]);
		datatime.push_back(tNew_[lev]);
		if (cen == quokka::centering::cc) {
			data.push_back(&state_old_cc_[lev]);
			data.push_back(&state_new_cc_[lev]);
		} else if (cen == quokka::centering::fc) {
			data.push_back(&state_old_fc_[lev][dim]);
			data.push_back(&state_new_fc_[lev][dim]);
		}
	}
}

// average down on all levels
template <typename problem_t> void AMRSimulation<problem_t>::AverageDown()
{
	BL_PROFILE("AMRSimulation::AverageDown()");

	for (int lev = finest_level - 1; lev >= 0; --lev) {
		AverageDownTo(lev);
	}
}

// set covered coarse cells to be the average of overlying fine cells
template <typename problem_t> void AMRSimulation<problem_t>::AverageDownTo(int crse_lev)
{
	BL_PROFILE("AMRSimulation::AverageDownTo()");

	// cell-centred
	amrex::average_down(state_new_cc_[crse_lev + 1], state_new_cc_[crse_lev], geom[crse_lev + 1], geom[crse_lev], 0, state_new_cc_[crse_lev].nComp(),
			    refRatio(crse_lev));

	// face-centred
	if constexpr (Physics_Indices<problem_t>::nvarTotal_fc > 0) {
		// for each face-centering (number of dimensions)
		for (int idim = 0; idim < AMREX_SPACEDIM; ++idim) {
			amrex::average_down_faces(state_new_fc_[crse_lev + 1][idim], state_new_fc_[crse_lev][idim], refRatio(crse_lev), geom[crse_lev]);
		}
	}
}

template <typename problem_t> template <typename F> auto AMRSimulation<problem_t>::computeVolumeIntegral(F const &user_f) -> amrex::Real
{
	// compute integral of user_f(i, j, k, state) along the given axis.
	BL_PROFILE("AMRSimulation::computeVolumeIntegral()");

	// allocate temporary multifabs
	amrex::Vector<amrex::MultiFab> q;
	q.resize(finest_level + 1);
	for (int lev = 0; lev <= finest_level; ++lev) {
		q[lev].define(boxArray(lev), DistributionMap(lev), 1, 0);
	}

	// evaluate user_f on all levels
	// (note: it is not necessary to average down)
	for (int lev = 0; lev <= finest_level; ++lev) {
		auto const &state = state_new_cc_[lev].const_arrays();
		auto const &result = q[lev].arrays();
		amrex::ParallelFor(q[lev], [=] AMREX_GPU_DEVICE(int bx, int i, int j, int k) { result[bx](i, j, k) = user_f(i, j, k, state[bx]); });
	}
	amrex::Gpu::streamSynchronize();

	// call amrex::volumeWeightedSum
	const amrex::Real result = amrex::volumeWeightedSum(amrex::GetVecOfConstPtrs(q), 0, geom, ref_ratio);
	return result;
}

#ifdef AMREX_PARTICLES
template <typename problem_t> void AMRSimulation<problem_t>::InitParticles()
{
	if (do_tracers != 0) {
		AMREX_ASSERT(TracerPC == nullptr);
		TracerPC = std::make_unique<amrex::AmrTracerParticleContainer>(this);

		const amrex::AmrTracerParticleContainer::ParticleInitData pdata = {{AMREX_D_DECL(0.0, 0.0, 0.0)}, {}, {}, {}};

		TracerPC->SetVerbose(0);
		TracerPC->InitOnePerCell(0.5, 0.5, 0.5, pdata);
		TracerPC->Redistribute();
	}
}

template <typename problem_t> void AMRSimulation<problem_t>::InitCICParticles()
{
	if (do_cic_particles != 0) {
		AMREX_ASSERT(CICParticles == nullptr);
		CICParticles = std::make_unique<quokka::CICParticleContainer>(this);

		CICParticles->SetVerbose(0);
		createInitialParticles();
		CICParticles->Redistribute();
	}
}
#endif

// get plotfile name
template <typename problem_t> auto AMRSimulation<problem_t>::PlotFileName(int lev) const -> std::string { return amrex::Concatenate(plot_file, lev, 5); }

// get plotfile name
template <typename problem_t> auto AMRSimulation<problem_t>::CustomPlotFileName(const char *base, int lev) const -> std::string
{
	const std::string base_str(base);
	return amrex::Concatenate(base_str, lev, 5);
}

template <typename problem_t>
void AMRSimulation<problem_t>::AverageFCToCC(amrex::MultiFab &mf_cc, const amrex::MultiFab &mf_fc, int idim, int dstcomp_start, int srccomp_start,
					     int srccomp_total, int nGrow) const
{
	int di = 0;
	int dj = 0;
	int dk = 0;
	if (idim == 0) {
		di = 1;
	} else if (idim == 1) {
		dj = 1;
	} else if (idim == 2) {
		dk = 1;
	}
	// iterate over the domain
	auto const &state_cc = mf_cc.arrays();
	auto const &state_fc = mf_fc.const_arrays();
	amrex::ParallelFor(mf_cc, amrex::IntVect(AMREX_D_DECL(nGrow, nGrow, nGrow)), [=] AMREX_GPU_DEVICE(int boxidx, int i, int j, int k) {
		for (int icomp = 0; icomp < srccomp_total; ++icomp) {
			state_cc[boxidx](i, j, k, dstcomp_start + icomp) =
			    0.5 * (state_fc[boxidx](i, j, k, srccomp_start + icomp) + state_fc[boxidx](i + di, j + dj, k + dk, srccomp_start + icomp));
		}
	});
	amrex::Gpu::streamSynchronize();
}

template <typename problem_t> auto AMRSimulation<problem_t>::PlotFileMFAtLevel(const int lev, const int included_ghosts) -> amrex::MultiFab
{
	// Combine state_new_cc_[lev] and derived variables in a new MF
	const int ncomp_cc = state_new_cc_[lev].nComp();
	int comp = 0;
	int ncomp_per_dim_fc = 0;
	int ncomp_tot_fc = 0;
	int nghost_fc = 0;
	if constexpr (Physics_Indices<problem_t>::nvarTotal_fc > 0) {
		ncomp_per_dim_fc = Physics_Indices<problem_t>::nvarPerDim_fc;
		ncomp_tot_fc = Physics_Indices<problem_t>::nvarTotal_fc;
		nghost_fc = state_new_fc_[lev][0].nGrow();
	}
	const int ncomp_deriv = derivedNames_.size();
	const int ncomp_plotMF = ncomp_cc + ncomp_tot_fc + ncomp_deriv;
	amrex::MultiFab plotMF(grids[lev], dmap[lev], ncomp_plotMF, included_ghosts);

	if (included_ghosts > 0) {
		// Fill ghost zones for state_new_cc_
		fillBoundaryConditions(state_new_cc_[lev], state_new_cc_[lev], lev, tNew_[lev], quokka::centering::cc, quokka::direction::na, InterpHookNone,
				       InterpHookNone, setBoundaryFunctor<problem_t>{}, FillPatchType::fillpatch_function);
	}

	// Fill ghost zones for state_new_fc_
	if constexpr (Physics_Indices<problem_t>::nvarTotal_fc > 0) {
		for (int idim = 0; idim < AMREX_SPACEDIM; ++idim) {
			fillBoundaryConditions(state_new_fc_[lev][idim], state_new_fc_[lev][idim], lev, tNew_[lev], quokka::centering::fc,
					       static_cast<quokka::direction>(idim), InterpHookNone, InterpHookNone, setBoundaryFunctorFaceVar<problem_t>{},
					       FillPatchType::fillpatch_function);
		}
	}

	// copy data from cell-centred state variables
	for (int i = 0; i < ncomp_cc; i++) {
		amrex::MultiFab::Copy(plotMF, state_new_cc_[lev], i, comp, 1, included_ghosts);
		comp++;
	}

	// compute cell-center averaged face-centred data
	if constexpr (Physics_Indices<problem_t>::nvarTotal_fc > 0) {
		for (int idim = 0; idim < AMREX_SPACEDIM; ++idim) {
			AverageFCToCC(plotMF, state_new_fc_[lev][idim], idim, comp, 0, ncomp_per_dim_fc, nghost_fc);
			comp += ncomp_per_dim_fc;
		}
	}

	// compute derived vars
	for (auto const &dname : derivedNames_) {
		ComputeDerivedVar(lev, dname, plotMF, comp);
		comp++;
	}

	return plotMF;
}

// put together an array of multifabs for writing
template <typename problem_t> auto AMRSimulation<problem_t>::PlotFileMF(const int included_ghosts) -> amrex::Vector<amrex::MultiFab>
{
	amrex::Vector<amrex::MultiFab> r;
	for (int i = 0; i <= finest_level; ++i) {
		r.push_back(PlotFileMFAtLevel(i, included_ghosts));
	}
	return r;
}

// do in-situ rendering with Ascent
#ifdef AMREX_USE_ASCENT
template <typename problem_t> void AMRSimulation<problem_t>::AscentCustomActions(conduit::Node const &blueprintMesh)
{
	BL_PROFILE("AMRSimulation::AscentCustomActions()");

	// add a scene with a pseudocolor plot
	Node scenes;
	scenes["s1/plots/p1/type"] = "pseudocolor";
	scenes["s1/plots/p1/field"] = "gasDensity";

	// set the output file name (ascent will add ".png")
	scenes["s1/renders/r1/image_prefix"] = "render_density%05d";

	// set camera position
	amrex::Array<double, 3> position = {-0.6, -0.6, -0.8};
	scenes["s1/renders/r1/camera/position"].set_float64_ptr(position.data(), 3);

	// setup actions
	Node actions;
	Node &add_plots = actions.append();
	add_plots["action"] = "add_scenes";
	add_plots["scenes"] = scenes;
	actions.append()["action"] = "execute";
	actions.append()["action"] = "reset";

	// send AMR mesh to ascent, do render
	ascent_.publish(blueprintMesh);
	ascent_.execute(actions); // will be replaced by ascent_actions.yml if present
}

// do Ascent render
template <typename problem_t> void AMRSimulation<problem_t>::RenderAscent()
{
	BL_PROFILE("AMRSimulation::RenderAscent()");

	// combine multifabs
	amrex::Vector<amrex::MultiFab> mf = PlotFileMF(nghost_cc_);
	amrex::Vector<const amrex::MultiFab *> mf_ptr = amrex::GetVecOfConstPtrs(mf);
	amrex::Vector<std::string> varnames;
	varnames.insert(varnames.end(), componentNames_cc_.begin(), componentNames_cc_.end());
	varnames.insert(varnames.end(), derivedNames_.begin(), derivedNames_.end());

	// rescale geometry
	// (Ascent fails to render if you use parsec-size boxes in units of cm...)
	amrex::Vector<amrex::Geometry> rescaledGeom = Geom();
	const amrex::Real length = geom[0].ProbLength(0);
	for (int i = 0; i < rescaledGeom.size(); ++i) {
		auto const &dlo = rescaledGeom[i].ProbLoArray();
		auto const &dhi = rescaledGeom[i].ProbHiArray();
		std::array<amrex::Real, AMREX_SPACEDIM> new_dlo{};
		std::array<amrex::Real, AMREX_SPACEDIM> new_dhi{};
		for (int k = 0; k < AMREX_SPACEDIM; ++k) {
			new_dlo[k] = dlo[k] / length;
			new_dhi[k] = dhi[k] / length;
		}
		amrex::RealBox rescaledRealBox(new_dlo, new_dhi);
		rescaledGeom[i].ProbDomain(rescaledRealBox);
	}

	// wrap MultiFabs into a Blueprint mesh
	conduit::Node blueprintMesh;
	amrex::MultiLevelToBlueprint(finest_level + 1, mf_ptr, varnames, rescaledGeom, tNew_[0], istep, refRatio(), blueprintMesh);

	// copy to host mem (needed for DataBinning)
	conduit::Node bpMeshHost;
	bpMeshHost.set(blueprintMesh);

	// pass Blueprint mesh to Ascent, run actions
	AscentCustomActions(bpMeshHost);
}
#endif // AMREX_USE_ASCENT

template <typename problem_t> auto AMRSimulation<problem_t>::GetPlotfileVarNames() const -> amrex::Vector<std::string>
{
	amrex::Vector<std::string> varnames;
	varnames.insert(varnames.end(), componentNames_cc_.begin(), componentNames_cc_.end());
	if constexpr (Physics_Indices<problem_t>::nvarTotal_fc > 0) {
		for (int icomp = 0; icomp < Physics_Indices<problem_t>::nvarTotal_fc; ++icomp) {
			varnames.push_back(componentNames_fc_[icomp]);
		}
	}
	varnames.insert(varnames.end(), derivedNames_.begin(), derivedNames_.end());
	return varnames;
}

// write plotfile to disk
template <typename problem_t> void AMRSimulation<problem_t>::WritePlotFile()
{
	BL_PROFILE("AMRSimulation::WritePlotFile()");

	if (amrex::AsyncOut::UseAsyncOut()) {
		// ensure that we flush any plotfiles that are currently being written
		amrex::AsyncOut::Finish();
	}

	// now construct output and submit to async write queue
#ifdef QUOKKA_USE_OPENPMD
	int included_ghosts = 0;
#else
	int included_ghosts = nghost_cc_;
#endif
	amrex::Vector<amrex::MultiFab> mf = PlotFileMF(included_ghosts);
	amrex::Vector<const amrex::MultiFab *> mf_ptr = amrex::GetVecOfConstPtrs(mf);

	const std::string &plotfilename = PlotFileName(istep[0]);
	auto varnames = GetPlotfileVarNames();

	// write plotfile
	amrex::Print() << "Writing plotfile " << plotfilename << "\n";

#ifdef QUOKKA_USE_OPENPMD
	// TODO(bwibking): write particles using openPMD
	quokka::OpenPMDOutput::WriteFile(varnames, finest_level + 1, mf_ptr, Geom(), plot_file, tNew_[0], istep[0]);
	WriteMetadataFile(plotfilename + ".yaml");
#else
	amrex::WriteMultiLevelPlotfile(plotfilename, finest_level + 1, mf_ptr, varnames, Geom(), tNew_[0], istep, refRatio());
	WriteMetadataFile(plotfilename + "/metadata.yaml");
#ifdef AMREX_PARTICLES
	// write particles
	if (do_tracers != 0) {
		TracerPC->WritePlotFile(plotfilename, "tracer_particles");
	}
	if (do_cic_particles != 0) {
		CICParticles->WritePlotFile(plotfilename, "CIC_particles");
	}
#endif // AMREX_PARTICLES
#endif
}

template <typename problem_t> void AMRSimulation<problem_t>::WriteMetadataFile(std::string const &MetadataFileName) const
{
	// write metadata file
	// (this is written for both checkpoints and plotfiles)

	if (amrex::ParallelDescriptor::IOProcessor()) {
		amrex::VisMF::IO_Buffer io_buffer(amrex::VisMF::IO_Buffer_Size);
		std::ofstream MetadataFile;
		MetadataFile.rdbuf()->pubsetbuf(io_buffer.dataPtr(), io_buffer.size());
		MetadataFile.open(MetadataFileName.c_str(), std::ofstream::out | std::ofstream::trunc | std::ofstream::binary);
		if (!MetadataFile.good()) {
			amrex::FileOpenFailed(MetadataFileName);
		}

		// construct YAML from each (key, value) of simulationMetadata_
		YAML::Emitter out;
		out << YAML::BeginMap;
		auto PrintVisitor = [&out](const auto &t) { out << YAML::Value << t; };
		for (auto const &[key, value] : simulationMetadata_) {
			out << YAML::Key << key;
			std::visit(PrintVisitor, value);
		}
		out << YAML::EndMap;

		// write YAML to MetadataFile
		// (N.B. yaml-cpp is smart enough to emit sufficient digits for
		//  floating-point types to represent their values to machine precision!)
		MetadataFile << out.c_str() << '\n';
	}
}

template <typename problem_t> void AMRSimulation<problem_t>::ReadMetadataFile(std::string const &chkfilename)
{
	// read metadata file in on all ranks (needed when restarting from checkpoint)
	const std::string MetadataFileName(chkfilename + "/metadata.yaml");

	// read YAML file into simulationMetadata_ std::map
	const YAML::Node metadata = YAML::LoadFile(MetadataFileName);
	amrex::Print() << "Reading " << MetadataFileName << "...\n";

	for (YAML::const_iterator it = metadata.begin(); it != metadata.end(); ++it) {
		const auto key = it->first.as<std::string>();
		const std::optional<amrex::Real> value_real = YAML::as_if<amrex::Real, std::optional<amrex::Real>>(it->second)();
		const std::optional<std::string> value_string = YAML::as_if<std::string, std::optional<std::string>>(it->second)();

		if (value_real) {
			simulationMetadata_[key] = value_real.value();
			amrex::Print() << fmt::format("\t{} = {}\n", key, value_real.value());
		} else if (value_string) {
			simulationMetadata_[key] = value_string.value();
			amrex::Print() << fmt::format("\t{} = {}\n", key, value_string.value());
		} else {
			amrex::Print() << fmt::format("\t{} has unknown type! skipping this entry.\n", key);
		}
	}
}

template <typename problem_t>
template <typename ReduceOp, typename F>
auto AMRSimulation<problem_t>::computePlaneProjection(F const &user_f, const int dir) const -> amrex::BaseFab<amrex::Real>
{
	// compute plane-parallel projection of user_f(i, j, k, state) along the given axis.
	BL_PROFILE("AMRSimulation::computePlaneProjection()");

	// allocate temporary multifabs
	amrex::Vector<amrex::MultiFab> q;
	q.resize(finest_level + 1);
	for (int lev = 0; lev <= finest_level; ++lev) {
		q[lev].define(boxArray(lev), DistributionMap(lev), 1, 0);
	}

	// evaluate user_f on all levels
	for (int lev = 0; lev <= finest_level; ++lev) {
		auto const &state = state_new_cc_[lev].const_arrays();
		auto const &result = q[lev].arrays();
		amrex::ParallelFor(q[lev], [=] AMREX_GPU_DEVICE(int bx, int i, int j, int k) { result[bx](i, j, k) = user_f(i, j, k, state[bx]); });
	}
	amrex::Gpu::streamSynchronize();

	// average down
	for (int lev = finest_level; lev < 0; --lev) {
		amrex::average_down(q[lev], q[lev - 1], geom[lev], geom[lev - 1], 0, 1, ref_ratio[lev - 1]);
	}

	auto const &domain_box = geom[0].Domain();
	auto const &dx = geom[0].CellSizeArray();
	auto const &arr = q[0].const_arrays();
	amrex::BaseFab<amrex::Real> proj =
	    amrex::ReduceToPlane<ReduceOp, amrex::Real>(dir, domain_box, q[0], [=] AMREX_GPU_DEVICE(int box_no, int i, int j, int k) -> amrex::Real {
		    return dx[dir] * arr[box_no](i, j, k); // data at (i,j,k) of Box box_no
	    });
	amrex::Gpu::streamSynchronize();

	// copy to host pinned memory to work around AMReX bug
	amrex::BaseFab<amrex::Real> proj_host(proj.box(), 1, amrex::The_Pinned_Arena());
	proj_host.copy<amrex::RunOn::Device>(proj);
	amrex::Gpu::streamSynchronize();

	if constexpr (std::is_same<ReduceOp, amrex::ReduceOpSum>::value) {
		amrex::ParallelReduce::Sum(proj_host.dataPtr(), static_cast<int>(proj_host.size()), amrex::ParallelDescriptor::ioProcessor,
					   amrex::ParallelDescriptor::Communicator());
	} else if constexpr (std::is_same<ReduceOp, amrex::ReduceOpMin>::value) {
		amrex::ParallelReduce::Min(proj_host.dataPtr(), static_cast<int>(proj_host.size()), amrex::ParallelDescriptor::ioProcessor,
					   amrex::ParallelDescriptor::Communicator());
	} else {
		amrex::Abort("invalid reduce op!");
	}

	// return BaseFab in host memory
	return proj_host;
}

template <typename problem_t> void AMRSimulation<problem_t>::WriteProjectionPlotfile() const
{
	std::vector<std::string> dirs{};
	const amrex::ParmParse pp;
	pp.queryarr("projection.dirs", dirs);

	auto dir_from_string = [=](const std::string &dir_str) {
		if (dir_str == "x") {
			return 0;
		}
		if (dir_str == "y") {
			return 1;
		}
		if (dir_str == "z") {
			return 2;
		}
		return -1;
	};

	for (auto &dir_str : dirs) {
		// compute projections along axis 'dir'
		int dir = dir_from_string(dir_str);
		std::unordered_map<std::string, amrex::BaseFab<amrex::Real>> proj = ComputeProjections(dir);

		auto const &firstFab = proj.begin()->second;
		const amrex::BoxArray ba(firstFab.box());
		const amrex::DistributionMapping dm(amrex::Vector<int>{0});
		amrex::MultiFab mf_all(ba, dm, static_cast<int>(proj.size()), 0);
		amrex::Vector<std::string> varnames;

		// write 2D plotfiles
		auto iter = proj.begin();
		for (int icomp = 0; icomp < static_cast<int>(proj.size()); ++icomp) {
			const std::string &varname = iter->first;
			const amrex::BaseFab<amrex::Real> &baseFab = iter->second;

			const amrex::BoxArray ba(baseFab.box());
			const amrex::DistributionMapping dm(amrex::Vector<int>{0});
			amrex::MultiFab mf(ba, dm, 1, 0, amrex::MFInfo().SetAlloc(false));
			if (amrex::ParallelDescriptor::IOProcessor()) {
				mf.setFab(0, amrex::FArrayBox(baseFab.array()));
			}
			amrex::MultiFab::Copy(mf_all, mf, 0, icomp, 1, 0);
			varnames.push_back(varname);
			++iter;
		}

		const std::string basename = "proj_" + dir_str + "_plt";
		const std::string filename = amrex::Concatenate(basename, istep[0], 5);
		amrex::Print() << "Writing projection " << filename << "\n";
		const amrex::Geometry mygeom(firstFab.box());
		amrex::WriteSingleLevelPlotfile(filename, mf_all, varnames, mygeom, tNew_[0], istep[0]);
	}
}

template <typename problem_t> void AMRSimulation<problem_t>::WriteStatisticsFile()
{
	// append to statistics file
	static bool isHeaderWritten = false;

	// compute statistics
	// IMPORTANT: the user is responsible for performing any necessary MPI reductions inside ComputeStatistics
	std::map<std::string, amrex::Real> statistics = ComputeStatistics();

	// write to file
	if (amrex::ParallelDescriptor::IOProcessor()) {
		amrex::VisMF::IO_Buffer io_buffer(amrex::VisMF::IO_Buffer_Size);
		std::ofstream StatisticsFile;
		StatisticsFile.rdbuf()->pubsetbuf(io_buffer.dataPtr(), io_buffer.size());
		StatisticsFile.open(stats_file.c_str(), std::ofstream::out | std::ofstream::app);
		if (!StatisticsFile.good()) {
			amrex::FileOpenFailed(stats_file);
		}

		// write header
		if (!isHeaderWritten) {
			const std::time_t t = std::chrono::system_clock::to_time_t(std::chrono::system_clock::now());
			const std::tm now = *std::localtime(&t); // NOLINT(concurrency-mt-unsafe)
			StatisticsFile << "## Simulation restarted at: " << std::put_time(&now, "%c %Z") << "\n";
			StatisticsFile << "# cycle time ";
			for (auto const &[key, value] : statistics) {
				StatisticsFile << key << " ";
			}
			StatisticsFile << "\n";
			isHeaderWritten = true;
		}

		// save statistics to file
		StatisticsFile << istep[0] << " "; // cycle
		StatisticsFile << tNew_[0] << " "; // time
		for (auto const &[key, value] : statistics) {
			StatisticsFile << value << " ";
		}
		StatisticsFile << "\n";

		// file closed automatically by destructor
	}
}

template <typename problem_t> void AMRSimulation<problem_t>::SetLastCheckpointSymlink(std::string const &checkpointname) const
{
	// creates a symlink pointing to the most recent checkpoint

	if (amrex::ParallelDescriptor::IOProcessor()) {
		std::string lastSymlinkName = "last_chk";

		// remove previous symlink, if it exists
		if (std::filesystem::is_symlink(lastSymlinkName)) {
			std::filesystem::remove(lastSymlinkName);
		}
		// create symlink
		std::filesystem::create_directory_symlink(checkpointname, lastSymlinkName);
	}
}

template <typename problem_t> void AMRSimulation<problem_t>::WriteCheckpointFile() const
{
	BL_PROFILE("AMRSimulation::WriteCheckpointFile()");

	// chk00010            write a checkpoint file with this root directory
	// chk00010/Header     this contains information you need to save (e.g.,
	// finest_level, t_new, etc.) and also
	//                     the BoxArrays at each level
	// chk00010/Level_0/
	// chk00010/Level_1/
	// etc.                these subdirectories will hold the MultiFab data at
	// each level of refinement

	// checkpoint file name, e.g., chk00010
	const std::string &checkpointname = amrex::Concatenate(chk_file, istep[0]);

	amrex::Print() << "Writing checkpoint " << checkpointname << "\n";

	const int nlevels = finest_level + 1;

	// ---- prebuild a hierarchy of directories
	// ---- dirName is built first.  if dirName exists, it is renamed.  then build
	// ---- dirName/subDirPrefix_0 .. dirName/subDirPrefix_nlevels-1
	// ---- if callBarrier is true, call ParallelDescriptor::Barrier()
	// ---- after all directories are built
	// ---- ParallelDescriptor::IOProcessor() creates the directories
	amrex::PreBuildDirectorHierarchy(checkpointname, "Level_", nlevels, true);

	// write Header file
	if (amrex::ParallelDescriptor::IOProcessor()) {

		std::string HeaderFileName(checkpointname + "/Header");
		amrex::VisMF::IO_Buffer io_buffer(amrex::VisMF::IO_Buffer_Size);
		std::ofstream HeaderFile;
		HeaderFile.rdbuf()->pubsetbuf(io_buffer.dataPtr(), io_buffer.size());
		HeaderFile.open(HeaderFileName.c_str(), std::ofstream::out | std::ofstream::trunc | std::ofstream::binary);
		if (!HeaderFile.good()) {
			amrex::FileOpenFailed(HeaderFileName);
		}

		HeaderFile.precision(17);

		// write out title line
		HeaderFile << "Checkpoint file for QuokkaCode\n";

		// write out finest_level
		HeaderFile << finest_level << "\n";

		// write out array of istep
		for (int i = 0; i < istep.size(); ++i) {
			HeaderFile << istep[i] << " ";
		}
		HeaderFile << "\n";

		// write out array of dt
		for (int i = 0; i < dt_.size(); ++i) {
			HeaderFile << dt_[i] << " ";
		}
		HeaderFile << "\n";

		// write out array of t_new
		for (int i = 0; i < tNew_.size(); ++i) {
			HeaderFile << tNew_[i] << " ";
		}
		HeaderFile << "\n";

		// write the BoxArray at each level
		for (int lev = 0; lev <= finest_level; ++lev) {
			boxArray(lev).writeOn(HeaderFile);
			HeaderFile << '\n';
		}
	}

	// write Metadata file
	WriteMetadataFile(checkpointname + "/metadata.yaml");

	// write the cell-centred MultiFab data to, e.g., chk00010/Level_0/
	for (int lev = 0; lev <= finest_level; ++lev) {
		amrex::VisMF::Write(state_new_cc_[lev], amrex::MultiFabFileFullPrefix(lev, checkpointname, "Level_", "Cell"));
	}

	// write the face-centred MultiFab data to, e.g., chk00010/Level_0/
	if constexpr (Physics_Indices<problem_t>::nvarTotal_fc > 0) {
		for (int idim = 0; idim < AMREX_SPACEDIM; ++idim) {
			for (int lev = 0; lev <= finest_level; ++lev) {
				amrex::VisMF::Write(state_new_fc_[lev][idim], amrex::MultiFabFileFullPrefix(lev, checkpointname, "Level_",
													    std::string("Face_") + quokka::face_dir_str[idim]));
			}
		}
	}

	// write particle data
#ifdef AMREX_PARTICLES
	if (do_tracers != 0) {
		TracerPC->Checkpoint(checkpointname, "tracer_particles", true);
	}
	if (do_cic_particles != 0) {
		CICParticles->Checkpoint(checkpointname, "CIC_particles", true);
	}
#endif

	// create symlink and point it at this checkpoint dir
	SetLastCheckpointSymlink(checkpointname);
}

// utility to skip to next line in Header
inline void GotoNextLine(std::istream &is)
{
	constexpr std::streamsize bl_ignore_max{100000};
	is.ignore(bl_ignore_max, '\n');
}

template <typename problem_t> void AMRSimulation<problem_t>::ReadCheckpointFile()
{
	BL_PROFILE("AMRSimulation::ReadCheckpointFile()");

	amrex::Print() << "Restart from checkpoint " << restart_chkfile << "\n";

	// Header
	std::string File(restart_chkfile + "/Header");

	amrex::VisMF::IO_Buffer io_buffer(amrex::VisMF::GetIOBufferSize());

	amrex::Vector<char> fileCharPtr;
	amrex::ParallelDescriptor::ReadAndBcastFile(File, fileCharPtr);
	std::string fileCharPtrString(fileCharPtr.dataPtr());
	std::istringstream is(fileCharPtrString, std::istringstream::in);

	std::string line;
	std::string word;

	// read in title line
	std::getline(is, line);

	// read in finest_level
	is >> finest_level;
	GotoNextLine(is);

	// read in array of istep
	std::getline(is, line);
	{
		std::istringstream lis(line);
		int i = 0;
		while (lis >> word) {
			istep[i++] = std::stoi(word);
		}
	}

	// read in array of dt
	std::getline(is, line);
	{
		std::istringstream lis(line);
		int i = 0;
		while (lis >> word) {
			dt_[i++] = std::stod(word);
		}
	}

	// read in array of t_new
	std::getline(is, line);
	{
		std::istringstream lis(line);
		int i = 0;
		while (lis >> word) {
			tNew_[i++] = std::stod(word);
		}
	}

	for (int lev = 0; lev <= finest_level; ++lev) {
		// read in level 'lev' BoxArray from Header
		amrex::BoxArray ba;
		ba.readFrom(is);
		GotoNextLine(is);

		/*Create New BoxArray at Level 0 for optimum load distribution*/
		if (lev == 0) {
			amrex::IntVect fac(2);
			const amrex::IntVect domlo{AMREX_D_DECL(0, 0, 0)};
			const amrex::IntVect domhi{AMREX_D_DECL(ba[ba.size() - 1].bigEnd(0), ba[ba.size() - 1].bigEnd(1), ba[ba.size() - 1].bigEnd(2))};
			const amrex::Box dom(domlo, domhi);
			const amrex::Box dom2 = amrex::refine(amrex::coarsen(dom, 2), 2);
			for (int idim = 0; idim < AMREX_SPACEDIM; ++idim) {
				if (dom.length(idim) != dom2.length(idim)) {
					fac[idim] = 1;
				}
			}
			amrex::BoxArray ba_lev0(amrex::coarsen(dom, fac));
			ba_lev0.maxSize(max_grid_size[0] / fac);
			ba_lev0.refine(fac);
			// Boxes in ba have even number of cells in each direction
			// unless the domain has odd number of cells in that direction.
			ChopGrids(0, ba_lev0, amrex::ParallelDescriptor::NProcs());
			ba = ba_lev0;
		}

		// create a distribution mapping
		amrex::DistributionMapping dm{ba, amrex::ParallelDescriptor::NProcs()};

		// set BoxArray grids and DistributionMapping dmap in AMReX_AmrMesh.H class
		SetBoxArray(lev, ba);
		SetDistributionMap(lev, dm);

		// build MultiFab and FluxRegister data
		const int ncomp_cc = Physics_Indices<problem_t>::nvarTotal_cc;
		const int nghost_cc = nghost_cc_;
		state_old_cc_[lev].define(grids[lev], dmap[lev], ncomp_cc, nghost_cc);
		state_new_cc_[lev].define(grids[lev], dmap[lev], ncomp_cc, nghost_cc);
		max_signal_speed_[lev].define(ba, dm, 1, nghost_cc);

		if (lev > 0 && (do_reflux != 0)) {
			flux_reg_[lev] = std::make_unique<amrex::YAFluxRegister>(ba, boxArray(lev - 1), dm, DistributionMap(lev - 1), Geom(lev), Geom(lev - 1),
										 refRatio(lev - 1), lev, ncomp_cc);
		}

		const int ncomp_per_dim_fc = Physics_Indices<problem_t>::nvarPerDim_fc;
		const int nghost_fc = nghost_fc_;
		if constexpr (Physics_Indices<problem_t>::nvarTotal_fc > 0) {
			for (int idim = 0; idim < AMREX_SPACEDIM; ++idim) {
				state_new_fc_[lev][idim] =
				    amrex::MultiFab(amrex::convert(ba, amrex::IntVect::TheDimensionVector(idim)), dm, ncomp_per_dim_fc, nghost_fc);
				state_old_fc_[lev][idim] =
				    amrex::MultiFab(amrex::convert(ba, amrex::IntVect::TheDimensionVector(idim)), dm, ncomp_per_dim_fc, nghost_fc);
			}
		}
	}

	ReadMetadataFile(restart_chkfile);

	// read in the MultiFab data
	for (int lev = 0; lev <= finest_level; ++lev) {
		// cell-centred
		if (lev == 0) {
			amrex::MultiFab tmp;
			amrex::VisMF::Read(tmp, amrex::MultiFabFileFullPrefix(lev, restart_chkfile, "Level_", "Cell"));
			state_new_cc_[0].ParallelCopy(tmp, 0, 0, Physics_Indices<problem_t>::nvarTotal_cc, nghost_cc_, nghost_cc_);
		} else {
			amrex::VisMF::Read(state_new_cc_[lev], amrex::MultiFabFileFullPrefix(lev, restart_chkfile, "Level_", "Cell"));
		}
		// face-centred
		if constexpr (Physics_Indices<problem_t>::nvarTotal_fc > 0) {
			for (int idim = 0; idim < AMREX_SPACEDIM; ++idim) {
				if (lev == 0) {
					amrex::MultiFab tmp;
					amrex::VisMF::Read(tmp, amrex::MultiFabFileFullPrefix(lev, restart_chkfile, "Level_",
											      std::string("Face_") + quokka::face_dir_str[idim]));
					state_new_fc_[0][idim].ParallelCopy(tmp, 0, 0, Physics_Indices<problem_t>::nvarPerDim_fc, nghost_fc_, nghost_fc_);
				} else {
					amrex::VisMF::Read(
					    state_new_fc_[lev][idim],
					    amrex::MultiFabFileFullPrefix(lev, restart_chkfile, "Level_", std::string("Face_") + quokka::face_dir_str[idim]));
				}
			}
		}
	}

#ifdef AMREX_PARTICLES
	// read particle data
	if (do_tracers != 0) {
		AMREX_ASSERT(TracerPC == nullptr);
		TracerPC = std::make_unique<amrex::AmrTracerParticleContainer>(this);
		TracerPC->Restart(restart_chkfile, "tracer_particles");
	}
	if (do_cic_particles != 0) {
		AMREX_ASSERT(CICParticles == nullptr);
		CICParticles = std::make_unique<quokka::CICParticleContainer>(this);
		CICParticles->Restart(restart_chkfile, "CIC_particles");
	}
#endif

	areInitialConditionsDefined_ = true;
}

#endif // SIMULATION_HPP_<|MERGE_RESOLUTION|>--- conflicted
+++ resolved
@@ -970,11 +970,7 @@
 	for (int lev = 0; lev <= max_level; ++lev) {
 		amrex::Print() << "Zone-updates on level " << lev << ": " << cellUpdatesEachLevel_[lev] << "\n";
 	}
-<<<<<<< HEAD
-	amrex::Print() << std::endl;
-=======
 	amrex::Print() << '\n';
->>>>>>> 91e52b0f
 
 	// write final plotfile
 	if (plotfileInterval_ > 0 && istep[0] > last_plot_file_step) {
