#ifndef SIMULATION_HPP_ // NOLINT
#define SIMULATION_HPP_
//==============================================================================
// TwoMomentRad - a radiation transport library for patch-based AMR codes
// Copyright 2020 Benjamin Wibking.
// Released under the MIT license. See LICENSE file included in the GitHub repo.
//==============================================================================
/// \file simulation.cpp
/// \brief Implements classes and functions to organise the overall setup,
/// timestepping, solving, and I/O of a simulation.

// c++ headers
#include <cassert>
#include <csignal>
#include <cstdio>
#if __has_include(<filesystem>)
#include <filesystem>
#elif __has_include(<experimental/filesystem>)
#include <experimental/filesystem>
namespace std
{
namespace filesystem = experimental::filesystem;
}
#endif
#include <fstream>
#include <iomanip>
#include <iostream>
#include <limits>
#include <memory>
#include <optional>
#include <ostream>
#include <stdexcept>
#include <tuple>
#include <variant>

// library headers
#include "AMReX.H"
#include "AMReX_AmrCore.H"
#include "AMReX_Array.H"
#include "AMReX_Array4.H"
#include "AMReX_AsyncOut.H"
#include "AMReX_BCRec.H"
#include "AMReX_BC_TYPES.H"
#include "AMReX_BLassert.H"
#include "AMReX_Config.H"
#include "AMReX_DistributionMapping.H"
#include "AMReX_Extension.H"
#include "AMReX_FArrayBox.H"
#include "AMReX_FillPatchUtil.H"
#include "AMReX_FillPatcher.H"
#include "AMReX_FluxRegister.H"
#include "AMReX_GpuQualifiers.H"
#include "AMReX_INT.H"
#include "AMReX_IndexType.H"
#include "AMReX_IntVect.H"
#include "AMReX_Interpolater.H"
#include "AMReX_LayoutData.H"
#include "AMReX_MFInterpolater.H"
#include "AMReX_MultiFabUtil.H"
#include "AMReX_ParallelContext.H"
#include "AMReX_ParallelDescriptor.H"
#include "AMReX_PhysBCFunct.H"
#include "AMReX_REAL.H"
#include "AMReX_SPACE.H"
#include "AMReX_Vector.H"
#include "AMReX_VisMF.H"
#include "AMReX_YAFluxRegister.H"
#include "physics_numVars.hpp"
#include <AMReX_Geometry.H>
#include <AMReX_MultiFab.H>
#include <AMReX_ParmParse.H>
#include <AMReX_PlotFileUtil.H>
#include <AMReX_Print.H>
#include <AMReX_Utility.H>
#include <fmt/core.h>
#include <yaml-cpp/yaml.h>

#if AMREX_SPACEDIM == 3
#include "AMReX_OpenBC.H"
#endif

#ifdef AMREX_USE_ASCENT
#include <AMReX_Conduit_Blueprint.H>
#include <ascent.hpp>
#endif

// internal headers
#include "CheckNaN.hpp"
#include "grid.hpp"
#include "math_impl.hpp"
#include "physics_info.hpp"

#ifdef QUOKKA_USE_OPENPMD
#include "openPMD.hpp"
#endif

#define USE_YAFLUXREGISTER

#ifdef AMREX_USE_ASCENT
using namespace conduit;
using namespace ascent;
#endif

using variant_t = std::variant<amrex::Real, std::string>;

namespace YAML
{
template <typename T> struct as_if<T, std::optional<T>> {
	explicit as_if(const Node &node_) : node(node_) {}
	const Node &node; // NOLINT(cppcoreguidelines-avoid-const-or-ref-data-members)
	auto operator()() const -> std::optional<T>
	{
		std::optional<T> val;
		T t;
		if ((node.m_pNode != nullptr) && convert<T>::decode(node, t)) {
			val = std::move(t);
		}
		return val;
	}
};

// There is already a std::string partial specialisation,
// so we need a full specialisation here
template <> struct as_if<std::string, std::optional<std::string>> {
	explicit as_if(const Node &node_) : node(node_) {}
	const Node &node; // NOLINT(cppcoreguidelines-avoid-const-or-ref-data-members)
	auto operator()() const -> std::optional<std::string>
	{
		std::optional<std::string> val;
		std::string t;
		if ((node.m_pNode != nullptr) && convert<std::string>::decode(node, t)) {
			val = std::move(t);
		}
		return val;
	}
};
} // namespace YAML

enum class FillPatchType { fillpatch_class, fillpatch_function };

// Main simulation class; solvers should inherit from this
template <typename problem_t> class AMRSimulation : public amrex::AmrCore
{
      public:
	amrex::Real maxDt_ = std::numeric_limits<double>::max();  // no limit by default
	amrex::Real initDt_ = std::numeric_limits<double>::max(); // no limit by default
	amrex::Real constantDt_ = 0.0;
	amrex::Vector<int> istep;	      // which step?
	amrex::Vector<int> nsubsteps;	      // how many substeps on each level?
	amrex::Vector<amrex::Real> tNew_;     // for state_new_cc_
	amrex::Vector<amrex::Real> tOld_;     // for state_old_cc_
	amrex::Vector<amrex::Real> dt_;	      // timestep for each level
	amrex::Vector<int> reductionFactor_;  // timestep reduction factor for each level
	amrex::Real stopTime_ = 1.0;	      // default
	amrex::Real cflNumber_ = 0.3;	      // default
	amrex::Real dtToleranceFactor_ = 1.1; // default
	amrex::Long cycleCount_ = 0;
	amrex::Long maxTimesteps_ = 1e4;	    // default
	amrex::Long maxWalltime_ = 0;		    // default: no limit
	int ascentInterval_ = -1;		    // -1 == no in-situ renders with Ascent
	int plotfileInterval_ = -1;		    // -1 == no output
	int projectionInterval_ = -1;		    // -1 == no output
	int statisticsInterval_ = -1;		    // -1 == no output
	amrex::Real plotTimeInterval_ = -1.0;	    // time interval for plt file
	amrex::Real checkpointTimeInterval_ = -1.0; // time interval for checkpoints
	int checkpointInterval_ = -1;		    // -1 == no output
	int amrInterpMethod_ = 1;		    // 0 == piecewise constant, 1 == lincc_interp
	amrex::Real reltolPoisson_ = 1.0e-5;	    // default
	amrex::Real abstolPoisson_ = 1.0e-5;	    // default (scaled by minimum RHS value)
	int doPoissonSolve_ = 0;		    // 1 == self-gravity enabled, 0 == disabled

	amrex::Real densityFloor_ = 0.0;				// default
	amrex::Real tempCeiling_ = std::numeric_limits<double>::max();	// default
	amrex::Real tempFloor_ = 0.0;					// default
	amrex::Real speedCeiling_ = std::numeric_limits<double>::max(); // default

	std::unordered_map<std::string, variant_t> simulationMetadata_;

	amrex::GpuArray<amrex::Real, AMREX_SPACEDIM> coordCenter_{};
	auto nghost() -> int;
	auto getStateNew(int lev) -> amrex::MultiFab *;
	auto getStateOld(int lev) -> amrex::MultiFab *;

	// constructor
	explicit AMRSimulation(amrex::Vector<amrex::BCRec> &BCs_cc, amrex::Vector<amrex::BCRec> &BCs_fc) : BCs_cc_(BCs_cc), BCs_fc_(BCs_fc) { initialize(); }

	explicit AMRSimulation(amrex::Vector<amrex::BCRec> &BCs_cc) : BCs_cc_(BCs_cc) { initialize(); }

	void initialize();
	void PerformanceHints();
	void readParameters();
	void setInitialConditions();
	void setInitialConditionsAtLevel_cc(int level, amrex::Real time);
	void setInitialConditionsAtLevel_fc(int level, amrex::Real time);
	void evolve();
	void computeTimestep();
	auto computeTimestepAtLevel(int lev) -> amrex::Real;

	void AverageFCToCC(amrex::MultiFab &mf_cc, const amrex::MultiFab &mf_fc, int idim, int dstcomp_start, int srccomp_start, int srccomp_total,
			   int nGrow) const;

	virtual void computeMaxSignalLocal(int level) = 0;
	virtual auto computeExtraPhysicsTimestep(int lev) -> amrex::Real = 0;
	virtual void advanceSingleTimestepAtLevel(int lev, amrex::Real time, amrex::Real dt_lev, int ncycle) = 0;
	virtual void preCalculateInitialConditions() = 0;
	virtual void setInitialConditionsOnGrid(quokka::grid grid_elem) = 0;
	virtual void computeAfterTimestep() = 0;
	virtual void computeAfterEvolve(amrex::Vector<amrex::Real> &initSumCons) = 0;
	virtual void fillPoissonRhsAtLevel(amrex::MultiFab &rhs, int lev) = 0;
	virtual void applyPoissonGravityAtLevel(amrex::MultiFab const &phi, int lev, amrex::Real dt) = 0;

	// compute derived variables
	virtual void ComputeDerivedVar(int lev, std::string const &dname, amrex::MultiFab &mf, int ncomp) const = 0;

	// compute projected vars
	[[nodiscard]] virtual auto ComputeProjections(int dir) const -> std::unordered_map<std::string, amrex::BaseFab<amrex::Real>> = 0;

	// compute statistics
	virtual auto ComputeStatistics() -> std::map<std::string, amrex::Real> = 0;

	// fix-up any unphysical states created by AMR operations
	// (e.g., caused by the flux register or from interpolation)
	virtual void FixupState(int level) = 0;

	// tag cells for refinement
	void ErrorEst(int lev, amrex::TagBoxArray &tags, amrex::Real time, int ngrow) override = 0;

	// Make a new level using provided BoxArray and DistributionMapping
	void MakeNewLevelFromCoarse(int lev, amrex::Real time, const amrex::BoxArray &ba, const amrex::DistributionMapping &dm) override;

	// Remake an existing level using provided BoxArray and DistributionMapping
	void RemakeLevel(int lev, amrex::Real time, const amrex::BoxArray &ba, const amrex::DistributionMapping &dm) override;

	// Delete level data
	void ClearLevel(int lev) override;

	// Make a new level from scratch using provided BoxArray and
	// DistributionMapping
	void MakeNewLevelFromScratch(int lev, amrex::Real time, const amrex::BoxArray &ba, const amrex::DistributionMapping &dm) override;

	// AMR utility functions
	template <typename PreInterpHook, typename PostInterpHook>
	void fillBoundaryConditions(amrex::MultiFab &S_filled, amrex::MultiFab &state, int lev, amrex::Real time, quokka::centering cen, quokka::direction dir,
				    PreInterpHook const &pre_interp, PostInterpHook const &post_interp, FillPatchType fptype = FillPatchType::fillpatch_class);

	template <typename PreInterpHook, typename PostInterpHook>
	void FillPatchWithData(int lev, amrex::Real time, amrex::MultiFab &mf, amrex::Vector<amrex::MultiFab *> &coarseData,
			       amrex::Vector<amrex::Real> &coarseTime, amrex::Vector<amrex::MultiFab *> &fineData, amrex::Vector<amrex::Real> &fineTime,
			       int icomp, int ncomp, amrex::Vector<amrex::BCRec> &BCs, FillPatchType fptype, PreInterpHook const &pre_interp,
			       PostInterpHook const &post_interp);

	static void InterpHookNone(amrex::MultiFab &mf, int scomp, int ncomp);
	virtual void FillPatch(int lev, amrex::Real time, amrex::MultiFab &mf, int icomp, int ncomp, quokka::centering cen, quokka::direction dir,
			       FillPatchType fptype);

	auto getAmrInterpolater() -> amrex::MFInterpolater *;
	void FillCoarsePatch(int lev, amrex::Real time, amrex::MultiFab &mf, int icomp, int ncomp, amrex::Vector<amrex::BCRec> &BCs, quokka::centering cen,
			     quokka::direction dir);
	void GetData(int lev, amrex::Real time, amrex::Vector<amrex::MultiFab *> &data, amrex::Vector<amrex::Real> &datatime, quokka::centering cen,
		     quokka::direction dir);
	void AverageDown();
	void AverageDownTo(int crse_lev);
	auto timeStepWithSubcycling(int lev, amrex::Real time, bool coarseTimeBoundary, int stepsLeft) -> int;
	void ellipticSolveAllLevels(amrex::Real dt);

	void incrementFluxRegisters(amrex::MFIter &mfi, amrex::YAFluxRegister *fr_as_crse, amrex::YAFluxRegister *fr_as_fine,
				    std::array<amrex::FArrayBox, AMREX_SPACEDIM> &fluxArrays, int lev, amrex::Real dt_lev);

	void incrementFluxRegisters(amrex::YAFluxRegister *fr_as_crse, amrex::YAFluxRegister *fr_as_fine,
				    std::array<amrex::MultiFab, AMREX_SPACEDIM> &fluxArrays, int lev, amrex::Real dt_lev);

	// boundary condition
	AMREX_GPU_DEVICE static void setCustomBoundaryConditions(const amrex::IntVect &iv, amrex::Array4<amrex::Real> const &dest, int dcomp, int numcomp,
								 amrex::GeometryData const &geom, amrex::Real time, const amrex::BCRec *bcr, int bcomp,
								 int orig_comp); // template specialized by problem generator

	template <typename ReduceOp, typename F> auto computePlaneProjection(F const &user_f, int dir) const -> amrex::BaseFab<amrex::Real>;

	// I/O functions
	[[nodiscard]] auto PlotFileName(int lev) const -> std::string;
	[[nodiscard]] auto CustomPlotFileName(const char *base, int lev) const -> std::string;
	[[nodiscard]] auto GetPlotfileVarNames() const -> amrex::Vector<std::string>;
	[[nodiscard]] auto PlotFileMF(int included_ghosts) -> amrex::Vector<amrex::MultiFab>;
	[[nodiscard]] auto PlotFileMFAtLevel(int lev, int included_ghosts) -> amrex::MultiFab;
	void WriteMetadataFile(std::string const &MetadataFileName) const;
	void ReadMetadataFile(std::string const &chkfilename);
	void WriteStatisticsFile();
	void WritePlotFile();
	void WriteProjectionPlotfile() const;
	void WriteCheckpointFile() const;
	void SetLastCheckpointSymlink(std::string const &checkpointname) const;
	void ReadCheckpointFile();
	auto getWalltime() -> amrex::Real;
	void setChkFile(std::string const &chkfile_number);
	[[nodiscard]] auto getOldMF_fc() const -> amrex::Vector<amrex::Array<amrex::MultiFab, AMREX_SPACEDIM>> const &;
	[[nodiscard]] auto getNewMF_fc() const -> amrex::Vector<amrex::Array<amrex::MultiFab, AMREX_SPACEDIM>> const &;

#ifdef AMREX_USE_ASCENT
	void AscentCustomActions(conduit::Node const &blueprintMesh);
	void RenderAscent();
#endif
      protected:
	amrex::Vector<amrex::BCRec> BCs_cc_; // on level 0
	amrex::Vector<amrex::BCRec> BCs_fc_; // on level 0
	amrex::Vector<amrex::MultiFab> state_old_cc_;
	amrex::Vector<amrex::MultiFab> state_new_cc_;
	amrex::Vector<amrex::Array<amrex::MultiFab, AMREX_SPACEDIM>> state_old_fc_;
	amrex::Vector<amrex::Array<amrex::MultiFab, AMREX_SPACEDIM>> state_new_fc_;
	amrex::Vector<amrex::MultiFab> max_signal_speed_; // needed to compute CFL timestep

	// flux registers: store fluxes at coarse-fine interface for synchronization
	// this will be sized "nlevs_max+1"
	// NOTE: the flux register associated with flux_reg[lev] is associated with
	// the lev/lev-1 interface (and has grid spacing associated with lev-1)
	// therefore flux_reg[0] and flux_reg[nlevs_max] are never actually used in
	// the reflux operation
	amrex::Vector<std::unique_ptr<amrex::YAFluxRegister>> flux_reg_;

	// This is for fillpatch during timestepping, but not for regridding.
	amrex::Vector<std::unique_ptr<amrex::FillPatcher<amrex::MultiFab>>> fillpatcher_;

	// Nghost = number of ghost cells for each array
	int nghost_cc_ = 4; // PPM needs nghost >= 3, PPM+flattening needs nghost >= 4
	int nghost_fc_ = 4;
	amrex::Vector<std::string> componentNames_cc_;
	amrex::Vector<std::string> componentNames_fc_;
	amrex::Vector<std::string> derivedNames_;
	bool areInitialConditionsDefined_ = false;

	/// output parameters
	std::string plot_file{"plt"};	       // plotfile prefix
	std::string chk_file{"chk"};	       // checkpoint prefix
	std::string stats_file{"history.txt"}; // statistics filename
	/// input parameters (if >= 0 we restart from a checkpoint)
	std::string restart_chkfile;

	/// AMR-specific parameters
	int regrid_int = 2;	 // regrid interval (number of coarse steps)
	int do_reflux = 1;	 // 1 == reflux, 0 == no reflux
	int do_subcycle = 1;	 // 1 == subcycle, 0 == no subcyle
	int suppress_output = 0; // 1 == show timestepping, 0 == do not output each timestep

	// performance metrics
	amrex::Long cellUpdates_ = 0;
	amrex::Vector<amrex::Long> cellUpdatesEachLevel_;

	// external objects
#ifdef AMREX_USE_ASCENT
	Ascent ascent_;
#endif
};

template <typename problem_t> auto AMRSimulation<problem_t>::nghost() -> int { return nghost_cc_; }

template <typename problem_t> auto AMRSimulation<problem_t>::getStateNew(int lev) -> amrex::MultiFab *
{
	AMREX_ASSERT(lev < state_new_.size());
	return &state_new_cc_[lev];
}

template <typename problem_t> auto AMRSimulation<problem_t>::getStateOld(int lev) -> amrex::MultiFab *
{
	AMREX_ASSERT(lev < state_old_.size());
	return &state_old_cc_[lev];
}

template <typename problem_t> void AMRSimulation<problem_t>::setChkFile(std::string const &chkfile_number) { restart_chkfile = chkfile_number; }

template <typename problem_t> auto AMRSimulation<problem_t>::getOldMF_fc() const -> const amrex::Vector<amrex::Array<amrex::MultiFab, AMREX_SPACEDIM>> &
{
	return state_old_fc_;
}

template <typename problem_t> auto AMRSimulation<problem_t>::getNewMF_fc() const -> const amrex::Vector<amrex::Array<amrex::MultiFab, AMREX_SPACEDIM>> &
{
	return state_new_fc_;
}

template <typename problem_t> void AMRSimulation<problem_t>::initialize()
{
	BL_PROFILE("AMRSimulation::initialize()");

	readParameters();

	// print derived vars
	if (!derivedNames_.empty()) {
		amrex::Print() << "Using derived variables:\n";
		for (auto const &name : derivedNames_) {
			amrex::Print() << "\t" << name << "\n";
		}
		amrex::Print() << "\n";
	}

	int nlevs_max = max_level + 1;
	istep.resize(nlevs_max, 0);
	nsubsteps.resize(nlevs_max, 1);
	if (do_subcycle == 1) {
		for (int lev = 1; lev <= max_level; ++lev) {
			nsubsteps[lev] = MaxRefRatio(lev - 1);
		}
	}

	tNew_.resize(nlevs_max, 0.0);
	tOld_.resize(nlevs_max, -1.e100);
	dt_.resize(nlevs_max, 1.e100);
	reductionFactor_.resize(nlevs_max, 1);
	state_new_cc_.resize(nlevs_max);
	state_old_cc_.resize(nlevs_max);
	if constexpr (Physics_Indices<problem_t>::nvarTotal_fc > 0) {
		state_new_fc_.resize(nlevs_max);
		state_old_fc_.resize(nlevs_max);
	}
	max_signal_speed_.resize(nlevs_max);
	flux_reg_.resize(nlevs_max + 1);
	fillpatcher_.resize(nlevs_max + 1);
	cellUpdatesEachLevel_.resize(nlevs_max, 0);

	// check that grids will be properly nested on each level
	// (this is necessary since FillPatch only fills from non-ghost cells on
	// lev-1)
	auto checkIsProperlyNested = [=](int const lev, amrex::IntVect const &blockingFactor) {
		return amrex::ProperlyNested(refRatio(lev - 1), blockingFactor, nghost_cc_, amrex::IndexType::TheCellType(), &amrex::cell_cons_interp);
	};

	for (int lev = 1; lev <= max_level; ++lev) {
		if (!checkIsProperlyNested(lev, blocking_factor[lev])) {
			// level lev is not properly nested
			amrex::Print() << "Blocking factor is too small for proper grid nesting! "
					  "Increase blocking factor to >= ceil(nghost,ref_ratio)*ref_ratio."
				       << std::endl;
			amrex::Abort("Grids not properly nested!");
		}
	}

#ifdef AMREX_USE_ASCENT
	// initialize Ascent
	conduit::Node ascent_options;
	ascent_options["mpi_comm"] = MPI_Comm_c2f(amrex::ParallelContext::CommunicatorSub());
	ascent_.open(ascent_options);
#endif
}

template <typename problem_t> void AMRSimulation<problem_t>::PerformanceHints()
{
	// Check requested MPI ranks and available boxes
	for (int ilev = 0; ilev <= finestLevel(); ++ilev) {
		const amrex::Long nboxes = boxArray(ilev).size();
		if (amrex::ParallelDescriptor::NProcs() > nboxes) {
			amrex::Print() << "\n[Warning] [Performance] Too many resources / too little work!\n"
				       << "  It looks like you requested more compute resources than "
				       << "  the number of boxes of cells available on level " << ilev << " (" << nboxes << "). "
				       << "You started with (" << amrex::ParallelDescriptor::NProcs() << ") MPI ranks, so ("
				       << amrex::ParallelDescriptor::NProcs() - nboxes << ") rank(s) will have no work on this level.\n"
#ifdef AMREX_USE_GPU
				       << "  On GPUs, consider using 1-8 boxes per GPU per level that "
					  "together fill each GPU's memory sufficiently.\n"
#endif
				       << "\n";
		}
	}

	// check that blocking_factor and max_grid_size are set to reasonable values
#ifdef AMREX_USE_GPU
	const int recommended_blocking_factor = 32;
	const int recommended_max_grid_size = 128;
#else
	const int recommended_blocking_factor = 16;
	const int recommended_max_grid_size = 64;
#endif
	int min_blocking_factor = INT_MAX;
	int min_max_grid_size = INT_MAX;
	for (int ilev = 0; ilev <= finestLevel(); ++ilev) {
		min_blocking_factor = std::min(min_blocking_factor, blocking_factor[ilev].min());
		min_max_grid_size = std::min(min_max_grid_size, max_grid_size[ilev].min());
	}
	if (min_blocking_factor < recommended_blocking_factor) {
		amrex::Print() << "\n[Warning] [Performance] The grid blocking factor (" << min_blocking_factor
			       << ") is too small for reasonable performance. It should be 32 (or "
				  "greater) when running on GPUs, and 16 (or greater) when running on "
				  "CPUs.\n";
	}
	if (min_max_grid_size < recommended_max_grid_size) {
		amrex::Print() << "\n[Warning] [Performance] The maximum grid size (" << min_max_grid_size
			       << ") is too small for reasonable performance. It should be "
				  "128 (or greater) when running on GPUs, and 64 (or "
				  "greater) when running on CPUs.\n";
	}

#ifdef QUOKKA_USE_OPENPMD
	// warning about face-centered variables and OpenPMD outputs
	if constexpr (Physics_Indices<problem_t>::nvarTotal_fc > 0) {
		amrex::Print() << "\n[Warning] [I/O] Plotfiles will ONLY contain cell-centered averages of face-centered variables!"
			       << " Support for outputting face-centered variables for openPMD is not yet implemented.\n";
	}
#endif
}

template <typename problem_t> void AMRSimulation<problem_t>::readParameters()
{
	BL_PROFILE("AMRSimulation::readParameters()");

	// ParmParse reads inputs from the *.inputs file
	amrex::ParmParse pp;

	// Default nsteps = 1e4
	pp.query("max_timesteps", maxTimesteps_);

	// Default CFL number == 0.3, set to whatever is in the file
	pp.query("cfl", cflNumber_);

	// Default AMR interpolation method == lincc_interp
	pp.query("amr_interpolation_method", amrInterpMethod_);

	// Default stopping time
	pp.query("stop_time", stopTime_);

	// Default ascent render interval
	pp.query("ascent_interval", ascentInterval_);

	// Default output interval
	pp.query("plotfile_interval", plotfileInterval_);

	// Default projection interval
	pp.query("projection_interval", projectionInterval_);

	// Default statistics interval
	pp.query("statistics_interval", statisticsInterval_);

	// Default Time interval
	pp.query("plottime_interval", plotTimeInterval_);

	// Default Time interval
	pp.query("checkpointtime_interval", checkpointTimeInterval_);

	// Default checkpoint interval
	pp.query("checkpoint_interval", checkpointInterval_);

	// Default do_reflux = 1
	pp.query("do_reflux", do_reflux);

	// Default do_subcycle = 1
	pp.query("do_subcycle", do_subcycle);

	// Default suppress_output = 0
	pp.query("suppress_output", suppress_output);

	// specify this on the command-line in order to restart from a checkpoint
	// file
	pp.query("restartfile", restart_chkfile);

	// Specify derived variables to save to plotfiles
	pp.queryarr("derived_vars", derivedNames_);

	// re-grid interval
	pp.query("regrid_interval", regrid_int);

	// read density floor in g cm^-3
	pp.query("density_floor", densityFloor_);

	// read temperature floor in K
	pp.query("temperature_floor", tempFloor_);

	// read temperature ceiling in K
	pp.query("temperature_ceiling", tempCeiling_);

	// read speed ceiling in cm s^-1
	pp.query("speed_ceiling", speedCeiling_);

	// specify maximum walltime in HH:MM:SS format
	std::string maxWalltimeInput;
	pp.query("max_walltime", maxWalltimeInput);
	// convert to seconds
	int hours = 0;
	int minutes = 0;
	int seconds = 0;
	int nargs = std::sscanf(maxWalltimeInput.c_str(), "%d:%d:%d", &hours, &minutes, &seconds);
	if (nargs == 3) {
		maxWalltime_ = 3600 * hours + 60 * minutes + seconds;
		amrex::Print() << fmt::format("Setting walltime limit to {} hours, {} minutes, {} seconds.\n", hours, minutes, seconds);
	}
}

template <typename problem_t> void AMRSimulation<problem_t>::setInitialConditions()
{
	BL_PROFILE("AMRSimulation::setInitialConditions()");

	if (restart_chkfile.empty()) {
		// start simulation from the beginning
		const amrex::Real time = 0.0;
		InitFromScratch(time);
		AverageDown();

		if (checkpointInterval_ > 0) {
			WriteCheckpointFile();
		}
	} else {
		// restart from a checkpoint
		ReadCheckpointFile();
	}

	// abort if amrex.async_out=1, it is currently broken
	if (amrex::AsyncOut::UseAsyncOut()) {
		amrex::Print() << "[ERROR] [FATAL] AsyncOut is currently broken! If you want to "
				  "run with AsyncOut anyway (THIS MAY CAUSE DATA CORRUPTION), comment "
				  "out this line in src/simulation.hpp. Aborting."
			       << std::endl;
		amrex::Abort();
	}

#ifdef AMREX_USE_ASCENT
	if (ascentInterval_ > 0) {
		RenderAscent();
	}
#endif

	if (plotfileInterval_ > 0) {
		WritePlotFile();
	}

<<<<<<< HEAD
	if (projectionInterval_ > 0) {
		WriteProjectionPlotfile();
	}

	if (statisticsInterval_ > 0) {
		WriteStatisticsFile();
	}

	// ensure that there are enough boxes per MPI rank
=======
	// initialize convenience variables
	using Real = amrex::Real;
	amrex::GpuArray<Real, AMREX_SPACEDIM> prob_lo = geom[0].ProbLoArray();
	amrex::GpuArray<Real, AMREX_SPACEDIM> prob_hi = geom[0].ProbHiArray();

	coordCenter_ = {AMREX_D_DECL(prob_lo[0] + 0.5 * (prob_hi[0] - prob_lo[0]), prob_lo[1] + 0.5 * (prob_hi[1] - prob_lo[1]),
				     prob_lo[2] + 0.5 * (prob_hi[2] - prob_lo[2]))};
	// amrex::Print() << "Coordinate center = " << coordCenter_ << std::endl;
	//  ensure that there are enough boxes per MPI rank
>>>>>>> fdb57857
	PerformanceHints();
}

template <typename problem_t> auto AMRSimulation<problem_t>::computeTimestepAtLevel(int lev) -> amrex::Real
{
	// compute CFL timestep on level 'lev'
	BL_PROFILE("AMRSimulation::computeTimestepAtLevel()");

	// compute hydro timestep on level 'lev'
	computeMaxSignalLocal(lev);
	const amrex::Real domain_signal_max = max_signal_speed_[lev].norminf();
	amrex::GpuArray<amrex::Real, AMREX_SPACEDIM> const &dx = geom[lev].CellSizeArray();
	const amrex::Real dx_min = std::min({AMREX_D_DECL(dx[0], dx[1], dx[2])});
	const amrex::Real hydro_dt = cflNumber_ * (dx_min / domain_signal_max);

	// compute timestep due to extra physics on level 'lev'
	const amrex::Real extra_physics_dt = computeExtraPhysicsTimestep(lev);

	// return minimum timestep
	return std::min(hydro_dt, extra_physics_dt);
}

template <typename problem_t> void AMRSimulation<problem_t>::computeTimestep()
{
	BL_PROFILE("AMRSimulation::computeTimestep()");

	// compute candidate timestep dt_tmp on each level
	amrex::Vector<amrex::Real> dt_tmp(finest_level + 1);
	for (int level = 0; level <= finest_level; ++level) {
		dt_tmp[level] = computeTimestepAtLevel(level);
	}

	// limit change in timestep on each level
	constexpr amrex::Real change_max = 1.1;

	for (int level = 0; level <= finest_level; ++level) {
		dt_tmp[level] = std::min(dt_tmp[level], change_max * dt_[level]);
	}

	// set default subcycling pattern
	if (do_subcycle == 1) {
		for (int lev = 1; lev <= max_level; ++lev) {
			nsubsteps[lev] = MaxRefRatio(lev - 1);
			reductionFactor_[lev] = 1; // reset additional subcycling
		}
	}

	// compute root level timestep given nsubsteps
	amrex::Real dt_0 = dt_tmp[0];
	amrex::Long n_factor = 1;

	for (int level = 0; level <= finest_level; ++level) {
		n_factor *= nsubsteps[level];
		dt_0 = std::min(dt_0, n_factor * dt_tmp[level]);
		dt_0 = std::min(dt_0, maxDt_); // limit to maxDt_

		if (tNew_[level] == 0.0) { // first timestep
			dt_0 = std::min(dt_0, initDt_);
		}
		if (constantDt_ > 0.0) { // use constant timestep if set
			dt_0 = constantDt_;
		}
	}

	// compute global timestep assuming no subcycling
	amrex::Real dt_global = dt_tmp[0];

	for (int level = 0; level <= finest_level; ++level) {
		dt_global = std::min(dt_global, dt_tmp[level]);
		dt_global = std::min(dt_global, maxDt_); // limit to maxDt_

		if (tNew_[level] == 0.0) { // special case: first timestep
			dt_global = std::min(dt_global, initDt_);
		}
		if (constantDt_ > 0.0) { // special case: constant timestep
			dt_global = constantDt_;
		}
	}

	// compute work estimate for subcycling
	amrex::Long n_factor_work = 1;
	amrex::Long work_subcycling = 0;
	for (int level = 0; level <= finest_level; ++level) {
		n_factor_work *= nsubsteps[level];
		work_subcycling += n_factor_work * CountCells(level);
	}

	// compute work estimate for non-subcycling
	amrex::Long total_cells = 0;
	for (int level = 0; level <= finest_level; ++level) {
		total_cells += CountCells(level);
	}
	const amrex::Real work_nonsubcycling = static_cast<amrex::Real>(total_cells) * (dt_0 / dt_global);

	if (work_nonsubcycling <= work_subcycling) {
		// use global timestep on this coarse step
		if (verbose) {
			const amrex::Real ratio = work_nonsubcycling / work_subcycling;
			amrex::Print() << "\t>> Using global timestep on this coarse step (estimated work ratio: " << ratio << ").\n";
		}
		for (int lev = 1; lev <= max_level; ++lev) {
			nsubsteps[lev] = 1;
		}
	}

	// Limit dt to avoid overshooting stop_time
	const amrex::Real eps = 1.e-3 * dt_0;

	if (tNew_[0] + dt_0 > stopTime_ - eps) {
		dt_0 = stopTime_ - tNew_[0];
	}

	// assign timesteps on each level
	dt_[0] = dt_0;

	for (int level = 1; level <= finest_level; ++level) {
		dt_[level] = dt_[level - 1] / nsubsteps[level];
	}
}

template <typename problem_t> auto AMRSimulation<problem_t>::getWalltime() -> amrex::Real
{
	const static amrex::Real start_time = amrex::ParallelDescriptor::second(); // initialized on first call
	const amrex::Real time = amrex::ParallelDescriptor::second();
	return time - start_time;
}

template <typename problem_t> void AMRSimulation<problem_t>::evolve()
{
	BL_PROFILE("AMRSimulation::evolve()");

	AMREX_ALWAYS_ASSERT(areInitialConditionsDefined_);

	amrex::Real cur_time = tNew_[0];
#ifdef AMREX_USE_ASCENT
	int last_ascent_step = 0;
#endif
	int last_projection_step = 0;
	int last_statistics_step = 0;
	int last_plot_file_step = 0;
	double next_plot_file_time = plotTimeInterval_;
	double next_chk_file_time = checkpointTimeInterval_;
	int last_chk_file_step = 0;
	const int ncomp_cc = Physics_Indices<problem_t>::nvarTotal_cc;

	amrex::GpuArray<amrex::Real, AMREX_SPACEDIM> const &dx0 = geom[0].CellSizeArray();
	amrex::Real const vol = AMREX_D_TERM(dx0[0], *dx0[1], *dx0[2]);
	amrex::Vector<amrex::Real> init_sum_cons(ncomp_cc);
	for (int n = 0; n < ncomp_cc; ++n) {
		const int lev = 0;
		init_sum_cons[n] = state_new_cc_[lev].sum(n) * vol;
	}

	getWalltime(); // initialize start_time

	// Main time loop
	for (int step = istep[0]; step < maxTimesteps_ && cur_time < stopTime_; ++step) {

		if (suppress_output == 0) {
			amrex::Print() << "\nCoarse STEP " << step + 1 << " at t = " << cur_time << " (" << (cur_time / stopTime_) * 100. << "%) starts ..."
				       << std::endl;
		}

		amrex::ParallelDescriptor::Barrier(); // synchronize all MPI ranks
		computeTimestep();

		// hyperbolic advance over all levels
		int lev = 0;	   // coarsest level
		int stepsLeft = 1; // coarsest level is advanced one step
		bool coarseTimeBoundary = true;
		timeStepWithSubcycling(lev, cur_time, coarseTimeBoundary, stepsLeft);

		// elliptic solve over entire AMR grid (post-timestep)
		ellipticSolveAllLevels(dt_[0]);

		cur_time += dt_[0];
		++cycleCount_;
		computeAfterTimestep();

		// sync up time (to avoid roundoff error)
		for (lev = 0; lev <= finest_level; ++lev) {
			AMREX_ALWAYS_ASSERT(std::abs((tNew_[lev] - cur_time) / cur_time) < 1e-10);
			tNew_[lev] = cur_time;
		}

#ifdef AMREX_USE_ASCENT
		if (ascentInterval_ > 0 && (step + 1) % ascentInterval_ == 0) {
			last_ascent_step = step + 1;
			RenderAscent();
		}
#endif

		if (statisticsInterval_ > 0 && (step + 1) % statisticsInterval_ == 0) {
			last_statistics_step = step + 1;
			WriteStatisticsFile();
		}

		if (plotfileInterval_ > 0 && (step + 1) % plotfileInterval_ == 0) {
			last_plot_file_step = step + 1;
			WritePlotFile();
		}

		if (projectionInterval_ > 0 && (step + 1) % projectionInterval_ == 0) {
			last_projection_step = step + 1;
			WriteProjectionPlotfile();
		}

		// Writing Plot files at time intervals
		if (plotTimeInterval_ > 0 && next_plot_file_time <= cur_time) {
			next_plot_file_time += plotTimeInterval_;
			WritePlotFile();
		}

		if (checkpointTimeInterval_ > 0 && next_chk_file_time <= cur_time) {
			next_chk_file_time += checkpointTimeInterval_;
			WriteCheckpointFile();
		}

		if (checkpointInterval_ > 0 && (step + 1) % checkpointInterval_ == 0) {
			last_chk_file_step = step + 1;
			WriteCheckpointFile();
		}

		if (cur_time >= stopTime_ - 1.e-6 * dt_[0]) {
			// we have reached stopTime_
			break;
		}

		if (maxWalltime_ > 0 && getWalltime() > 0.9 * maxWalltime_) {
			// we have exceeded 90% of maxWalltime_
			break;
		}
	}

	amrex::Real elapsed_sec = getWalltime();

	// compute reference solution (if it's a test problem)
	computeAfterEvolve(init_sum_cons);

	// compute conservation error
	for (int n = 0; n < ncomp_cc; ++n) {
		amrex::Real const final_sum = state_new_cc_[0].sum(n) * vol;
		amrex::Real const abs_err = (final_sum - init_sum_cons[n]);
		amrex::Print() << "Initial " << componentNames_cc_[n] << " = " << init_sum_cons[n] << std::endl;
		amrex::Print() << "\tabsolute conservation error = " << abs_err << std::endl;
		if (init_sum_cons[n] != 0.0) {
			amrex::Real const rel_err = abs_err / init_sum_cons[n];
			amrex::Print() << "\trelative conservation error = " << rel_err << std::endl;
		}
		amrex::Print() << std::endl;
	}

	// compute zone-cycles/sec
	const int IOProc = amrex::ParallelDescriptor::IOProcessorNumber();
	amrex::ParallelDescriptor::ReduceRealMax(elapsed_sec, IOProc);
	const double microseconds_per_update = 1.0e6 * elapsed_sec / cellUpdates_;
	const double megaupdates_per_second = 1.0 / microseconds_per_update;
	amrex::Print() << "Performance figure-of-merit: " << microseconds_per_update << " μs/zone-update [" << megaupdates_per_second << " Mupdates/s]\n";
	for (int lev = 0; lev <= max_level; ++lev) {
		amrex::Print() << "Zone-updates on level " << lev << ": " << cellUpdatesEachLevel_[lev] << "\n";
	}
	amrex::Print() << std::endl;

	// write final checkpoint
	if (checkpointInterval_ > 0 && istep[0] > last_chk_file_step) {
		WriteCheckpointFile();
	}

	// write final plotfile
	if (plotfileInterval_ > 0 && istep[0] > last_plot_file_step) {
		WritePlotFile();
	}

	// write final projection
	if (projectionInterval_ > 0 && istep[0] > last_projection_step) {
		WriteProjectionPlotfile();
	}

	// write final statistics
	if (statisticsInterval_ > 0 && istep[0] > last_statistics_step) {
		WriteStatisticsFile();
	}

#ifdef AMREX_USE_ASCENT
	// close Ascent
	ascent_.close();
#endif
}

template <typename problem_t> void AMRSimulation<problem_t>::ellipticSolveAllLevels(const amrex::Real dt)
{
#if AMREX_SPACEDIM == 3
	if (doPoissonSolve_) {
		if (do_subcycle == 1) { // not supported
			amrex::Abort("Poisson solve is not support when AMR subcycling is enabled! You must set do_subcycle = 0.");
		}

		BL_PROFILE_REGION("GravitySolver");

		// set up elliptic solve object
		amrex::OpenBCSolver poissonSolver(Geom(0, finest_level), boxArray(0, finest_level), DistributionMap(0, finest_level));
		if (verbose) {
			poissonSolver.setVerbose(true);
			poissonSolver.setBottomVerbose(false);
			amrex::Print() << "Doing Poisson solve...\n\n";
		}

		// solve Poisson equation with open b.c. using the method of James (1977)
		amrex::Vector<amrex::MultiFab> phi(finest_level + 1);
		amrex::Vector<amrex::MultiFab> rhs(finest_level + 1);
		const int nghost = 1;
		const int ncomp = 1;
		amrex::Real rhs_min = std::numeric_limits<amrex::Real>::max();
		for (int lev = 0; lev <= finest_level; ++lev) {
			phi[lev].define(grids[lev], dmap[lev], ncomp, nghost);
			rhs[lev].define(grids[lev], dmap[lev], ncomp, nghost);
			phi[lev].setVal(0); // set initial guess to zero
			rhs[lev].setVal(0);
			fillPoissonRhsAtLevel(rhs[lev], lev);
			rhs_min = std::min(rhs_min, rhs[lev].min(0));
		}

		amrex::Real abstol = abstolPoisson_ * rhs_min;
		poissonSolver.solve(amrex::GetVecOfPtrs(phi), amrex::GetVecOfConstPtrs(rhs), reltolPoisson_, abstol);
		if (verbose) {
			amrex::Print() << "\n";
		}

		// add gravitational acceleration to hydro state (using operator splitting)
		for (int lev = 0; lev <= finest_level; ++lev) {
			applyPoissonGravityAtLevel(phi[lev], lev, dt);
		}
	}
#endif
}

// N.B.: This function actually works for subcycled or not subcycled, as long as
// nsubsteps[lev] is set correctly.
template <typename problem_t> auto AMRSimulation<problem_t>::timeStepWithSubcycling(int lev, amrex::Real time, bool coarseTimeBoundary, int stepsLeft) -> int
{
	BL_PROFILE("AMRSimulation::timeStepWithSubcycling()");

	// perform regrid if needed
	if (regrid_int > 0) {
		// help keep track of whether a level was already regridded
		// from a coarser level call to regrid
		static amrex::Vector<int> last_regrid_step(max_level + 1, 0);

		// regrid changes level "lev+1" so we don't regrid on max_level
		// also make sure we don't regrid fine levels again if
		// it was taken care of during a coarser regrid
		if (lev < max_level && istep[lev] > last_regrid_step[lev]) {
			if (istep[lev] % regrid_int == 0) {
				// regrid could add newly refined levels (if finest_level < max_level)
				// so we save the previous finest level index
				int old_finest = finest_level;
				regrid(lev, time);

				// mark that we have regridded this level already
				for (int k = lev; k <= finest_level; ++k) {
					last_regrid_step[k] = istep[k];
				}

				// if there are newly created levels, set the time step
				for (int k = old_finest + 1; k <= finest_level; ++k) {
					if (do_subcycle != 0) {
						dt_[k] = dt_[k - 1] / nsubsteps[k];
					} else {
						dt_[k] = dt_[k - 1];
					}
				}

				// do fix-up on all levels that have been re-gridded
				for (int k = lev; k <= finest_level; ++k) {
					FixupState(k);
				}
			}
		}
	}

	/// "additional AMR subcycling" code borrowed from Chombo:
	stepsLeft--;

#if 0
  // If this wasn't just done by the next coarser level, check to see if
  // it is necessary to do additional subcycling in time.
  if ((!coarseTimeBoundary) && (constantDt_ <= 0)) {

    // The factor by which the current time step at the current level
    // has been divided (so far) for subcycling.
    int maxFactorSublevels = reductionFactor_[lev];

    // Compute the new subcycling factor for this level and all finer
    // levels and find the maximum
    for (int i = lev; i <= finest_level; i++) {
      amrex::Real dtCFL = computeTimestepAtLevel(i);
      amrex::Real dtCur = dt_[i];

      // The current factor for level "i"
      int factor = reductionFactor_[i];

      // While the current dt exceeds the CFL-limited dt by a tolerance,
      // double the subcycling factor and halve the current dt
      while (dtCur > dtToleranceFactor_ * dtCFL) {
        factor *= 2;
        dtCur *= 0.5;
      }

      if (factor > maxFactorSublevels) {
        maxFactorSublevels = factor;
      }
    }

    // More subcycling is necessary
    if (maxFactorSublevels > reductionFactor_[lev]) {
      if (verbose) {
        amrex::Print() << "\tSubcycling --- maxFactorSublevels: "
                       << maxFactorSublevels << std::endl;
      }

      // Adjust the number of time steps left for the current level
      stepsLeft =
          (stepsLeft + 1) * maxFactorSublevels / reductionFactor_[lev] - 1;

      // Adjust the dt's on this and all finer levels
      for (int i = lev; i <= finest_level; i++) {
        const int divisor = maxFactorSublevels / reductionFactor_[i];
        dt_[i] /= static_cast<amrex::Real>(divisor);

        if (verbose) {
          amrex::Print() << "\t\tLevel " << i << ": factor: " << divisor << " ("
                         << reductionFactor_[i] << "), "
                         << "dt: " << dt_[i] << std::endl;
        }

        reductionFactor_[i] = maxFactorSublevels;
      }
    }
  }
#endif

	if (Verbose()) {
		amrex::Print() << "[Level " << lev << " step " << istep[lev] + 1 << "] ";
		amrex::Print() << "ADVANCE with time = " << tNew_[lev] << " dt = " << dt_[lev] << std::endl;
	}

	// Advance a single level for a single time step, and update flux registers
	tOld_[lev] = tNew_[lev];
	tNew_[lev] += dt_[lev]; // critical that this is done *before* advanceAtLevel

	// do hyperbolic advance over all levels
	advanceSingleTimestepAtLevel(lev, time, dt_[lev], nsubsteps[lev]);

	++istep[lev];
	cellUpdates_ += CountCells(lev); // keep track of total number of cell updates
	cellUpdatesEachLevel_[lev] += CountCells(lev);

	if (Verbose()) {
		amrex::Print() << "[Level " << lev << " step " << istep[lev] << "] ";
		amrex::Print() << "Advanced " << CountCells(lev) << " cells" << std::endl;
	}

	// advance finer levels

	if (lev < finest_level) {
		int r_iteration = 1;
		int r_stepsLeft = nsubsteps[lev + 1]; // nominal number of substeps, may change inside
						      // recursive calls to timeStepWithSubcycling
		bool r_timeBoundary = true;

		// recursive call for next-finer level
		while (r_stepsLeft > 0) {
			if (lev < finest_level) { // this may change during a regrid!
				r_stepsLeft = timeStepWithSubcycling(lev + 1, time + (r_iteration - 1) * dt_[lev + 1], r_timeBoundary, r_stepsLeft);
				r_iteration++;
			}
			// the next (and subsequent) subcycles are not at a time boundary
			r_timeBoundary = false;
		}

		// do post-timestep operations

		if (do_reflux != 0) {
			// update lev based on coarse-fine flux mismatch
			flux_reg_[lev + 1]->Reflux(state_new_cc_[lev]);
		}

		AverageDownTo(lev); // average lev+1 down to lev
		FixupState(lev);    // fix any unphysical states created by reflux or averaging

		fillpatcher_[lev + 1].reset(); // because the data on lev have changed.
	}

	return stepsLeft;
}

template <typename problem_t>
void AMRSimulation<problem_t>::incrementFluxRegisters(amrex::MFIter &mfi, amrex::YAFluxRegister *fr_as_crse, amrex::YAFluxRegister *fr_as_fine,
						      std::array<amrex::FArrayBox, AMREX_SPACEDIM> &fluxArrays, int const lev, amrex::Real const dt_lev)
{
	BL_PROFILE("AMRSimulation::incrementFluxRegisters()");

	if (fr_as_crse != nullptr) {
		AMREX_ASSERT(lev < finestLevel());
		AMREX_ASSERT(fr_as_crse == flux_reg_[lev + 1].get());
		fr_as_crse->CrseAdd(mfi, {AMREX_D_DECL(&fluxArrays[0], &fluxArrays[1], &fluxArrays[2])}, geom[lev].CellSize(), dt_lev, amrex::RunOn::Gpu);
	}

	if (fr_as_fine != nullptr) {
		AMREX_ASSERT(lev > 0);
		AMREX_ASSERT(fr_as_fine == flux_reg_[lev].get());
		fr_as_fine->FineAdd(mfi, {AMREX_D_DECL(&fluxArrays[0], &fluxArrays[1], &fluxArrays[2])}, geom[lev].CellSize(), dt_lev, amrex::RunOn::Gpu);
	}
}

template <typename problem_t>
void AMRSimulation<problem_t>::incrementFluxRegisters(amrex::YAFluxRegister *fr_as_crse, amrex::YAFluxRegister *fr_as_fine,
						      std::array<amrex::MultiFab, AMREX_SPACEDIM> &fluxArrays, int const lev, amrex::Real const dt_lev)
{
	BL_PROFILE("AMRSimulation::incrementFluxRegisters()");

	for (amrex::MFIter mfi(state_new_cc_[lev]); mfi.isValid(); ++mfi) {
		if (fr_as_crse != nullptr) {
			AMREX_ASSERT(lev < finestLevel());
			AMREX_ASSERT(fr_as_crse == flux_reg_[lev + 1].get());
			fr_as_crse->CrseAdd(mfi, {AMREX_D_DECL(fluxArrays[0].fabPtr(mfi), fluxArrays[1].fabPtr(mfi), fluxArrays[2].fabPtr(mfi))},
					    geom[lev].CellSize(), dt_lev, amrex::RunOn::Gpu);
		}

		if (fr_as_fine != nullptr) {
			AMREX_ASSERT(lev > 0);
			AMREX_ASSERT(fr_as_fine == flux_reg_[lev].get());
			fr_as_fine->FineAdd(mfi, {AMREX_D_DECL(fluxArrays[0].fabPtr(mfi), fluxArrays[1].fabPtr(mfi), fluxArrays[2].fabPtr(mfi))},
					    geom[lev].CellSize(), dt_lev, amrex::RunOn::Gpu);
		}
	}
}

template <typename problem_t> auto AMRSimulation<problem_t>::getAmrInterpolater() -> amrex::MFInterpolater *
{
	amrex::MFInterpolater *mapper = nullptr;

	if (amrInterpMethod_ == 0) { // piecewise-constant interpolation
		mapper = &amrex::mf_pc_interp;
	} else if (amrInterpMethod_ == 1) { // slope-limited linear interpolation
		//  It has the following important properties:
		// 1. should NOT produce new extrema
		//    (will revert to piecewise constant if any component has a local min/max)
		// 2. should be conservative
		// 3. preserves linear combinations of variables in each cell
		mapper = &amrex::mf_linear_slope_minmax_interp;
	} else {
		amrex::Abort("Invalid AMR interpolation method specified!");
	}

	return mapper; // global object, so this is ok
}

// Make a new level using provided BoxArray and DistributionMapping and fill
// with interpolated coarse level data. Overrides the pure virtual function in
// AmrCore
template <typename problem_t>
void AMRSimulation<problem_t>::MakeNewLevelFromCoarse(int level, amrex::Real time, const amrex::BoxArray &ba, const amrex::DistributionMapping &dm)
{
	BL_PROFILE("AMRSimulation::MakeNewLevelFromCoarse()");

	// cell-centred
	const int ncomp_cc = state_new_cc_[level - 1].nComp();
	const int nghost_cc = state_new_cc_[level - 1].nGrow();
	state_new_cc_[level].define(ba, dm, ncomp_cc, nghost_cc);
	state_old_cc_[level].define(ba, dm, ncomp_cc, nghost_cc);
	FillCoarsePatch(level, time, state_new_cc_[level], 0, ncomp_cc, BCs_cc_, quokka::centering::cc, quokka::direction::na);
	FillCoarsePatch(level, time, state_old_cc_[level], 0, ncomp_cc, BCs_cc_, quokka::centering::cc, quokka::direction::na); // also necessary

	max_signal_speed_[level].define(ba, dm, 1, nghost_cc);
	tNew_[level] = time;
	tOld_[level] = time - 1.e200;

	if (level > 0 && (do_reflux != 0)) {
		flux_reg_[level] = std::make_unique<amrex::YAFluxRegister>(ba, boxArray(level - 1), dm, DistributionMap(level - 1), Geom(level),
									   Geom(level - 1), refRatio(level - 1), level, ncomp_cc);
	}

	// face-centred
	if constexpr (Physics_Indices<problem_t>::nvarTotal_fc > 0) {
		const int ncomp_per_dim_fc = state_new_fc_[level - 1][0].nComp();
		const int nghost_fc = state_new_fc_[level - 1][0].nGrow();
		for (int idim = 0; idim < AMREX_SPACEDIM; ++idim) {
			state_new_fc_[level][idim] =
			    amrex::MultiFab(amrex::convert(ba, amrex::IntVect::TheDimensionVector(idim)), dm, ncomp_per_dim_fc, nghost_fc);
			state_old_fc_[level][idim] =
			    amrex::MultiFab(amrex::convert(ba, amrex::IntVect::TheDimensionVector(idim)), dm, ncomp_per_dim_fc, nghost_fc);
			FillCoarsePatch(level, time, state_new_fc_[level][idim], 0, ncomp_per_dim_fc, BCs_fc_, quokka::centering::fc,
					static_cast<quokka::direction>(idim));
			FillCoarsePatch(level, time, state_old_fc_[level][idim], 0, ncomp_per_dim_fc, BCs_fc_, quokka::centering::fc,
					static_cast<quokka::direction>(idim)); // also necessary
		}
	}
}

// Remake an existing level using provided BoxArray and DistributionMapping and
// fill with existing fine and coarse data. Overrides the pure virtual function
// in AmrCore
template <typename problem_t>
void AMRSimulation<problem_t>::RemakeLevel(int level, amrex::Real time, const amrex::BoxArray &ba, const amrex::DistributionMapping &dm)
{
	BL_PROFILE("AMRSimulation::RemakeLevel()");

	// cell-centred
	const int ncomp_cc = state_new_cc_[level].nComp();
	const int nghost_cc = state_new_cc_[level].nGrow();
	amrex::MultiFab int_state_new_cc(ba, dm, ncomp_cc, nghost_cc);
	amrex::MultiFab int_state_old_cc(ba, dm, ncomp_cc, nghost_cc);
	FillPatch(level, time, int_state_new_cc, 0, ncomp_cc, quokka::centering::cc, quokka::direction::na, FillPatchType::fillpatch_function);
	std::swap(int_state_new_cc, state_new_cc_[level]);
	std::swap(int_state_old_cc, state_old_cc_[level]);

	amrex::MultiFab max_signal_speed(ba, dm, 1, nghost_cc);
	std::swap(max_signal_speed, max_signal_speed_[level]);

	tNew_[level] = time;
	tOld_[level] = time - 1.e200;

	if (level > 0 && (do_reflux != 0)) {
		flux_reg_[level] = std::make_unique<amrex::YAFluxRegister>(ba, boxArray(level - 1), dm, DistributionMap(level - 1), Geom(level),
									   Geom(level - 1), refRatio(level - 1), level, ncomp_cc);
	}

	// face-centred
	if constexpr (Physics_Indices<problem_t>::nvarTotal_fc > 0) {
		const int ncomp_per_dim_fc = state_new_fc_[level][0].nComp();
		const int nghost_fc = state_new_fc_[level][0].nGrow();
		amrex::Array<amrex::MultiFab, AMREX_SPACEDIM> int_state_new_fc;
		amrex::Array<amrex::MultiFab, AMREX_SPACEDIM> int_state_old_fc;
		// define
		for (int idim = 0; idim < AMREX_SPACEDIM; ++idim) {
			int_state_new_fc[idim] = amrex::MultiFab(amrex::convert(ba, amrex::IntVect::TheDimensionVector(idim)), dm, ncomp_per_dim_fc, nghost_fc);
			int_state_old_fc[idim] = amrex::MultiFab(amrex::convert(ba, amrex::IntVect::TheDimensionVector(idim)), dm, ncomp_per_dim_fc, nghost_fc);
		}
		// TODO(neco): fillPatchFC
		// swap
		for (int idim = 0; idim < AMREX_SPACEDIM; ++idim) {
			std::swap(int_state_new_fc[idim], state_new_fc_[level][idim]);
			std::swap(int_state_old_fc[idim], state_old_fc_[level][idim]);
		}
	}
}

// Delete level data. Overrides the pure virtual function in AmrCore
template <typename problem_t> void AMRSimulation<problem_t>::ClearLevel(int level)
{
	BL_PROFILE("AMRSimulation::ClearLevel()");

	state_new_cc_[level].clear();
	state_old_cc_[level].clear();
	max_signal_speed_[level].clear();

	flux_reg_[level].reset(nullptr);
	fillpatcher_[level].reset(nullptr);

	if constexpr (Physics_Indices<problem_t>::nvarTotal_fc > 0) {
		for (int idim = 0; idim < AMREX_SPACEDIM; ++idim) {
			state_new_fc_[level][idim].clear();
			state_old_fc_[level][idim].clear();
		}
	}
}

template <typename problem_t> void AMRSimulation<problem_t>::InterpHookNone(amrex::MultiFab &mf, int scomp, int ncomp)
{
	// do nothing
}

template <typename problem_t> struct setBoundaryFunctor {
	AMREX_GPU_DEVICE void operator()(const amrex::IntVect &iv, amrex::Array4<amrex::Real> const &dest, const int &dcomp, const int &numcomp,
					 amrex::GeometryData const &geom, const amrex::Real &time, const amrex::BCRec *bcr, int bcomp,
					 const int &orig_comp) const
	{
		AMRSimulation<problem_t>::setCustomBoundaryConditions(iv, dest, dcomp, numcomp, geom, time, bcr, bcomp, orig_comp);
	}
};

template <typename problem_t>
AMREX_GPU_DEVICE AMREX_FORCE_INLINE void AMRSimulation<problem_t>::setCustomBoundaryConditions(const amrex::IntVect &iv, amrex::Array4<amrex::Real> const &dest,
											       int dcomp, int numcomp, amrex::GeometryData const &geom,
											       const amrex::Real time, const amrex::BCRec *bcr, int bcomp,
											       int orig_comp)
{
	// user should implement if needed using template specialization
	// (This is only called when amrex::BCType::ext_dir is set for a given
	// boundary.)

	// set boundary condition for cell 'iv'
}

// Compute a new multifab 'mf' by copying in state from valid region and filling
// ghost cells
// NOTE: This implementation is only used by AdvectionSimulation.
//  RadhydroSimulation provides its own implementation.
template <typename problem_t>
void AMRSimulation<problem_t>::FillPatch(int lev, amrex::Real time, amrex::MultiFab &mf, int icomp, int ncomp, quokka::centering cen, quokka::direction dir,
					 FillPatchType fptype)
{
	BL_PROFILE("AMRSimulation::FillPatch()");

	amrex::Vector<amrex::MultiFab *> cmf;
	amrex::Vector<amrex::MultiFab *> fmf;
	amrex::Vector<amrex::Real> ctime;
	amrex::Vector<amrex::Real> ftime;

	if (lev == 0) {
		// in this case, should return either state_new_[lev] or state_old_[lev]
		GetData(lev, time, fmf, ftime, cen, dir);
	} else {
		// in this case, should return either state_new_[lev] or state_old_[lev]
		// returns old state, new state, or both depending on 'time'
		GetData(lev, time, fmf, ftime, cen, dir);
		GetData(lev - 1, time, cmf, ctime, cen, dir);
	}

	if (cen == quokka::centering::cc) {
		FillPatchWithData(lev, time, mf, cmf, ctime, fmf, ftime, icomp, ncomp, BCs_cc_, fptype, InterpHookNone, InterpHookNone);
	} else if (cen == quokka::centering::fc) {
		FillPatchWithData(lev, time, mf, cmf, ctime, fmf, ftime, icomp, ncomp, BCs_fc_, fptype, InterpHookNone, InterpHookNone);
	}
}

template <typename problem_t> void AMRSimulation<problem_t>::setInitialConditionsAtLevel_cc(int level, amrex::Real time)
{
	const int ncomp_cc = Physics_Indices<problem_t>::nvarTotal_cc;
	const int nghost_cc = nghost_cc_;
	// iterate over the domain
	for (amrex::MFIter iter(state_new_cc_[level]); iter.isValid(); ++iter) {
		quokka::grid grid_elem(state_new_cc_[level].array(iter), iter.validbox(), geom[level].CellSizeArray(), geom[level].ProbLoArray(),
				       geom[level].ProbHiArray(), quokka::centering::cc, quokka::direction::na);
		// set initial conditions defined by the user
		setInitialConditionsOnGrid(grid_elem);
	}
	// check that the valid state_new_cc_[level] is properly filled
	AMREX_ALWAYS_ASSERT(!state_new_cc_[level].contains_nan(0, ncomp_cc));
	// fill ghost zones
	fillBoundaryConditions(state_new_cc_[level], state_new_cc_[level], level, time, quokka::centering::cc, quokka::direction::na, InterpHookNone,
			       InterpHookNone, FillPatchType::fillpatch_function);
	// copy to state_old_cc_ (including ghost zones)
	state_old_cc_[level].ParallelCopy(state_new_cc_[level], 0, 0, ncomp_cc, nghost_cc, nghost_cc);
}

template <typename problem_t> void AMRSimulation<problem_t>::setInitialConditionsAtLevel_fc(int level, amrex::Real time)
{
	const int ncomp_per_dim_fc = Physics_Indices<problem_t>::nvarPerDim_fc;
	const int nghost_fc = nghost_fc_;
	// for each face-centering
	for (int idim = 0; idim < AMREX_SPACEDIM; ++idim) {
		// iterate over the domain and initialise data
		for (amrex::MFIter iter(state_new_fc_[level][idim]); iter.isValid(); ++iter) {
			quokka::grid grid_elem(state_new_fc_[level][idim].array(iter), iter.validbox(), geom[level].CellSizeArray(), geom[level].ProbLoArray(),
					       geom[level].ProbHiArray(), quokka::centering::fc, static_cast<quokka::direction>(idim));
			// set initial conditions defined by the user
			setInitialConditionsOnGrid(grid_elem);
		}
		// check that the valid state_new_fc_[level][idim] data is filled properly
		AMREX_ALWAYS_ASSERT(!state_new_fc_[level][idim].contains_nan(0, ncomp_per_dim_fc));
		// fill ghost zones
		fillBoundaryConditions(state_new_fc_[level][idim], state_new_fc_[level][idim], level, time, quokka::centering::fc,
				       static_cast<quokka::direction>(idim), InterpHookNone, InterpHookNone);
		state_old_fc_[level][idim].ParallelCopy(state_new_fc_[level][idim], 0, 0, ncomp_per_dim_fc, nghost_fc, nghost_fc);
	}
}

// Make a new level from scratch using provided BoxArray and
// DistributionMapping. Only used during initialization. Overrides the pure
// virtual function in AmrCore
template <typename problem_t>
void AMRSimulation<problem_t>::MakeNewLevelFromScratch(int level, amrex::Real time, const amrex::BoxArray &ba, const amrex::DistributionMapping &dm)
{
	BL_PROFILE("AMRSimulation::MakeNewLevelFromScratch()");

	// define empty MultiFab containers with the right number of components and ghost-zones

	// cell-centred
	const int ncomp_cc = Physics_Indices<problem_t>::nvarTotal_cc;
	const int nghost_cc = nghost_cc_;
	state_new_cc_[level].define(ba, dm, ncomp_cc, nghost_cc);
	state_old_cc_[level].define(ba, dm, ncomp_cc, nghost_cc);
	max_signal_speed_[level].define(ba, dm, 1, nghost_cc);

	tNew_[level] = time;
	tOld_[level] = time - 1.e200;

	if (level > 0 && (do_reflux != 0)) {
		flux_reg_[level] = std::make_unique<amrex::YAFluxRegister>(ba, boxArray(level - 1), dm, DistributionMap(level - 1), Geom(level),
									   Geom(level - 1), refRatio(level - 1), level, ncomp_cc);
	}

	// face-centred
	if constexpr (Physics_Indices<problem_t>::nvarTotal_fc > 0) {
		const int ncomp_per_dim_fc = Physics_Indices<problem_t>::nvarPerDim_fc;
		const int nghost_fc = nghost_fc_;
		for (int idim = 0; idim < AMREX_SPACEDIM; ++idim) {
			state_new_fc_[level][idim] =
			    amrex::MultiFab(amrex::convert(ba, amrex::IntVect::TheDimensionVector(idim)), dm, ncomp_per_dim_fc, nghost_fc);
			state_old_fc_[level][idim] =
			    amrex::MultiFab(amrex::convert(ba, amrex::IntVect::TheDimensionVector(idim)), dm, ncomp_per_dim_fc, nghost_fc);
		}
	}

	// precalculate any required data (e.g., data table; as implemented by the
	// user) before initialising state variables
	preCalculateInitialConditions();

	// initial state variables
	setInitialConditionsAtLevel_cc(level, time);
	if constexpr (Physics_Indices<problem_t>::nvarTotal_fc > 0) {
		setInitialConditionsAtLevel_fc(level, time);
	}

	// set flag
	areInitialConditionsDefined_ = true;
}

template <typename problem_t>
template <typename PreInterpHook, typename PostInterpHook>
void AMRSimulation<problem_t>::fillBoundaryConditions(amrex::MultiFab &S_filled, amrex::MultiFab &state, int const lev, amrex::Real const time,
						      quokka::centering cen, quokka::direction dir, PreInterpHook const &pre_interp,
						      PostInterpHook const &post_interp, FillPatchType fptype)
{
	BL_PROFILE("AMRSimulation::fillBoundaryConditions()");

	// On a single level, any periodic boundaries are filled first
	// 	then built-in boundary conditions are filled (with amrex::FilccCell()),
	//	then user-defined Dirichlet boundary conditions are filled.
	// (N.B.: The user-defined boundary function is called for *all* ghost cells.)

	// [NOTE: If user-defined and periodic boundaries are both used
	//  (for different coordinate dimensions), the edge/corner cells *will* be
	//  filled by amrex::FilccCell(). Remember to fill *all* variables in the
	//  MultiFab, e.g., both hydro and radiation).

	if ((cen != quokka::centering::cc) && (cen != quokka::centering::fc)) {
		amrex::Print() << "Centering passed to fillBoundaryConditions(): " << static_cast<int>(cen) << "\n";
		throw std::runtime_error("Only cell-centred (cc) and face-centred (fc) variables are supported, thus far.");
	}

	amrex::Vector<amrex::BCRec> BCs;
	if (cen == quokka::centering::cc) {
		BCs = BCs_cc_;
	} else if (cen == quokka::centering::fc) {
		BCs = BCs_fc_;
	}

	if (lev > 0) { // refined level
		amrex::Vector<amrex::MultiFab *> fineData{&state};
		amrex::Vector<amrex::Real> fineTime = {time};
		amrex::Vector<amrex::MultiFab *> coarseData;
		amrex::Vector<amrex::Real> coarseTime;

		// returns old state, new state, or both depending on 'time'
		GetData(lev - 1, time, coarseData, coarseTime, cen, dir);
		AMREX_ASSERT(!state.contains_nan(0, state.nComp()));

		for (int i = 0; i < coarseData.size(); ++i) {
			AMREX_ASSERT(!coarseData[i]->contains_nan(0, state.nComp()));
			AMREX_ASSERT(!coarseData[i]->contains_nan()); // check ghost zones
		}

		FillPatchWithData(lev, time, S_filled, coarseData, coarseTime, fineData, fineTime, 0, S_filled.nComp(), BCs, fptype, pre_interp, post_interp);
	} else { // level 0
		// fill internal and periodic boundaries, ignoring corners (cross=true)
		// (there is no performance benefit for this in practice)
		// state.FillBoundary(geom[lev].periodicity(), true);
		state.FillBoundary(geom[lev].periodicity());

		if (!geom[lev].isAllPeriodic()) {
			amrex::GpuBndryFuncFab<setBoundaryFunctor<problem_t>> boundaryFunctor(setBoundaryFunctor<problem_t>{});
			amrex::PhysBCFunct<amrex::GpuBndryFuncFab<setBoundaryFunctor<problem_t>>> physicalBoundaryFunctor(geom[lev], BCs, boundaryFunctor);
			// fill physical boundaries
			physicalBoundaryFunctor(state, 0, state.nComp(), state.nGrowVect(), time, 0);
		}
	}

	// ensure that there are no NaNs (can happen when domain boundary filling is
	// unimplemented or malfunctioning)
	AMREX_ASSERT(!S_filled.contains_nan(0, S_filled.nComp()));
	AMREX_ASSERT(!S_filled.contains_nan()); // check ghost zones (usually this is caused by
						// forgetting to fill some components when
						// using custom Dirichlet BCs, e.g., radiation
						// variables in a hydro-only problem)
}

// Compute a new multifab 'mf' by copying in state from given data and filling
// ghost cells
template <typename problem_t>
template <typename PreInterpHook, typename PostInterpHook>
void AMRSimulation<problem_t>::FillPatchWithData(int lev, amrex::Real time, amrex::MultiFab &mf, amrex::Vector<amrex::MultiFab *> &coarseData,
						 amrex::Vector<amrex::Real> &coarseTime, amrex::Vector<amrex::MultiFab *> &fineData,
						 amrex::Vector<amrex::Real> &fineTime, int icomp, int ncomp, amrex::Vector<amrex::BCRec> &BCs,
						 FillPatchType fptype, PreInterpHook const &pre_interp, PostInterpHook const &post_interp)
{
	BL_PROFILE("AMRSimulation::FillPatchWithData()");

	// TODO(neco): implement fc interpolator
	amrex::MFInterpolater *mapper = getAmrInterpolater();

	if (fptype == FillPatchType::fillpatch_class) {
		if (fillpatcher_[lev] == nullptr) {
			fillpatcher_[lev] = std::make_unique<amrex::FillPatcher<amrex::MultiFab>>(
			    grids[lev], dmap[lev], geom[lev], grids[lev - 1], dmap[lev - 1], geom[lev - 1], mf.nGrowVect(), mf.nComp(), mapper);
		}
	}

	// create functor to fill ghost zones at domain boundaries
	// (note that domain boundaries may be present at any refinement level)
	amrex::GpuBndryFuncFab<setBoundaryFunctor<problem_t>> boundaryFunctor(setBoundaryFunctor<problem_t>{});
	amrex::PhysBCFunct<amrex::GpuBndryFuncFab<setBoundaryFunctor<problem_t>>> finePhysicalBoundaryFunctor(geom[lev], BCs, boundaryFunctor);

	if (lev == 0) { // NOTE: used by RemakeLevel
		// copies interior zones, fills ghost zones
		amrex::FillPatchSingleLevel(mf, time, fineData, fineTime, 0, icomp, ncomp, geom[lev], finePhysicalBoundaryFunctor, 0);
	} else {
		amrex::PhysBCFunct<amrex::GpuBndryFuncFab<setBoundaryFunctor<problem_t>>> coarsePhysicalBoundaryFunctor(geom[lev - 1], BCs, boundaryFunctor);

		// copies interior zones, fills ghost zones with space-time interpolated
		// data
		if (fptype == FillPatchType::fillpatch_class) {
			fillpatcher_[lev]->fill(mf, mf.nGrowVect(), time, coarseData, coarseTime, fineData, fineTime, 0, icomp, ncomp,
						coarsePhysicalBoundaryFunctor, 0, finePhysicalBoundaryFunctor, 0, BCs, 0, pre_interp, post_interp);
		} else {
			amrex::FillPatchTwoLevels(mf, time, coarseData, coarseTime, fineData, fineTime, 0, icomp, ncomp, geom[lev - 1], geom[lev],
						  coarsePhysicalBoundaryFunctor, 0, finePhysicalBoundaryFunctor, 0, refRatio(lev - 1), mapper, BCs, 0,
						  pre_interp, post_interp);
		}
	}
}

// Fill an entire multifab by interpolating from the coarser level
// Used when a new level of refinement appears
template <typename problem_t>
void AMRSimulation<problem_t>::FillCoarsePatch(int lev, amrex::Real time, amrex::MultiFab &mf, int icomp, int ncomp, amrex::Vector<amrex::BCRec> &BCs,
					       quokka::centering cen, quokka::direction dir)
{ // here neco
	BL_PROFILE("AMRSimulation::FillCoarsePatch()");

	AMREX_ASSERT(lev > 0);

	amrex::Vector<amrex::MultiFab *> cmf;
	amrex::Vector<amrex::Real> ctime;
	GetData(lev - 1, time, cmf, ctime, cen, dir);

	if (cmf.size() != 1) {
		amrex::Abort("FillCoarsePatch: how did this happen?");
	}

	amrex::GpuBndryFuncFab<setBoundaryFunctor<problem_t>> boundaryFunctor(setBoundaryFunctor<problem_t>{});
	amrex::PhysBCFunct<amrex::GpuBndryFuncFab<setBoundaryFunctor<problem_t>>> finePhysicalBoundaryFunctor(geom[lev], BCs, boundaryFunctor);
	amrex::PhysBCFunct<amrex::GpuBndryFuncFab<setBoundaryFunctor<problem_t>>> coarsePhysicalBoundaryFunctor(geom[lev - 1], BCs, boundaryFunctor);

	amrex::MFInterpolater *mapper = getAmrInterpolater();

	amrex::InterpFromCoarseLevel(mf, time, *cmf[0], 0, icomp, ncomp, geom[lev - 1], geom[lev], coarsePhysicalBoundaryFunctor, 0,
				     finePhysicalBoundaryFunctor, 0, refRatio(lev - 1), mapper, BCs, 0);
}

// utility to copy in data from state_old_cc_[lev] and/or state_new_cc_[lev]
// into another multifab
template <typename problem_t>
void AMRSimulation<problem_t>::GetData(int lev, amrex::Real time, amrex::Vector<amrex::MultiFab *> &data, amrex::Vector<amrex::Real> &datatime,
				       quokka::centering cen, quokka::direction dir)
{
	BL_PROFILE("AMRSimulation::GetData()");

	if ((cen != quokka::centering::cc) && (cen != quokka::centering::fc)) {
		amrex::Print() << "Centering passed to GetData(): " << static_cast<int>(cen) << "\n";
		throw std::runtime_error("Only cell-centred (cc) and face-centred (fc) variables are supported, thus far.");
	}

	data.clear();
	datatime.clear();

	int dim = static_cast<int>(dir);

	if (amrex::almostEqual(time, tNew_[lev], 5)) { // if time == tNew_[lev] within roundoff
		datatime.push_back(tNew_[lev]);
		if (cen == quokka::centering::cc) {
			data.push_back(&state_new_cc_[lev]);
		} else if (cen == quokka::centering::fc) {
			data.push_back(&state_new_fc_[lev][dim]);
		}
	} else if (amrex::almostEqual(time, tOld_[lev], 5)) { // if time == tOld_[lev] within roundoff
		datatime.push_back(tOld_[lev]);
		if (cen == quokka::centering::cc) {
			data.push_back(&state_old_cc_[lev]);
		} else if (cen == quokka::centering::fc) {
			data.push_back(&state_old_fc_[lev][dim]);
		}
	} else { // otherwise return both old and new states for interpolation
		datatime.push_back(tOld_[lev]);
		datatime.push_back(tNew_[lev]);
		if (cen == quokka::centering::cc) {
			data.push_back(&state_old_cc_[lev]);
			data.push_back(&state_new_cc_[lev]);
		} else if (cen == quokka::centering::fc) {
			data.push_back(&state_old_fc_[lev][dim]);
			data.push_back(&state_new_fc_[lev][dim]);
		}
	}
}

// average down on all levels
template <typename problem_t> void AMRSimulation<problem_t>::AverageDown()
{
	BL_PROFILE("AMRSimulation::AverageDown()");

	for (int lev = finest_level - 1; lev >= 0; --lev) {
		AverageDownTo(lev);
	}
}

// set covered coarse cells to be the average of overlying fine cells
template <typename problem_t> void AMRSimulation<problem_t>::AverageDownTo(int crse_lev)
{
	BL_PROFILE("AMRSimulation::AverageDownTo()");

	// cell-centred
	amrex::average_down(state_new_cc_[crse_lev + 1], state_new_cc_[crse_lev], geom[crse_lev + 1], geom[crse_lev], 0, state_new_cc_[crse_lev].nComp(),
			    refRatio(crse_lev));

	// face-centred
	if constexpr (Physics_Indices<problem_t>::nvarTotal_fc > 0) {
		// for each face-centering (number of dimensions)
		for (int idim = 0; idim < AMREX_SPACEDIM; ++idim) {
			amrex::average_down(state_new_fc_[crse_lev + 1][idim], state_new_fc_[crse_lev][idim], geom[crse_lev + 1], geom[crse_lev], 0,
					    state_new_fc_[crse_lev][idim].nComp(), refRatio(crse_lev));
		}
	}
}

// get plotfile name
template <typename problem_t> auto AMRSimulation<problem_t>::PlotFileName(int lev) const -> std::string { return amrex::Concatenate(plot_file, lev, 5); }

// get plotfile name
template <typename problem_t> auto AMRSimulation<problem_t>::CustomPlotFileName(const char *base, int lev) const -> std::string
{
	const std::string base_str(base);
	return amrex::Concatenate(base_str, lev, 5);
}

template <typename problem_t>
void AMRSimulation<problem_t>::AverageFCToCC(amrex::MultiFab &mf_cc, const amrex::MultiFab &mf_fc, int idim, int dstcomp_start, int srccomp_start,
					     int srccomp_total, int nGrow) const
{
	int di = 0;
	int dj = 0;
	int dk = 0;
	if (idim == 0) {
		di = 1;
	} else if (idim == 1) {
		dj = 1;
	} else if (idim == 2) {
		dk = 1;
	}
	// iterate over the domain
	auto const &state_cc = mf_cc.arrays();
	auto const &state_fc = mf_fc.const_arrays();
	amrex::ParallelFor(mf_cc, amrex::IntVect(AMREX_D_DECL(nGrow, nGrow, nGrow)), [=] AMREX_GPU_DEVICE(int boxidx, int i, int j, int k) {
		for (int icomp = 0; icomp < srccomp_total; ++icomp) {
			state_cc[boxidx](i, j, k, dstcomp_start + icomp) =
			    0.5 * (state_fc[boxidx](i, j, k, srccomp_start + icomp) + state_fc[boxidx](i + di, j + dj, k + dk, srccomp_start + icomp));
		}
	});
	amrex::Gpu::streamSynchronize();
}

template <typename problem_t> auto AMRSimulation<problem_t>::PlotFileMFAtLevel(const int lev, const int included_ghosts) -> amrex::MultiFab
{
	// Combine state_new_cc_[lev] and derived variables in a new MF
	const int ncomp_cc = state_new_cc_[lev].nComp();
	int comp = 0;
	int ncomp_per_dim_fc = 0;
	int ncomp_tot_fc = 0;
	int nghost_fc = 0;
	if constexpr (Physics_Indices<problem_t>::nvarTotal_fc > 0) {
		ncomp_per_dim_fc = Physics_Indices<problem_t>::nvarPerDim_fc;
		ncomp_tot_fc = Physics_Indices<problem_t>::nvarTotal_fc;
		nghost_fc = state_new_fc_[lev][0].nGrow();
	}
	const int ncomp_deriv = derivedNames_.size();
	const int ncomp_plotMF = ncomp_cc + ncomp_tot_fc + ncomp_deriv;
	amrex::MultiFab plotMF(grids[lev], dmap[lev], ncomp_plotMF, included_ghosts);

	if (included_ghosts > 0) {
		// Fill ghost zones for state_new_cc_
		fillBoundaryConditions(state_new_cc_[lev], state_new_cc_[lev], lev, tNew_[lev], quokka::centering::cc, quokka::direction::na, InterpHookNone,
				       InterpHookNone, FillPatchType::fillpatch_function);
	}

	// Fill ghost zones for state_new_fc_
	if constexpr (Physics_Indices<problem_t>::nvarTotal_fc > 0) {
		for (int idim = 0; idim < AMREX_SPACEDIM; ++idim) {
			fillBoundaryConditions(state_new_fc_[lev][idim], state_new_fc_[lev][idim], lev, tNew_[lev], quokka::centering::fc,
					       static_cast<quokka::direction>(idim), InterpHookNone, InterpHookNone, FillPatchType::fillpatch_function);
		}
	}

	// copy data from cell-centred state variables
	for (int i = 0; i < ncomp_cc; i++) {
		amrex::MultiFab::Copy(plotMF, state_new_cc_[lev], i, comp, 1, included_ghosts);
		comp++;
	}

	// compute cell-center averaged face-centred data
	if constexpr (Physics_Indices<problem_t>::nvarTotal_fc > 0) {
		for (int idim = 0; idim < AMREX_SPACEDIM; ++idim) {
			AverageFCToCC(plotMF, state_new_fc_[lev][idim], idim, comp, 0, ncomp_per_dim_fc, nghost_fc);
			comp += ncomp_per_dim_fc;
		}
	}

	// compute derived vars
	for (auto const &dname : derivedNames_) {
		ComputeDerivedVar(lev, dname, plotMF, comp);
		comp++;
	}

	return plotMF;
}

// put together an array of multifabs for writing
template <typename problem_t> auto AMRSimulation<problem_t>::PlotFileMF(const int included_ghosts) -> amrex::Vector<amrex::MultiFab>
{
	amrex::Vector<amrex::MultiFab> r;
	for (int i = 0; i <= finest_level; ++i) {
		r.push_back(PlotFileMFAtLevel(i, included_ghosts));
	}
	return r;
}

// do in-situ rendering with Ascent
#ifdef AMREX_USE_ASCENT
template <typename problem_t> void AMRSimulation<problem_t>::AscentCustomActions(conduit::Node const &blueprintMesh)
{
	BL_PROFILE("AMRSimulation::AscentCustomActions()");

	// add a scene with a pseudocolor plot
	Node scenes;
	scenes["s1/plots/p1/type"] = "pseudocolor";
	scenes["s1/plots/p1/field"] = "gasDensity";

	// set the output file name (ascent will add ".png")
	scenes["s1/renders/r1/image_prefix"] = "render_density%05d";

	// set camera position
	amrex::Array<double, 3> position = {-0.6, -0.6, -0.8};
	scenes["s1/renders/r1/camera/position"].set_float64_ptr(position.data(), 3);

	// setup actions
	Node actions;
	Node &add_plots = actions.append();
	add_plots["action"] = "add_scenes";
	add_plots["scenes"] = scenes;
	actions.append()["action"] = "execute";
	actions.append()["action"] = "reset";

	// send AMR mesh to ascent, do render
	ascent_.publish(blueprintMesh);
	ascent_.execute(actions); // will be replaced by ascent_actions.yml if present
}

// do Ascent render
template <typename problem_t> void AMRSimulation<problem_t>::RenderAscent()
{
	BL_PROFILE("AMRSimulation::RenderAscent()");

	// combine multifabs
	amrex::Vector<amrex::MultiFab> mf = PlotFileMF(nghost_cc_);
	amrex::Vector<const amrex::MultiFab *> mf_ptr = amrex::GetVecOfConstPtrs(mf);
	amrex::Vector<std::string> varnames;
	varnames.insert(varnames.end(), componentNames_cc_.begin(), componentNames_cc_.end());
	varnames.insert(varnames.end(), derivedNames_.begin(), derivedNames_.end());

	// rescale geometry
	// (Ascent fails to render if you use parsec-size boxes in units of cm...)
	amrex::Vector<amrex::Geometry> rescaledGeom = Geom();
	const amrex::Real length = geom[0].ProbLength(0);
	for (int i = 0; i < rescaledGeom.size(); ++i) {
		auto const &dlo = rescaledGeom[i].ProbLoArray();
		auto const &dhi = rescaledGeom[i].ProbHiArray();
		std::array<amrex::Real, AMREX_SPACEDIM> new_dlo{};
		std::array<amrex::Real, AMREX_SPACEDIM> new_dhi{};
		for (int k = 0; k < AMREX_SPACEDIM; ++k) {
			new_dlo[k] = dlo[k] / length;
			new_dhi[k] = dhi[k] / length;
		}
		amrex::RealBox rescaledRealBox(new_dlo, new_dhi);
		rescaledGeom[i].ProbDomain(rescaledRealBox);
	}

	// wrap MultiFabs into a Blueprint mesh
	conduit::Node blueprintMesh;
	amrex::MultiLevelToBlueprint(finest_level + 1, mf_ptr, varnames, rescaledGeom, tNew_[0], istep, refRatio(), blueprintMesh);

	// copy to host mem (needed for DataBinning)
	conduit::Node bpMeshHost;
	bpMeshHost.set(blueprintMesh);

	// pass Blueprint mesh to Ascent, run actions
	AscentCustomActions(bpMeshHost);
}
#endif // AMREX_USE_ASCENT

template <typename problem_t> auto AMRSimulation<problem_t>::GetPlotfileVarNames() const -> amrex::Vector<std::string>
{
	amrex::Vector<std::string> varnames;
	varnames.insert(varnames.end(), componentNames_cc_.begin(), componentNames_cc_.end());
	if constexpr (Physics_Indices<problem_t>::nvarTotal_fc > 0) {
		for (int icomp = 0; icomp < Physics_Indices<problem_t>::nvarTotal_fc; ++icomp) {
			varnames.push_back(componentNames_fc_[icomp]);
		}
	}
	varnames.insert(varnames.end(), derivedNames_.begin(), derivedNames_.end());
	return varnames;
}

// write plotfile to disk
template <typename problem_t> void AMRSimulation<problem_t>::WritePlotFile()
{
	BL_PROFILE("AMRSimulation::WritePlotFile()");

	if (amrex::AsyncOut::UseAsyncOut()) {
		// ensure that we flush any plotfiles that are currently being written
		amrex::AsyncOut::Finish();
	}

	// now construct output and submit to async write queue
#ifdef QUOKKA_USE_OPENPMD
	int included_ghosts = 0;
#else
	int included_ghosts = nghost_cc_;
#endif
	amrex::Vector<amrex::MultiFab> mf = PlotFileMF(included_ghosts);
	amrex::Vector<const amrex::MultiFab *> mf_ptr = amrex::GetVecOfConstPtrs(mf);

	const std::string &plotfilename = PlotFileName(istep[0]);
	auto varnames = GetPlotfileVarNames();

	// write plotfile
	amrex::Print() << "Writing plotfile " << plotfilename << "\n";

#ifdef QUOKKA_USE_OPENPMD
	quokka::OpenPMDOutput::WriteFile(varnames, finest_level + 1, mf_ptr, Geom(), plot_file, tNew_[0], istep[0]);
	WriteMetadataFile(plotfilename + ".yaml");
#else
	amrex::WriteMultiLevelPlotfile(plotfilename, finest_level + 1, mf_ptr, varnames, Geom(), tNew_[0], istep, refRatio());
	WriteMetadataFile(plotfilename + "/metadata.yaml");
#endif
}

template <typename problem_t> void AMRSimulation<problem_t>::WriteMetadataFile(std::string const &MetadataFileName) const
{
	// write metadata file
	// (this is written for both checkpoints and plotfiles)

	if (amrex::ParallelDescriptor::IOProcessor()) {
		amrex::VisMF::IO_Buffer io_buffer(amrex::VisMF::IO_Buffer_Size);
		std::ofstream MetadataFile;
		MetadataFile.rdbuf()->pubsetbuf(io_buffer.dataPtr(), io_buffer.size());
		MetadataFile.open(MetadataFileName.c_str(), std::ofstream::out | std::ofstream::trunc | std::ofstream::binary);
		if (!MetadataFile.good()) {
			amrex::FileOpenFailed(MetadataFileName);
		}

		// construct YAML from each (key, value) of simulationMetadata_
		YAML::Emitter out;
		out << YAML::BeginMap;
		auto PrintVisitor = [&out](const auto &t) { out << YAML::Value << t; };
		for (auto const &[key, value] : simulationMetadata_) {
			out << YAML::Key << key;
			std::visit(PrintVisitor, value);
		}
		out << YAML::EndMap;

		// write YAML to MetadataFile
		// (N.B. yaml-cpp is smart enough to emit sufficient digits for
		//  floating-point types to represent their values to machine precision!)
		MetadataFile << out.c_str() << '\n';
	}
}

template <typename problem_t> void AMRSimulation<problem_t>::ReadMetadataFile(std::string const &chkfilename)
{
	// read metadata file in on all ranks (needed when restarting from checkpoint)
	const std::string MetadataFileName(chkfilename + "/metadata.yaml");

	// read YAML file into simulationMetadata_ std::map
	const YAML::Node metadata = YAML::LoadFile(MetadataFileName);
	amrex::Print() << "Reading " << MetadataFileName << "...\n";

	for (YAML::const_iterator it = metadata.begin(); it != metadata.end(); ++it) {
		const auto key = it->first.as<std::string>();
		const std::optional<amrex::Real> value_real = YAML::as_if<amrex::Real, std::optional<amrex::Real>>(it->second)();
		const std::optional<std::string> value_string = YAML::as_if<std::string, std::optional<std::string>>(it->second)();

		if (value_real) {
			simulationMetadata_[key] = value_real.value();
			amrex::Print() << fmt::format("\t{} = {}\n", key, value_real.value());
		} else if (value_string) {
			simulationMetadata_[key] = value_string.value();
			amrex::Print() << fmt::format("\t{} = {}\n", key, value_string.value());
		} else {
			amrex::Print() << fmt::format("\t{} has unknown type! skipping this entry.\n", key);
		}
	}
}

template <typename problem_t>
template <typename ReduceOp, typename F>
auto AMRSimulation<problem_t>::computePlaneProjection(F const &user_f, const int dir) const -> amrex::BaseFab<amrex::Real>
{
	// compute plane-parallel projection of user_f(i, j, k, state) along the given axis.
	BL_PROFILE("AMRSimulation::computePlaneProjection()");

	// allocate temporary multifabs
	amrex::Vector<amrex::MultiFab> q;
	q.resize(finest_level + 1);
	for (int lev = 0; lev <= finest_level; ++lev) {
		q[lev].define(boxArray(lev), DistributionMap(lev), 1, 0);
	}

	// evaluate user_f on all levels
	for (int lev = 0; lev <= finest_level; ++lev) {
		auto const &state = state_new_cc_[lev].const_arrays();
		auto const &result = q[lev].arrays();
		amrex::ParallelFor(q[lev], [=] AMREX_GPU_DEVICE(int bx, int i, int j, int k) { result[bx](i, j, k) = user_f(i, j, k, state[bx]); });
	}
	amrex::Gpu::streamSynchronize();

	// average down
	for (int lev = finest_level; lev < 0; --lev) {
		amrex::average_down(q[lev], q[lev - 1], geom[lev], geom[lev - 1], 0, 1, ref_ratio[lev - 1]);
	}

	auto const &domain_box = geom[0].Domain();
	auto const &dx = geom[0].CellSizeArray();
	auto const &arr = q[0].const_arrays();
	amrex::BaseFab<amrex::Real> proj =
	    amrex::ReduceToPlane<ReduceOp, amrex::Real>(dir, domain_box, q[0], [=] AMREX_GPU_DEVICE(int box_no, int i, int j, int k) -> amrex::Real {
		    return dx[dir] * arr[box_no](i, j, k); // data at (i,j,k) of Box box_no
	    });
	amrex::Gpu::streamSynchronize();

	// copy to host pinned memory to work around AMReX bug
	amrex::BaseFab<amrex::Real> proj_host(proj.box(), 1, amrex::The_Pinned_Arena());
	proj_host.copy<amrex::RunOn::Device>(proj);
	amrex::Gpu::streamSynchronize();

	if constexpr (std::is_same<ReduceOp, amrex::ReduceOpSum>::value) {
		amrex::ParallelReduce::Sum(proj_host.dataPtr(), static_cast<int>(proj_host.size()), amrex::ParallelDescriptor::ioProcessor,
					   amrex::ParallelDescriptor::Communicator());
	} else if constexpr (std::is_same<ReduceOp, amrex::ReduceOpMin>::value) {
		amrex::ParallelReduce::Min(proj_host.dataPtr(), static_cast<int>(proj_host.size()), amrex::ParallelDescriptor::ioProcessor,
					   amrex::ParallelDescriptor::Communicator());
	} else {
		amrex::Abort("invalid reduce op!");
	}

	// return BaseFab in host memory
	return proj_host;
}

template <typename problem_t> void AMRSimulation<problem_t>::WriteProjectionPlotfile() const
{
	std::vector<std::string> dirs{};
	const amrex::ParmParse pp;
	pp.queryarr("projection.dirs", dirs);

	auto dir_from_string = [=](const std::string &dir_str) {
		if (dir_str == "x") {
			return 0;
		}
		if (dir_str == "y") {
			return 1;
		}
		if (dir_str == "z") {
			return 2;
		}
		return -1;
	};

	for (auto &dir_str : dirs) {
		// compute projections along axis 'dir'
		int dir = dir_from_string(dir_str);
		std::unordered_map<std::string, amrex::BaseFab<amrex::Real>> proj = ComputeProjections(dir);

		auto const &firstFab = proj.begin()->second;
		const amrex::BoxArray ba(firstFab.box());
		const amrex::DistributionMapping dm(amrex::Vector<int>{0});
		amrex::MultiFab mf_all(ba, dm, static_cast<int>(proj.size()), 0);
		amrex::Vector<std::string> varnames;

		// write 2D plotfiles
		auto iter = proj.begin();
		for (int icomp = 0; icomp < static_cast<int>(proj.size()); ++icomp) {
			const std::string &varname = iter->first;
			const amrex::BaseFab<amrex::Real> &baseFab = iter->second;

			const amrex::BoxArray ba(baseFab.box());
			const amrex::DistributionMapping dm(amrex::Vector<int>{0});
			amrex::MultiFab mf(ba, dm, 1, 0, amrex::MFInfo().SetAlloc(false));
			if (amrex::ParallelDescriptor::IOProcessor()) {
				mf.setFab(0, amrex::FArrayBox(baseFab.array()));
			}
			amrex::MultiFab::Copy(mf_all, mf, 0, icomp, 1, 0);
			varnames.push_back(varname);
			++iter;
		}

		const std::string basename = "proj" + dir_str;
		const std::string filename = amrex::Concatenate(basename, istep[0], 5);
		amrex::Print() << "Writing projection " << filename << "\n";
		const amrex::Geometry mygeom(firstFab.box());
		amrex::WriteSingleLevelPlotfile(filename, mf_all, varnames, mygeom, tNew_[0], istep[0]);
	}
}

template <typename problem_t> void AMRSimulation<problem_t>::WriteStatisticsFile()
{
	// append to statistics file
	static bool isHeaderWritten = false;

	// compute statistics
	// IMPORTANT: the user is responsible for performing any necessary MPI reductions inside ComputeStatistics
	std::map<std::string, amrex::Real> statistics = ComputeStatistics();

	// write to file
	if (amrex::ParallelDescriptor::IOProcessor()) {
		amrex::VisMF::IO_Buffer io_buffer(amrex::VisMF::IO_Buffer_Size);
		std::ofstream StatisticsFile;
		StatisticsFile.rdbuf()->pubsetbuf(io_buffer.dataPtr(), io_buffer.size());
		StatisticsFile.open(stats_file.c_str(), std::ofstream::out | std::ofstream::app);
		if (!StatisticsFile.good()) {
			amrex::FileOpenFailed(stats_file);
		}

		// write header
		if (!isHeaderWritten) {
			const std::time_t t = std::chrono::system_clock::to_time_t(std::chrono::system_clock::now());
			const std::tm now = *std::localtime(&t); // NOLINT(concurrency-mt-unsafe)
			StatisticsFile << "## Simulation restarted at: " << std::put_time(&now, "%c %Z") << "\n";
			StatisticsFile << "# cycle time ";
			for (auto const &[key, value] : statistics) {
				StatisticsFile << key << " ";
			}
			StatisticsFile << "\n";
			isHeaderWritten = true;
		}

		// save statistics to file
		StatisticsFile << istep[0] << " "; // cycle
		StatisticsFile << tNew_[0] << " "; // time
		for (auto const &[key, value] : statistics) {
			StatisticsFile << value << " ";
		}
		StatisticsFile << "\n";

		// file closed automatically by destructor
	}
}

template <typename problem_t> void AMRSimulation<problem_t>::SetLastCheckpointSymlink(std::string const &checkpointname) const
{
	// creates a symlink pointing to the most recent checkpoint

	if (amrex::ParallelDescriptor::IOProcessor()) {
		std::string lastSymlinkName = "last_chk";

		// remove previous symlink, if it exists
		if (std::filesystem::is_symlink(lastSymlinkName)) {
			std::filesystem::remove(lastSymlinkName);
		}
		// create symlink
		std::filesystem::create_directory_symlink(checkpointname, lastSymlinkName);
	}
}

template <typename problem_t> void AMRSimulation<problem_t>::WriteCheckpointFile() const
{
	BL_PROFILE("AMRSimulation::WriteCheckpointFile()");

	// chk00010            write a checkpoint file with this root directory
	// chk00010/Header     this contains information you need to save (e.g.,
	// finest_level, t_new, etc.) and also
	//                     the BoxArrays at each level
	// chk00010/Level_0/
	// chk00010/Level_1/
	// etc.                these subdirectories will hold the MultiFab data at
	// each level of refinement

	// checkpoint file name, e.g., chk00010
	const std::string &checkpointname = amrex::Concatenate(chk_file, istep[0]);

	amrex::Print() << "Writing checkpoint " << checkpointname << "\n";

	const int nlevels = finest_level + 1;

	// ---- prebuild a hierarchy of directories
	// ---- dirName is built first.  if dirName exists, it is renamed.  then build
	// ---- dirName/subDirPrefix_0 .. dirName/subDirPrefix_nlevels-1
	// ---- if callBarrier is true, call ParallelDescriptor::Barrier()
	// ---- after all directories are built
	// ---- ParallelDescriptor::IOProcessor() creates the directories
	amrex::PreBuildDirectorHierarchy(checkpointname, "Level_", nlevels, true);

	// write Header file
	if (amrex::ParallelDescriptor::IOProcessor()) {

		std::string HeaderFileName(checkpointname + "/Header");
		amrex::VisMF::IO_Buffer io_buffer(amrex::VisMF::IO_Buffer_Size);
		std::ofstream HeaderFile;
		HeaderFile.rdbuf()->pubsetbuf(io_buffer.dataPtr(), io_buffer.size());
		HeaderFile.open(HeaderFileName.c_str(), std::ofstream::out | std::ofstream::trunc | std::ofstream::binary);
		if (!HeaderFile.good()) {
			amrex::FileOpenFailed(HeaderFileName);
		}

		HeaderFile.precision(17);

		// write out title line
		HeaderFile << "Checkpoint file for QuokkaCode\n";

		// write out finest_level
		HeaderFile << finest_level << "\n";

		// write out array of istep
		for (int i = 0; i < istep.size(); ++i) {
			HeaderFile << istep[i] << " ";
		}
		HeaderFile << "\n";

		// write out array of dt
		for (int i = 0; i < dt_.size(); ++i) {
			HeaderFile << dt_[i] << " ";
		}
		HeaderFile << "\n";

		// write out array of t_new
		for (int i = 0; i < tNew_.size(); ++i) {
			HeaderFile << tNew_[i] << " ";
		}
		HeaderFile << "\n";

		// write the BoxArray at each level
		for (int lev = 0; lev <= finest_level; ++lev) {
			boxArray(lev).writeOn(HeaderFile);
			HeaderFile << '\n';
		}
	}

	// write Metadata file
	WriteMetadataFile(checkpointname + "/metadata.yaml");

	// write the cell-centred MultiFab data to, e.g., chk00010/Level_0/
	for (int lev = 0; lev <= finest_level; ++lev) {
		amrex::VisMF::Write(state_new_cc_[lev], amrex::MultiFabFileFullPrefix(lev, checkpointname, "Level_", "Cell"));
	}

	// write the face-centred MultiFab data to, e.g., chk00010/Level_0/
	if constexpr (Physics_Indices<problem_t>::nvarTotal_fc > 0) {
		for (int idim = 0; idim < AMREX_SPACEDIM; ++idim) {
			for (int lev = 0; lev <= finest_level; ++lev) {
				amrex::VisMF::Write(state_new_fc_[lev][idim], amrex::MultiFabFileFullPrefix(lev, checkpointname, "Level_",
													    std::string("Face_") + quokka::face_dir_str[idim]));
			}
		}
	}

	// create symlink and point it at this checkpoint dir
	SetLastCheckpointSymlink(checkpointname);
}

// utility to skip to next line in Header
inline void GotoNextLine(std::istream &is)
{
	constexpr std::streamsize bl_ignore_max{100000};
	is.ignore(bl_ignore_max, '\n');
}

template <typename problem_t> void AMRSimulation<problem_t>::ReadCheckpointFile()
{
	BL_PROFILE("AMRSimulation::ReadCheckpointFile()");

	amrex::Print() << "Restart from checkpoint " << restart_chkfile << "\n";

	// Header
	std::string File(restart_chkfile + "/Header");

	amrex::VisMF::IO_Buffer io_buffer(amrex::VisMF::GetIOBufferSize());

	amrex::Vector<char> fileCharPtr;
	amrex::ParallelDescriptor::ReadAndBcastFile(File, fileCharPtr);
	std::string fileCharPtrString(fileCharPtr.dataPtr());
	std::istringstream is(fileCharPtrString, std::istringstream::in);

	std::string line;
	std::string word;

	// read in title line
	std::getline(is, line);

	// read in finest_level
	is >> finest_level;
	GotoNextLine(is);

	// read in array of istep
	std::getline(is, line);
	{
		std::istringstream lis(line);
		int i = 0;
		while (lis >> word) {
			istep[i++] = std::stoi(word);
		}
	}

	// read in array of dt
	std::getline(is, line);
	{
		std::istringstream lis(line);
		int i = 0;
		while (lis >> word) {
			dt_[i++] = std::stod(word);
		}
	}

	// read in array of t_new
	std::getline(is, line);
	{
		std::istringstream lis(line);
		int i = 0;
		while (lis >> word) {
			tNew_[i++] = std::stod(word);
		}
	}

	for (int lev = 0; lev <= finest_level; ++lev) {
		// read in level 'lev' BoxArray from Header
		amrex::BoxArray ba;
		ba.readFrom(is);
		GotoNextLine(is);

		/*Create New BoxArray at Level 0 for optimum load distribution*/
		if (lev == 0) {
			amrex::IntVect fac(2);
			const amrex::IntVect domlo{AMREX_D_DECL(0, 0, 0)};
			const amrex::IntVect domhi{AMREX_D_DECL(ba[ba.size() - 1].bigEnd(0), ba[ba.size() - 1].bigEnd(1), ba[ba.size() - 1].bigEnd(2))};
			const amrex::Box dom(domlo, domhi);
			const amrex::Box dom2 = amrex::refine(amrex::coarsen(dom, 2), 2);
			for (int idim = 0; idim < AMREX_SPACEDIM; ++idim) {
				if (dom.length(idim) != dom2.length(idim)) {
					fac[idim] = 1;
				}
			}
			amrex::BoxArray ba_lev0(amrex::coarsen(dom, fac));
			ba_lev0.maxSize(max_grid_size[0] / fac);
			ba_lev0.refine(fac);
			// Boxes in ba have even number of cells in each direction
			// unless the domain has odd number of cells in that direction.
			ChopGrids(0, ba_lev0, amrex::ParallelDescriptor::NProcs());
			ba = ba_lev0;
		}

		// create a distribution mapping
		amrex::DistributionMapping dm{ba, amrex::ParallelDescriptor::NProcs()};

		// set BoxArray grids and DistributionMapping dmap in AMReX_AmrMesh.H class
		SetBoxArray(lev, ba);
		SetDistributionMap(lev, dm);

		// build MultiFab and FluxRegister data
		const int ncomp_cc = Physics_Indices<problem_t>::nvarTotal_cc;
		const int nghost_cc = nghost_cc_;
		state_old_cc_[lev].define(grids[lev], dmap[lev], ncomp_cc, nghost_cc);
		state_new_cc_[lev].define(grids[lev], dmap[lev], ncomp_cc, nghost_cc);
		max_signal_speed_[lev].define(ba, dm, 1, nghost_cc);

		if (lev > 0 && (do_reflux != 0)) {
			flux_reg_[lev] = std::make_unique<amrex::YAFluxRegister>(ba, boxArray(lev - 1), dm, DistributionMap(lev - 1), Geom(lev), Geom(lev - 1),
										 refRatio(lev - 1), lev, ncomp_cc);
		}

		const int ncomp_per_dim_fc = Physics_Indices<problem_t>::nvarPerDim_fc;
		const int nghost_fc = nghost_fc_;
		if constexpr (Physics_Indices<problem_t>::nvarTotal_fc > 0) {
			for (int idim = 0; idim < AMREX_SPACEDIM; ++idim) {
				state_new_fc_[lev][idim] =
				    amrex::MultiFab(amrex::convert(ba, amrex::IntVect::TheDimensionVector(idim)), dm, ncomp_per_dim_fc, nghost_fc);
				state_old_fc_[lev][idim] =
				    amrex::MultiFab(amrex::convert(ba, amrex::IntVect::TheDimensionVector(idim)), dm, ncomp_per_dim_fc, nghost_fc);
			}
		}
	}

	ReadMetadataFile(restart_chkfile);

	// read in the MultiFab data
	for (int lev = 0; lev <= finest_level; ++lev) {
		// cell-centred
		if (lev == 0) {
			amrex::MultiFab tmp;
			amrex::VisMF::Read(tmp, amrex::MultiFabFileFullPrefix(lev, restart_chkfile, "Level_", "Cell"));
			state_new_cc_[0].ParallelCopy(tmp, 0, 0, Physics_Indices<problem_t>::nvarTotal_cc, nghost_cc_, nghost_cc_);
		} else {
			amrex::VisMF::Read(state_new_cc_[lev], amrex::MultiFabFileFullPrefix(lev, restart_chkfile, "Level_", "Cell"));
		}
		// face-centred
		if constexpr (Physics_Indices<problem_t>::nvarTotal_fc > 0) {
			for (int idim = 0; idim < AMREX_SPACEDIM; ++idim) {
				if (lev == 0) {
					amrex::MultiFab tmp;
					amrex::VisMF::Read(tmp, amrex::MultiFabFileFullPrefix(lev, restart_chkfile, "Level_",
											      std::string("Face_") + quokka::face_dir_str[idim]));
					state_new_fc_[0][idim].ParallelCopy(tmp, 0, 0, Physics_Indices<problem_t>::nvarPerDim_fc, nghost_fc_, nghost_fc_);
				} else {
					amrex::VisMF::Read(
					    state_new_fc_[lev][idim],
					    amrex::MultiFabFileFullPrefix(lev, restart_chkfile, "Level_", std::string("Face_") + quokka::face_dir_str[idim]));
				}
			}
		}
	}
	areInitialConditionsDefined_ = true;
}

#endif // SIMULATION_HPP_<|MERGE_RESOLUTION|>--- conflicted
+++ resolved
@@ -617,7 +617,6 @@
 		WritePlotFile();
 	}
 
-<<<<<<< HEAD
 	if (projectionInterval_ > 0) {
 		WriteProjectionPlotfile();
 	}
@@ -627,7 +626,6 @@
 	}
 
 	// ensure that there are enough boxes per MPI rank
-=======
 	// initialize convenience variables
 	using Real = amrex::Real;
 	amrex::GpuArray<Real, AMREX_SPACEDIM> prob_lo = geom[0].ProbLoArray();
@@ -637,7 +635,6 @@
 				     prob_lo[2] + 0.5 * (prob_hi[2] - prob_lo[2]))};
 	// amrex::Print() << "Coordinate center = " << coordCenter_ << std::endl;
 	//  ensure that there are enough boxes per MPI rank
->>>>>>> fdb57857
 	PerformanceHints();
 }
 
