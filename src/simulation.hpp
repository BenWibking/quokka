#ifndef SIMULATION_HPP_ // NOLINT
#define SIMULATION_HPP_
//==============================================================================
// TwoMomentRad - a radiation transport library for patch-based AMR codes
// Copyright 2020 Benjamin Wibking.
// Released under the MIT license. See LICENSE file included in the GitHub repo.
//==============================================================================
/// \file simulation.cpp
/// \brief Implements classes and functions to organise the overall setup,
/// timestepping, solving, and I/O of a simulation.

// c++ headers
#include <cassert>
#include <csignal>
#include <cstdio>
#if __has_include(<filesystem>)
#include <filesystem>
#elif __has_include(<experimental/filesystem>)
#include <experimental/filesystem>
namespace std
{
namespace filesystem = experimental::filesystem;
}
#endif
#include <fstream>
#include <iomanip>
#include <iostream>
#include <limits>
#include <memory>
#include <ostream>
#include <stdexcept>
#include <tuple>

// library headers
#include "AMReX.H"
#include "AMReX_AmrCore.H"
#include "AMReX_Array.H"
#include "AMReX_Array4.H"
#include "AMReX_AsyncOut.H"
#include "AMReX_BCRec.H"
#include "AMReX_BC_TYPES.H"
#include "AMReX_BLassert.H"
#include "AMReX_Config.H"
#include "AMReX_DistributionMapping.H"
#include "AMReX_Extension.H"
#include "AMReX_FArrayBox.H"
#include "AMReX_FillPatchUtil.H"
#include "AMReX_FillPatcher.H"
#include "AMReX_FluxRegister.H"
#include "AMReX_GpuQualifiers.H"
#include "AMReX_INT.H"
#include "AMReX_IndexType.H"
#include "AMReX_IntVect.H"
#include "AMReX_LayoutData.H"
#include "AMReX_MultiFabUtil.H"
#include "AMReX_ParallelContext.H"
#include "AMReX_ParallelDescriptor.H"
#include "AMReX_REAL.H"
#include "AMReX_SPACE.H"
#include "AMReX_Vector.H"
#include "AMReX_VisMF.H"
#include "AMReX_YAFluxRegister.H"
#include "physics_numVars.hpp"
#include <AMReX_Geometry.H>
#include <AMReX_MultiFab.H>
#include <AMReX_ParmParse.H>
#include <AMReX_PlotFileUtil.H>
#include <AMReX_Print.H>
#include <AMReX_Utility.H>
#include <fmt/core.h>

#if AMREX_SPACEDIM == 3
#include "AMReX_OpenBC.H"
#endif

#ifdef AMREX_USE_ASCENT
#include <AMReX_Conduit_Blueprint.H>
#include <ascent.hpp>
#endif

// internal headers
#include "CheckNaN.hpp"
#include "grid.hpp"
#include "math_impl.hpp"
#include "physics_info.hpp"

#define USE_YAFLUXREGISTER

#ifdef AMREX_USE_ASCENT
using namespace conduit;
using namespace ascent;
#endif

enum class FillPatchType { fillpatch_class, fillpatch_function };

// Main simulation class; solvers should inherit from this
template <typename problem_t> class AMRSimulation : public amrex::AmrCore
{
      public:
	amrex::Real maxDt_ = std::numeric_limits<double>::max();  // no limit by default
	amrex::Real initDt_ = std::numeric_limits<double>::max(); // no limit by default
	amrex::Real constantDt_ = 0.0;
	amrex::Vector<int> istep;	      // which step?
	amrex::Vector<int> nsubsteps;	      // how many substeps on each level?
	amrex::Vector<amrex::Real> tNew_;     // for state_new_cc_
	amrex::Vector<amrex::Real> tOld_;     // for state_old_cc_
	amrex::Vector<amrex::Real> dt_;	      // timestep for each level
	amrex::Vector<int> reductionFactor_;  // timestep reduction factor for each level
	amrex::Real stopTime_ = 1.0;	      // default
	amrex::Real cflNumber_ = 0.3;	      // default
	amrex::Real dtToleranceFactor_ = 1.1; // default
	amrex::Long cycleCount_ = 0;
	amrex::Long maxTimesteps_ = 1e4;	    // default
	amrex::Long maxWalltime_ = 0;		    // default: no limit
	int ascentInterval_ = -1;		    // -1 == no in-situ renders with Ascent
	int plotfileInterval_ = -1;		    // -1 == no output
	int statisticsInterval_ = -1;    // -1 == no output
	amrex::Real plotTimeInterval_ = -1.0;	    // time interval for plt file
	amrex::Real checkpointTimeInterval_ = -1.0; // time interval for checkpoints
	int checkpointInterval_ = -1;		    // -1 == no output
	int amrInterpMethod_ = 1;		    // 0 == piecewise constant, 1 == lincc_interp
	amrex::Real reltolPoisson_ = 1.0e-5;	    // default
	amrex::Real abstolPoisson_ = 1.0e-5;	    // default (scaled by minimum RHS value)
	int doPoissonSolve_ = 0;		    // 1 == self-gravity enabled, 0 == disabled

	amrex::Real densityFloor_ = 0.0;				// default
	amrex::Real tempCeiling_ = std::numeric_limits<double>::max();	// default
	amrex::Real tempFloor_ = 0.0;					// default
	amrex::Real speedCeiling_ = std::numeric_limits<double>::max(); // default

	// constructor
	explicit AMRSimulation(amrex::Vector<amrex::BCRec> &BCs_cc, amrex::Vector<amrex::BCRec> &BCs_fc) : BCs_cc_(BCs_cc), BCs_fc_(BCs_fc) { initialize(); }

	explicit AMRSimulation(amrex::Vector<amrex::BCRec> &BCs_cc) : BCs_cc_(BCs_cc) { initialize(); }

	void initialize();
	void PerformanceHints();
	void readParameters();
	void setInitialConditions();
	void setInitialConditionsAtLevel_cc(int level, amrex::Real time);
	void setInitialConditionsAtLevel_fc(int level, amrex::Real time);
	void evolve();
	void computeTimestep();
	auto computeTimestepAtLevel(int lev) -> amrex::Real;

	void AverageFCToCC(amrex::MultiFab &mf_cc, const amrex::MultiFab &mf_fc, int idim, int dstcomp_start, int srccomp_start, int srccomp_total,
			   int nGrow) const;

	virtual void computeMaxSignalLocal(int level) = 0;
	virtual auto computeExtraPhysicsTimestep(int lev) -> amrex::Real = 0;
	virtual void advanceSingleTimestepAtLevel(int lev, amrex::Real time, amrex::Real dt_lev, int ncycle) = 0;
	virtual void preCalculateInitialConditions() = 0;
	virtual void setInitialConditionsOnGrid(quokka::grid grid_elem) = 0;
	virtual void computeAfterTimestep() = 0;
	virtual void computeAfterEvolve(amrex::Vector<amrex::Real> &initSumCons) = 0;
	virtual void fillPoissonRhsAtLevel(amrex::MultiFab &rhs, int lev) = 0;
	virtual void applyPoissonGravityAtLevel(amrex::MultiFab const &phi, int lev, amrex::Real dt) = 0;

	// compute derived variables
	virtual void ComputeDerivedVar(int lev, std::string const &dname, amrex::MultiFab &mf, int ncomp) const = 0;

	// compute statistics
  	virtual auto ComputeStatistics() -> std::map<std::string, amrex::Real> = 0;

	// fix-up any unphysical states created by AMR operations
	// (e.g., caused by the flux register or from interpolation)
	virtual void FixupState(int level) = 0;

	// tag cells for refinement
	void ErrorEst(int lev, amrex::TagBoxArray &tags, amrex::Real time, int ngrow) override = 0;

	// Make a new level using provided BoxArray and DistributionMapping
	void MakeNewLevelFromCoarse(int lev, amrex::Real time, const amrex::BoxArray &ba, const amrex::DistributionMapping &dm) override;

	// Remake an existing level using provided BoxArray and DistributionMapping
	void RemakeLevel(int lev, amrex::Real time, const amrex::BoxArray &ba, const amrex::DistributionMapping &dm) override;

	// Delete level data
	void ClearLevel(int lev) override;

	// Make a new level from scratch using provided BoxArray and
	// DistributionMapping
	void MakeNewLevelFromScratch(int lev, amrex::Real time, const amrex::BoxArray &ba, const amrex::DistributionMapping &dm) override;

	// AMR utility functions
	template <typename PreInterpHook, typename PostInterpHook>
	void fillBoundaryConditions(amrex::MultiFab &S_filled, amrex::MultiFab &state, int lev, amrex::Real time, quokka::centering cen, quokka::direction dir,
				    PreInterpHook const &pre_interp, PostInterpHook const &post_interp, FillPatchType fptype = FillPatchType::fillpatch_class);

	template <typename PreInterpHook, typename PostInterpHook>
	void FillPatchWithData(int lev, amrex::Real time, amrex::MultiFab &mf, amrex::Vector<amrex::MultiFab *> &coarseData,
			       amrex::Vector<amrex::Real> &coarseTime, amrex::Vector<amrex::MultiFab *> &fineData, amrex::Vector<amrex::Real> &fineTime,
			       int icomp, int ncomp, amrex::Vector<amrex::BCRec> &BCs, FillPatchType fptype, PreInterpHook const &pre_interp,
			       PostInterpHook const &post_interp);

	static void InterpHookNone(amrex::MultiFab &mf, int scomp, int ncomp);
	virtual void FillPatch(int lev, amrex::Real time, amrex::MultiFab &mf, int icomp, int ncomp, quokka::centering cen, quokka::direction dir,
			       FillPatchType fptype);

	auto getAmrInterpolater() -> amrex::MFInterpolater *;
	void FillCoarsePatch(int lev, amrex::Real time, amrex::MultiFab &mf, int icomp, int ncomp, amrex::Vector<amrex::BCRec> &BCs, quokka::centering cen,
			     quokka::direction dir);
	void GetData(int lev, amrex::Real time, amrex::Vector<amrex::MultiFab *> &data, amrex::Vector<amrex::Real> &datatime, quokka::centering cen,
		     quokka::direction dir);
	void AverageDown();
	void AverageDownTo(int crse_lev);
	auto timeStepWithSubcycling(int lev, amrex::Real time, bool coarseTimeBoundary, int stepsLeft) -> int;
	void ellipticSolveAllLevels(amrex::Real dt);

	void incrementFluxRegisters(amrex::MFIter &mfi, amrex::YAFluxRegister *fr_as_crse, amrex::YAFluxRegister *fr_as_fine,
				    std::array<amrex::FArrayBox, AMREX_SPACEDIM> &fluxArrays, int lev, amrex::Real dt_lev);

	void incrementFluxRegisters(amrex::YAFluxRegister *fr_as_crse, amrex::YAFluxRegister *fr_as_fine,
				    std::array<amrex::MultiFab, AMREX_SPACEDIM> &fluxArrays, int lev, amrex::Real dt_lev);

	// boundary condition
	AMREX_GPU_DEVICE static void setCustomBoundaryConditions(const amrex::IntVect &iv, amrex::Array4<amrex::Real> const &dest, int dcomp, int numcomp,
								 amrex::GeometryData const &geom, amrex::Real time, const amrex::BCRec *bcr, int bcomp,
								 int orig_comp); // template specialized by problem generator

	// I/O functions
	[[nodiscard]] auto PlotFileName(int lev) const -> std::string;
	[[nodiscard]] auto CustomPlotFileName(const char *base, int lev) const -> std::string;
	[[nodiscard]] auto GetPlotfileVarNames() const -> amrex::Vector<std::string>;
	[[nodiscard]] auto PlotFileMF() -> amrex::Vector<amrex::MultiFab>;
	[[nodiscard]] auto PlotFileMFAtLevel(int lev) -> amrex::MultiFab;
	void WriteMetadataFile(std::string const &plotfilename) const;
	void ReadMetadataFile(std::string const &chkfilename);
<<<<<<< HEAD
=======
	void WriteStatisticsFile();
>>>>>>> 2704e30c
	void WritePlotFile();
	void WriteCheckpointFile() const;
	void SetLastCheckpointSymlink(std::string const &checkpointname) const;
	void ReadCheckpointFile();
	auto getWalltime() -> amrex::Real;
	void setChkFile(std::string const &chkfile_number);
	[[nodiscard]] auto getOldMF_fc() const -> amrex::Vector<amrex::Array<amrex::MultiFab, AMREX_SPACEDIM>> const &;
	[[nodiscard]] auto getNewMF_fc() const -> amrex::Vector<amrex::Array<amrex::MultiFab, AMREX_SPACEDIM>> const &;

#ifdef AMREX_USE_ASCENT
	void AscentCustomActions(conduit::Node const &blueprintMesh);
	void RenderAscent();
#endif
      protected:
	amrex::Vector<amrex::BCRec> BCs_cc_; // on level 0
	amrex::Vector<amrex::BCRec> BCs_fc_; // on level 0
	amrex::Vector<amrex::MultiFab> state_old_cc_;
	amrex::Vector<amrex::MultiFab> state_new_cc_;
	amrex::Vector<amrex::Array<amrex::MultiFab, AMREX_SPACEDIM>> state_old_fc_;
	amrex::Vector<amrex::Array<amrex::MultiFab, AMREX_SPACEDIM>> state_new_fc_;
	amrex::Vector<amrex::MultiFab> max_signal_speed_; // needed to compute CFL timestep

	// flux registers: store fluxes at coarse-fine interface for synchronization
	// this will be sized "nlevs_max+1"
	// NOTE: the flux register associated with flux_reg[lev] is associated with
	// the lev/lev-1 interface (and has grid spacing associated with lev-1)
	// therefore flux_reg[0] and flux_reg[nlevs_max] are never actually used in
	// the reflux operation
	amrex::Vector<std::unique_ptr<amrex::YAFluxRegister>> flux_reg_;

	// This is for fillpatch during timestepping, but not for regridding.
	amrex::Vector<std::unique_ptr<amrex::FillPatcher<amrex::MultiFab>>> fillpatcher_;

	// Nghost = number of ghost cells for each array
	int nghost_cc_ = 4; // PPM needs nghost >= 3, PPM+flattening needs nghost >= 4
	int nghost_fc_ = 4;
	amrex::Vector<std::string> componentNames_cc_;
	amrex::Vector<std::string> componentNames_fc_;
	amrex::Vector<std::string> derivedNames_;
	bool areInitialConditionsDefined_ = false;

	/// output parameters
	std::string plot_file{"plt"}; // plotfile prefix
	std::string chk_file{"chk"};  // checkpoint prefix
	std::string stats_file{"history.txt"}; // statistics filename
	/// input parameters (if >= 0 we restart from a checkpoint)
	std::string restart_chkfile;

	/// AMR-specific parameters
	int regrid_int = 2;	 // regrid interval (number of coarse steps)
	int do_reflux = 1;	 // 1 == reflux, 0 == no reflux
	int do_subcycle = 1;	 // 1 == subcycle, 0 == no subcyle
	int suppress_output = 0; // 1 == show timestepping, 0 == do not output each timestep

	// performance metrics
	amrex::Long cellUpdates_ = 0;
	amrex::Vector<amrex::Long> cellUpdatesEachLevel_;

	// external objects
#ifdef AMREX_USE_ASCENT
	Ascent ascent_;
#endif
};

template <typename problem_t> void AMRSimulation<problem_t>::setChkFile(std::string const &chkfile_number) { restart_chkfile = chkfile_number; }

template <typename problem_t> auto AMRSimulation<problem_t>::getOldMF_fc() const -> const amrex::Vector<amrex::Array<amrex::MultiFab, AMREX_SPACEDIM>> &
{
	return state_old_fc_;
}

template <typename problem_t> auto AMRSimulation<problem_t>::getNewMF_fc() const -> const amrex::Vector<amrex::Array<amrex::MultiFab, AMREX_SPACEDIM>> &
{
	return state_new_fc_;
}

template <typename problem_t> void AMRSimulation<problem_t>::initialize()
{
	BL_PROFILE("AMRSimulation::initialize()");

	readParameters();

	// print derived vars
	if (!derivedNames_.empty()) {
		amrex::Print() << "Using derived variables:\n";
		for (auto const &name : derivedNames_) {
			amrex::Print() << "\t" << name << "\n";
		}
		amrex::Print() << "\n";
	}

	int nlevs_max = max_level + 1;
	istep.resize(nlevs_max, 0);
	nsubsteps.resize(nlevs_max, 1);
	if (do_subcycle == 1) {
		for (int lev = 1; lev <= max_level; ++lev) {
			nsubsteps[lev] = MaxRefRatio(lev - 1);
		}
	}

	tNew_.resize(nlevs_max, 0.0);
	tOld_.resize(nlevs_max, -1.e100);
	dt_.resize(nlevs_max, 1.e100);
	reductionFactor_.resize(nlevs_max, 1);
	state_new_cc_.resize(nlevs_max);
	state_old_cc_.resize(nlevs_max);
	if constexpr (Physics_Indices<problem_t>::nvarTotal_fc > 0) {
		state_new_fc_.resize(nlevs_max);
		state_old_fc_.resize(nlevs_max);
	}
	max_signal_speed_.resize(nlevs_max);
	flux_reg_.resize(nlevs_max + 1);
	fillpatcher_.resize(nlevs_max + 1);
	cellUpdatesEachLevel_.resize(nlevs_max, 0);

	// check that grids will be properly nested on each level
	// (this is necessary since FillPatch only fills from non-ghost cells on
	// lev-1)
	auto checkIsProperlyNested = [=](int const lev, amrex::IntVect const &blockingFactor) {
		return amrex::ProperlyNested(refRatio(lev - 1), blockingFactor, nghost_cc_, amrex::IndexType::TheCellType(), &amrex::cell_cons_interp);
	};

	for (int lev = 1; lev <= max_level; ++lev) {
		if (!checkIsProperlyNested(lev, blocking_factor[lev])) {
			// level lev is not properly nested
			amrex::Print() << "Blocking factor is too small for proper grid nesting! "
					  "Increase blocking factor to >= ceil(nghost,ref_ratio)*ref_ratio."
				       << std::endl;
			amrex::Abort("Grids not properly nested!");
		}
	}

#ifdef AMREX_USE_ASCENT
	// initialize Ascent
	conduit::Node ascent_options;
	ascent_options["mpi_comm"] = MPI_Comm_c2f(amrex::ParallelContext::CommunicatorSub());
	ascent_.open(ascent_options);
#endif
}

template <typename problem_t> void AMRSimulation<problem_t>::PerformanceHints()
{
	// Check requested MPI ranks and available boxes
	for (int ilev = 0; ilev <= finestLevel(); ++ilev) {
		const amrex::Long nboxes = boxArray(ilev).size();
		if (amrex::ParallelDescriptor::NProcs() > nboxes) {
			amrex::Print() << "\n[Warning] [Performance] Too many resources / too little work!\n"
				       << "  It looks like you requested more compute resources than "
				       << "  the number of boxes of cells available on level " << ilev << " (" << nboxes << "). "
				       << "You started with (" << amrex::ParallelDescriptor::NProcs() << ") MPI ranks, so ("
				       << amrex::ParallelDescriptor::NProcs() - nboxes << ") rank(s) will have no work on this level.\n"
#ifdef AMREX_USE_GPU
				       << "  On GPUs, consider using 1-8 boxes per GPU per level that "
					  "together fill each GPU's memory sufficiently.\n"
#endif
				       << "\n";
		}
	}

	// check that blocking_factor and max_grid_size are set to reasonable values
#ifdef AMREX_USE_GPU
	const int recommended_blocking_factor = 32;
	const int recommended_max_grid_size = 128;
#else
	const int recommended_blocking_factor = 16;
	const int recommended_max_grid_size = 64;
#endif
	int min_blocking_factor = INT_MAX;
	int min_max_grid_size = INT_MAX;
	for (int ilev = 0; ilev <= finestLevel(); ++ilev) {
		min_blocking_factor = std::min(min_blocking_factor, blocking_factor[ilev].min());
		min_max_grid_size = std::min(min_max_grid_size, max_grid_size[ilev].min());
	}
	if (min_blocking_factor < recommended_blocking_factor) {
		amrex::Print() << "\n[Warning] [Performance] The grid blocking factor (" << min_blocking_factor
			       << ") is too small for reasonable performance. It should be 32 (or "
				  "greater) when running on GPUs, and 16 (or greater) when running on "
				  "CPUs.\n";
	}
	if (min_max_grid_size < recommended_max_grid_size) {
		amrex::Print() << "\n[Warning] [Performance] The maximum grid size (" << min_max_grid_size
			       << ") is too small for reasonable performance. It should be "
				  "128 (or greater) when running on GPUs, and 64 (or "
				  "greater) when running on CPUs.\n";
	}
}

template <typename problem_t> void AMRSimulation<problem_t>::readParameters()
{
	BL_PROFILE("AMRSimulation::readParameters()");

	// ParmParse reads inputs from the *.inputs file
	amrex::ParmParse pp;

	// Default nsteps = 1e4
	pp.query("max_timesteps", maxTimesteps_);

	// Default CFL number == 0.3, set to whatever is in the file
	pp.query("cfl", cflNumber_);

	// Default AMR interpolation method == lincc_interp
	pp.query("amr_interpolation_method", amrInterpMethod_);

	// Default stopping time
	pp.query("stop_time", stopTime_);

	// Default ascent render interval
	pp.query("ascent_interval", ascentInterval_);

	// Default output interval
	pp.query("plotfile_interval", plotfileInterval_);

	// Default statistics interval
  	pp.query("statistics_interval", statisticsInterval_);

	// Default Time interval
	pp.query("plottime_interval", plotTimeInterval_);

	// Default Time interval
	pp.query("checkpointtime_interval", checkpointTimeInterval_);

	// Default checkpoint interval
	pp.query("checkpoint_interval", checkpointInterval_);

	// Default do_reflux = 1
	pp.query("do_reflux", do_reflux);

	// Default do_subcycle = 1
	pp.query("do_subcycle", do_subcycle);

	// Default suppress_output = 0
	pp.query("suppress_output", suppress_output);

	// specify this on the command-line in order to restart from a checkpoint
	// file
	pp.query("restartfile", restart_chkfile);

	// Specify derived variables to save to plotfiles
	pp.queryarr("derived_vars", derivedNames_);

	// re-grid interval
	pp.query("regrid_interval", regrid_int);

	// read density floor in g cm^-3
	pp.query("density_floor", densityFloor_);

	// read temperature floor in K
	pp.query("temperature_floor", tempFloor_);

	// read temperature ceiling in K
	pp.query("temperature_ceiling", tempCeiling_);

	// read speed ceiling in cm s^-1
	pp.query("speed_ceiling", speedCeiling_);

	// specify maximum walltime in HH:MM:SS format
	std::string maxWalltimeInput;
	pp.query("max_walltime", maxWalltimeInput);
	// convert to seconds
	int hours = 0;
	int minutes = 0;
	int seconds = 0;
	int nargs = std::sscanf(maxWalltimeInput.c_str(), "%d:%d:%d", &hours, &minutes, &seconds);
	if (nargs == 3) {
		maxWalltime_ = 3600 * hours + 60 * minutes + seconds;
		amrex::Print() << fmt::format("Setting walltime limit to {} hours, {} minutes, {} seconds.\n", hours, minutes, seconds);
	}
}

template <typename problem_t> void AMRSimulation<problem_t>::setInitialConditions()
{
	BL_PROFILE("AMRSimulation::setInitialConditions()");

	if (restart_chkfile.empty()) {
		// start simulation from the beginning
		const amrex::Real time = 0.0;
		InitFromScratch(time);
		AverageDown();

		if (checkpointInterval_ > 0) {
			WriteCheckpointFile();
		}
	} else {
		// restart from a checkpoint
		ReadCheckpointFile();
	}

	// abort if amrex.async_out=1, it is currently broken
	if (amrex::AsyncOut::UseAsyncOut()) {
		amrex::Print() << "[ERROR] [FATAL] AsyncOut is currently broken! If you want to "
				  "run with AsyncOut anyway (THIS MAY CAUSE DATA CORRUPTION), comment "
				  "out this line in src/simulation.hpp. Aborting."
			       << std::endl;
		amrex::Abort();
	}

#ifdef AMREX_USE_ASCENT
	if (ascentInterval_ > 0) {
		RenderAscent();
	}
#endif

	if (plotfileInterval_ > 0) {
		WritePlotFile();
	}

	if (statisticsInterval_ > 0) {
		WriteStatisticsFile();
	}

	// ensure that there are enough boxes per MPI rank
	PerformanceHints();
}

template <typename problem_t> auto AMRSimulation<problem_t>::computeTimestepAtLevel(int lev) -> amrex::Real
{
	// compute CFL timestep on level 'lev'
	BL_PROFILE("AMRSimulation::computeTimestepAtLevel()");

	// compute hydro timestep on level 'lev'
	computeMaxSignalLocal(lev);
	const amrex::Real domain_signal_max = max_signal_speed_[lev].norminf();
	amrex::GpuArray<amrex::Real, AMREX_SPACEDIM> const &dx = geom[lev].CellSizeArray();
	const amrex::Real dx_min = std::min({AMREX_D_DECL(dx[0], dx[1], dx[2])});
	const amrex::Real hydro_dt = cflNumber_ * (dx_min / domain_signal_max);

	// compute timestep due to extra physics on level 'lev'
	const amrex::Real extra_physics_dt = computeExtraPhysicsTimestep(lev);

	// return minimum timestep
	return std::min(hydro_dt, extra_physics_dt);
}

template <typename problem_t> void AMRSimulation<problem_t>::computeTimestep()
{
	BL_PROFILE("AMRSimulation::computeTimestep()");

	// compute candidate timestep dt_tmp on each level
	amrex::Vector<amrex::Real> dt_tmp(finest_level + 1);
	for (int level = 0; level <= finest_level; ++level) {
		dt_tmp[level] = computeTimestepAtLevel(level);
	}

	// limit change in timestep on each level
	constexpr amrex::Real change_max = 1.1;

	for (int level = 0; level <= finest_level; ++level) {
		dt_tmp[level] = std::min(dt_tmp[level], change_max * dt_[level]);
	}

	// set default subcycling pattern
	if (do_subcycle == 1) {
		for (int lev = 1; lev <= max_level; ++lev) {
			nsubsteps[lev] = MaxRefRatio(lev - 1);
			reductionFactor_[lev] = 1; // reset additional subcycling
		}
	}

	// compute root level timestep given nsubsteps
	amrex::Real dt_0 = dt_tmp[0];
	amrex::Long n_factor = 1;

	for (int level = 0; level <= finest_level; ++level) {
		n_factor *= nsubsteps[level];
		dt_0 = std::min(dt_0, n_factor * dt_tmp[level]);
		dt_0 = std::min(dt_0, maxDt_); // limit to maxDt_

		if (tNew_[level] == 0.0) { // first timestep
			dt_0 = std::min(dt_0, initDt_);
		}
		if (constantDt_ > 0.0) { // use constant timestep if set
			dt_0 = constantDt_;
		}
	}

	// compute global timestep assuming no subcycling
	amrex::Real dt_global = dt_tmp[0];

	for (int level = 0; level <= finest_level; ++level) {
		dt_global = std::min(dt_global, dt_tmp[level]);
		dt_global = std::min(dt_global, maxDt_); // limit to maxDt_

		if (tNew_[level] == 0.0) { // special case: first timestep
			dt_global = std::min(dt_global, initDt_);
		}
		if (constantDt_ > 0.0) { // special case: constant timestep
			dt_global = constantDt_;
		}
	}

	// compute work estimate for subcycling
	amrex::Long n_factor_work = 1;
	amrex::Long work_subcycling = 0;
	for (int level = 0; level <= finest_level; ++level) {
		n_factor_work *= nsubsteps[level];
		work_subcycling += n_factor_work * CountCells(level);
	}

	// compute work estimate for non-subcycling
	amrex::Long total_cells = 0;
	for (int level = 0; level <= finest_level; ++level) {
		total_cells += CountCells(level);
	}
	const amrex::Real work_nonsubcycling = static_cast<amrex::Real>(total_cells) * (dt_0 / dt_global);

	if (work_nonsubcycling <= work_subcycling) {
		// use global timestep on this coarse step
		if (verbose) {
			const amrex::Real ratio = work_nonsubcycling / work_subcycling;
			amrex::Print() << "\t>> Using global timestep on this coarse step (estimated work ratio: " << ratio << ").\n";
		}
		for (int lev = 1; lev <= max_level; ++lev) {
			nsubsteps[lev] = 1;
		}
	}

	// Limit dt to avoid overshooting stop_time
	const amrex::Real eps = 1.e-3 * dt_0;

	if (tNew_[0] + dt_0 > stopTime_ - eps) {
		dt_0 = stopTime_ - tNew_[0];
	}

	// assign timesteps on each level
	dt_[0] = dt_0;

	for (int level = 1; level <= finest_level; ++level) {
		dt_[level] = dt_[level - 1] / nsubsteps[level];
	}
}

template <typename problem_t> auto AMRSimulation<problem_t>::getWalltime() -> amrex::Real
{
	const static amrex::Real start_time = amrex::ParallelDescriptor::second(); // initialized on first call
	const amrex::Real time = amrex::ParallelDescriptor::second();
	return time - start_time;
}

template <typename problem_t> void AMRSimulation<problem_t>::evolve()
{
	BL_PROFILE("AMRSimulation::evolve()");

	AMREX_ALWAYS_ASSERT(areInitialConditionsDefined_);

	amrex::Real cur_time = tNew_[0];
#ifdef AMREX_USE_ASCENT
	int last_ascent_step = 0;
#endif
	int last_statistics_step = 0;
	int last_plot_file_step = 0;
	double next_plot_file_time = plotTimeInterval_;
	double next_chk_file_time = checkpointTimeInterval_;
	int last_chk_file_step = 0;
	const int ncomp_cc = Physics_Indices<problem_t>::nvarTotal_cc;

	amrex::GpuArray<amrex::Real, AMREX_SPACEDIM> const &dx0 = geom[0].CellSizeArray();
	amrex::Real const vol = AMREX_D_TERM(dx0[0], *dx0[1], *dx0[2]);
	amrex::Vector<amrex::Real> init_sum_cons(ncomp_cc);
	for (int n = 0; n < ncomp_cc; ++n) {
		const int lev = 0;
		init_sum_cons[n] = state_new_cc_[lev].sum(n) * vol;
	}

	getWalltime(); // initialize start_time

	// Main time loop
	for (int step = istep[0]; step < maxTimesteps_ && cur_time < stopTime_; ++step) {

		if (suppress_output == 0) {
			amrex::Print() << "\nCoarse STEP " << step + 1 << " at t = " << cur_time << " (" << (cur_time / stopTime_) * 100. << "%) starts ..."
				       << std::endl;
		}

		amrex::ParallelDescriptor::Barrier(); // synchronize all MPI ranks
		computeTimestep();

		// hyperbolic advance over all levels
		int lev = 0;	   // coarsest level
		int stepsLeft = 1; // coarsest level is advanced one step
		bool coarseTimeBoundary = true;
		timeStepWithSubcycling(lev, cur_time, coarseTimeBoundary, stepsLeft);

		// elliptic solve over entire AMR grid (post-timestep)
		ellipticSolveAllLevels(dt_[0]);

		cur_time += dt_[0];
		++cycleCount_;
		computeAfterTimestep();

		// sync up time (to avoid roundoff error)
		for (lev = 0; lev <= finest_level; ++lev) {
			AMREX_ALWAYS_ASSERT(std::abs((tNew_[lev] - cur_time) / cur_time) < 1e-10);
			tNew_[lev] = cur_time;
		}

#ifdef AMREX_USE_ASCENT
		if (ascentInterval_ > 0 && (step + 1) % ascentInterval_ == 0) {
			last_ascent_step = step + 1;
			RenderAscent();
		}
#endif

		if (statisticsInterval_ > 0 && (step + 1) % statisticsInterval_ == 0) {
			last_statistics_step = step + 1;
			WriteStatisticsFile();
		}

		if (plotfileInterval_ > 0 && (step + 1) % plotfileInterval_ == 0) {
			last_plot_file_step = step + 1;
			WritePlotFile();
		}

		// Writing Plot files at time intervals
		if (plotTimeInterval_ > 0 && next_plot_file_time <= cur_time) {
			next_plot_file_time += plotTimeInterval_;
			WritePlotFile();
		}

		if (checkpointTimeInterval_ > 0 && next_chk_file_time <= cur_time) {
			next_chk_file_time += checkpointTimeInterval_;
			WriteCheckpointFile();
		}

		if (checkpointInterval_ > 0 && (step + 1) % checkpointInterval_ == 0) {
			last_chk_file_step = step + 1;
			WriteCheckpointFile();
		}

		if (cur_time >= stopTime_ - 1.e-6 * dt_[0]) {
			// we have reached stopTime_
			break;
		}

		if (maxWalltime_ > 0 && getWalltime() > 0.9 * maxWalltime_) {
			// we have exceeded 90% of maxWalltime_
			break;
		}
	}

	amrex::Real elapsed_sec = getWalltime();

	// compute reference solution (if it's a test problem)
	computeAfterEvolve(init_sum_cons);

	// compute conservation error
	for (int n = 0; n < ncomp_cc; ++n) {
		amrex::Real const final_sum = state_new_cc_[0].sum(n) * vol;
		amrex::Real const abs_err = (final_sum - init_sum_cons[n]);
		amrex::Print() << "Initial " << componentNames_cc_[n] << " = " << init_sum_cons[n] << std::endl;
		amrex::Print() << "\tabsolute conservation error = " << abs_err << std::endl;
		if (init_sum_cons[n] != 0.0) {
			amrex::Real const rel_err = abs_err / init_sum_cons[n];
			amrex::Print() << "\trelative conservation error = " << rel_err << std::endl;
		}
		amrex::Print() << std::endl;
	}

	// compute zone-cycles/sec
	const int IOProc = amrex::ParallelDescriptor::IOProcessorNumber();
	amrex::ParallelDescriptor::ReduceRealMax(elapsed_sec, IOProc);
	const double microseconds_per_update = 1.0e6 * elapsed_sec / cellUpdates_;
	const double megaupdates_per_second = 1.0 / microseconds_per_update;
	amrex::Print() << "Performance figure-of-merit: " << microseconds_per_update << " μs/zone-update [" << megaupdates_per_second << " Mupdates/s]\n";
	for (int lev = 0; lev <= max_level; ++lev) {
		amrex::Print() << "Zone-updates on level " << lev << ": " << cellUpdatesEachLevel_[lev] << "\n";
	}
	amrex::Print() << std::endl;

	// write final checkpoint
	if (checkpointInterval_ > 0 && istep[0] > last_chk_file_step) {
		WriteCheckpointFile();
	}

	// write final plotfile
	if (plotfileInterval_ > 0 && istep[0] > last_plot_file_step) {
		WritePlotFile();
	}

	// write final statistics
	if (statisticsInterval_ > 0 && istep[0] > last_statistics_step) {
		WriteStatisticsFile();
	}

#ifdef AMREX_USE_ASCENT
	// close Ascent
	ascent_.close();
#endif
}

template <typename problem_t> void AMRSimulation<problem_t>::ellipticSolveAllLevels(const amrex::Real dt)
{
#if AMREX_SPACEDIM == 3
	if (doPoissonSolve_) {
		if (do_subcycle == 1) { // not supported
			amrex::Abort("Poisson solve is not support when AMR subcycling is enabled! You must set do_subcycle = 0.");
		}

		BL_PROFILE_REGION("GravitySolver");

		// set up elliptic solve object
		amrex::OpenBCSolver poissonSolver(Geom(0, finest_level), boxArray(0, finest_level), DistributionMap(0, finest_level));
		if (verbose) {
			poissonSolver.setVerbose(true);
			poissonSolver.setBottomVerbose(false);
			amrex::Print() << "Doing Poisson solve...\n\n";
		}

		// solve Poisson equation with open b.c. using the method of James (1977)
		amrex::Vector<amrex::MultiFab> phi(finest_level + 1);
		amrex::Vector<amrex::MultiFab> rhs(finest_level + 1);
		const int nghost = 1;
		const int ncomp = 1;
		amrex::Real rhs_min = std::numeric_limits<amrex::Real>::max();
		for (int lev = 0; lev <= finest_level; ++lev) {
			phi[lev].define(grids[lev], dmap[lev], ncomp, nghost);
			rhs[lev].define(grids[lev], dmap[lev], ncomp, nghost);
			phi[lev].setVal(0); // set initial guess to zero
			rhs[lev].setVal(0);
			fillPoissonRhsAtLevel(rhs[lev], lev);
			rhs_min = std::min(rhs_min, rhs[lev].min(0));
		}

		amrex::Real abstol = abstolPoisson_ * rhs_min;
		poissonSolver.solve(amrex::GetVecOfPtrs(phi), amrex::GetVecOfConstPtrs(rhs), reltolPoisson_, abstol);
		if (verbose) {
			amrex::Print() << "\n";
		}

		// add gravitational acceleration to hydro state (using operator splitting)
		for (int lev = 0; lev <= finest_level; ++lev) {
			applyPoissonGravityAtLevel(phi[lev], lev, dt);
		}
	}
#endif
}

// N.B.: This function actually works for subcycled or not subcycled, as long as
// nsubsteps[lev] is set correctly.
template <typename problem_t> auto AMRSimulation<problem_t>::timeStepWithSubcycling(int lev, amrex::Real time, bool coarseTimeBoundary, int stepsLeft) -> int
{
	BL_PROFILE("AMRSimulation::timeStepWithSubcycling()");

	// perform regrid if needed
	if (regrid_int > 0) {
		// help keep track of whether a level was already regridded
		// from a coarser level call to regrid
		static amrex::Vector<int> last_regrid_step(max_level + 1, 0);

		// regrid changes level "lev+1" so we don't regrid on max_level
		// also make sure we don't regrid fine levels again if
		// it was taken care of during a coarser regrid
		if (lev < max_level && istep[lev] > last_regrid_step[lev]) {
			if (istep[lev] % regrid_int == 0) {
				// regrid could add newly refined levels (if finest_level < max_level)
				// so we save the previous finest level index
				int old_finest = finest_level;
				regrid(lev, time);

				// mark that we have regridded this level already
				for (int k = lev; k <= finest_level; ++k) {
					last_regrid_step[k] = istep[k];
				}

				// if there are newly created levels, set the time step
				for (int k = old_finest + 1; k <= finest_level; ++k) {
					if (do_subcycle != 0) {
						dt_[k] = dt_[k - 1] / nsubsteps[k];
					} else {
						dt_[k] = dt_[k - 1];
					}
				}

				// do fix-up on all levels that have been re-gridded
				for (int k = lev; k <= finest_level; ++k) {
					FixupState(k);
				}
			}
		}
	}

	/// "additional AMR subcycling" code borrowed from Chombo:
	stepsLeft--;

#if 0
  // If this wasn't just done by the next coarser level, check to see if
  // it is necessary to do additional subcycling in time.
  if ((!coarseTimeBoundary) && (constantDt_ <= 0)) {

    // The factor by which the current time step at the current level
    // has been divided (so far) for subcycling.
    int maxFactorSublevels = reductionFactor_[lev];

    // Compute the new subcycling factor for this level and all finer
    // levels and find the maximum
    for (int i = lev; i <= finest_level; i++) {
      amrex::Real dtCFL = computeTimestepAtLevel(i);
      amrex::Real dtCur = dt_[i];

      // The current factor for level "i"
      int factor = reductionFactor_[i];

      // While the current dt exceeds the CFL-limited dt by a tolerance,
      // double the subcycling factor and halve the current dt
      while (dtCur > dtToleranceFactor_ * dtCFL) {
        factor *= 2;
        dtCur *= 0.5;
      }

      if (factor > maxFactorSublevels) {
        maxFactorSublevels = factor;
      }
    }

    // More subcycling is necessary
    if (maxFactorSublevels > reductionFactor_[lev]) {
      if (verbose) {
        amrex::Print() << "\tSubcycling --- maxFactorSublevels: "
                       << maxFactorSublevels << std::endl;
      }

      // Adjust the number of time steps left for the current level
      stepsLeft =
          (stepsLeft + 1) * maxFactorSublevels / reductionFactor_[lev] - 1;

      // Adjust the dt's on this and all finer levels
      for (int i = lev; i <= finest_level; i++) {
        const int divisor = maxFactorSublevels / reductionFactor_[i];
        dt_[i] /= static_cast<amrex::Real>(divisor);

        if (verbose) {
          amrex::Print() << "\t\tLevel " << i << ": factor: " << divisor << " ("
                         << reductionFactor_[i] << "), "
                         << "dt: " << dt_[i] << std::endl;
        }

        reductionFactor_[i] = maxFactorSublevels;
      }
    }
  }
#endif

	if (Verbose()) {
		amrex::Print() << "[Level " << lev << " step " << istep[lev] + 1 << "] ";
		amrex::Print() << "ADVANCE with time = " << tNew_[lev] << " dt = " << dt_[lev] << std::endl;
	}

	// Advance a single level for a single time step, and update flux registers
	tOld_[lev] = tNew_[lev];
	tNew_[lev] += dt_[lev]; // critical that this is done *before* advanceAtLevel

	// do hyperbolic advance over all levels
	advanceSingleTimestepAtLevel(lev, time, dt_[lev], nsubsteps[lev]);

	++istep[lev];
	cellUpdates_ += CountCells(lev); // keep track of total number of cell updates
	cellUpdatesEachLevel_[lev] += CountCells(lev);

	if (Verbose()) {
		amrex::Print() << "[Level " << lev << " step " << istep[lev] << "] ";
		amrex::Print() << "Advanced " << CountCells(lev) << " cells" << std::endl;
	}

	// advance finer levels

	if (lev < finest_level) {
		int r_iteration = 1;
		int r_stepsLeft = nsubsteps[lev + 1]; // nominal number of substeps, may change inside
						      // recursive calls to timeStepWithSubcycling
		bool r_timeBoundary = true;

		// recursive call for next-finer level
		while (r_stepsLeft > 0) {
			if (lev < finest_level) { // this may change during a regrid!
				r_stepsLeft = timeStepWithSubcycling(lev + 1, time + (r_iteration - 1) * dt_[lev + 1], r_timeBoundary, r_stepsLeft);
				r_iteration++;
			}
			// the next (and subsequent) subcycles are not at a time boundary
			r_timeBoundary = false;
		}

		// do post-timestep operations

		if (do_reflux != 0) {
			// update lev based on coarse-fine flux mismatch
			flux_reg_[lev + 1]->Reflux(state_new_cc_[lev]);
		}

		AverageDownTo(lev); // average lev+1 down to lev
		FixupState(lev);    // fix any unphysical states created by reflux or averaging

		fillpatcher_[lev + 1].reset(); // because the data on lev have changed.
	}

	return stepsLeft;
}

template <typename problem_t>
void AMRSimulation<problem_t>::incrementFluxRegisters(amrex::MFIter &mfi, amrex::YAFluxRegister *fr_as_crse, amrex::YAFluxRegister *fr_as_fine,
						      std::array<amrex::FArrayBox, AMREX_SPACEDIM> &fluxArrays, int const lev, amrex::Real const dt_lev)
{
	BL_PROFILE("AMRSimulation::incrementFluxRegisters()");

	if (fr_as_crse != nullptr) {
		AMREX_ASSERT(lev < finestLevel());
		AMREX_ASSERT(fr_as_crse == flux_reg_[lev + 1].get());
		fr_as_crse->CrseAdd(mfi, {AMREX_D_DECL(&fluxArrays[0], &fluxArrays[1], &fluxArrays[2])}, geom[lev].CellSize(), dt_lev, amrex::RunOn::Gpu);
	}

	if (fr_as_fine != nullptr) {
		AMREX_ASSERT(lev > 0);
		AMREX_ASSERT(fr_as_fine == flux_reg_[lev].get());
		fr_as_fine->FineAdd(mfi, {AMREX_D_DECL(&fluxArrays[0], &fluxArrays[1], &fluxArrays[2])}, geom[lev].CellSize(), dt_lev, amrex::RunOn::Gpu);
	}
}

template <typename problem_t>
void AMRSimulation<problem_t>::incrementFluxRegisters(amrex::YAFluxRegister *fr_as_crse, amrex::YAFluxRegister *fr_as_fine,
						      std::array<amrex::MultiFab, AMREX_SPACEDIM> &fluxArrays, int const lev, amrex::Real const dt_lev)
{
	BL_PROFILE("AMRSimulation::incrementFluxRegisters()");

	for (amrex::MFIter mfi(state_new_cc_[lev]); mfi.isValid(); ++mfi) {
		if (fr_as_crse != nullptr) {
			AMREX_ASSERT(lev < finestLevel());
			AMREX_ASSERT(fr_as_crse == flux_reg_[lev + 1].get());
			fr_as_crse->CrseAdd(mfi, {AMREX_D_DECL(fluxArrays[0].fabPtr(mfi), fluxArrays[1].fabPtr(mfi), fluxArrays[2].fabPtr(mfi))},
					    geom[lev].CellSize(), dt_lev, amrex::RunOn::Gpu);
		}

		if (fr_as_fine != nullptr) {
			AMREX_ASSERT(lev > 0);
			AMREX_ASSERT(fr_as_fine == flux_reg_[lev].get());
			fr_as_fine->FineAdd(mfi, {AMREX_D_DECL(fluxArrays[0].fabPtr(mfi), fluxArrays[1].fabPtr(mfi), fluxArrays[2].fabPtr(mfi))},
					    geom[lev].CellSize(), dt_lev, amrex::RunOn::Gpu);
		}
	}
}

template <typename problem_t> auto AMRSimulation<problem_t>::getAmrInterpolater() -> amrex::MFInterpolater *
{
	amrex::MFInterpolater *mapper = nullptr;

	if (amrInterpMethod_ == 0) { // piecewise-constant interpolation
		mapper = &amrex::mf_pc_interp;
	} else if (amrInterpMethod_ == 1) { // slope-limited linear interpolation
		//  It has the following important properties:
		// 1. should NOT produce new extrema
		//    (will revert to piecewise constant if any component has a local min/max)
		// 2. should be conservative
		// 3. preserves linear combinations of variables in each cell
		mapper = &amrex::mf_linear_slope_minmax_interp;
	} else {
		amrex::Abort("Invalid AMR interpolation method specified!");
	}

	return mapper; // global object, so this is ok
}

// Make a new level using provided BoxArray and DistributionMapping and fill
// with interpolated coarse level data. Overrides the pure virtual function in
// AmrCore
template <typename problem_t>
void AMRSimulation<problem_t>::MakeNewLevelFromCoarse(int level, amrex::Real time, const amrex::BoxArray &ba, const amrex::DistributionMapping &dm)
{
	BL_PROFILE("AMRSimulation::MakeNewLevelFromCoarse()");

	// cell-centred
	const int ncomp_cc = state_new_cc_[level - 1].nComp();
	const int nghost_cc = state_new_cc_[level - 1].nGrow();
	state_new_cc_[level].define(ba, dm, ncomp_cc, nghost_cc);
	state_old_cc_[level].define(ba, dm, ncomp_cc, nghost_cc);
	FillCoarsePatch(level, time, state_new_cc_[level], 0, ncomp_cc, BCs_cc_, quokka::centering::cc, quokka::direction::na);
	FillCoarsePatch(level, time, state_old_cc_[level], 0, ncomp_cc, BCs_cc_, quokka::centering::cc, quokka::direction::na); // also necessary

	max_signal_speed_[level].define(ba, dm, 1, nghost_cc);
	tNew_[level] = time;
	tOld_[level] = time - 1.e200;

	if (level > 0 && (do_reflux != 0)) {
		flux_reg_[level] = std::make_unique<amrex::YAFluxRegister>(ba, boxArray(level - 1), dm, DistributionMap(level - 1), Geom(level),
									   Geom(level - 1), refRatio(level - 1), level, ncomp_cc);
	}

	// face-centred
	if constexpr (Physics_Indices<problem_t>::nvarTotal_fc > 0) {
		const int ncomp_per_dim_fc = state_new_fc_[level - 1][0].nComp();
		const int nghost_fc = state_new_fc_[level - 1][0].nGrow();
		for (int idim = 0; idim < AMREX_SPACEDIM; ++idim) {
			state_new_fc_[level][idim] =
			    amrex::MultiFab(amrex::convert(ba, amrex::IntVect::TheDimensionVector(idim)), dm, ncomp_per_dim_fc, nghost_fc);
			state_old_fc_[level][idim] =
			    amrex::MultiFab(amrex::convert(ba, amrex::IntVect::TheDimensionVector(idim)), dm, ncomp_per_dim_fc, nghost_fc);
			FillCoarsePatch(level, time, state_new_fc_[level][idim], 0, ncomp_per_dim_fc, BCs_fc_, quokka::centering::fc,
					static_cast<quokka::direction>(idim));
			FillCoarsePatch(level, time, state_old_fc_[level][idim], 0, ncomp_per_dim_fc, BCs_fc_, quokka::centering::fc,
					static_cast<quokka::direction>(idim)); // also necessary
		}
	}
}

// Remake an existing level using provided BoxArray and DistributionMapping and
// fill with existing fine and coarse data. Overrides the pure virtual function
// in AmrCore
template <typename problem_t>
void AMRSimulation<problem_t>::RemakeLevel(int level, amrex::Real time, const amrex::BoxArray &ba, const amrex::DistributionMapping &dm)
{
	BL_PROFILE("AMRSimulation::RemakeLevel()");

	// cell-centred
	const int ncomp_cc = state_new_cc_[level].nComp();
	const int nghost_cc = state_new_cc_[level].nGrow();
	amrex::MultiFab int_state_new_cc(ba, dm, ncomp_cc, nghost_cc);
	amrex::MultiFab int_state_old_cc(ba, dm, ncomp_cc, nghost_cc);
	FillPatch(level, time, int_state_new_cc, 0, ncomp_cc, quokka::centering::cc, quokka::direction::na, FillPatchType::fillpatch_function);
	std::swap(int_state_new_cc, state_new_cc_[level]);
	std::swap(int_state_old_cc, state_old_cc_[level]);

	amrex::MultiFab max_signal_speed(ba, dm, 1, nghost_cc);
	std::swap(max_signal_speed, max_signal_speed_[level]);

	tNew_[level] = time;
	tOld_[level] = time - 1.e200;

	if (level > 0 && (do_reflux != 0)) {
		flux_reg_[level] = std::make_unique<amrex::YAFluxRegister>(ba, boxArray(level - 1), dm, DistributionMap(level - 1), Geom(level),
									   Geom(level - 1), refRatio(level - 1), level, ncomp_cc);
	}

	// face-centred
	if constexpr (Physics_Indices<problem_t>::nvarTotal_fc > 0) {
		const int ncomp_per_dim_fc = state_new_fc_[level][0].nComp();
		const int nghost_fc = state_new_fc_[level][0].nGrow();
		amrex::Array<amrex::MultiFab, AMREX_SPACEDIM> int_state_new_fc;
		amrex::Array<amrex::MultiFab, AMREX_SPACEDIM> int_state_old_fc;
		// define
		for (int idim = 0; idim < AMREX_SPACEDIM; ++idim) {
			int_state_new_fc[idim] = amrex::MultiFab(amrex::convert(ba, amrex::IntVect::TheDimensionVector(idim)), dm, ncomp_per_dim_fc, nghost_fc);
			int_state_old_fc[idim] = amrex::MultiFab(amrex::convert(ba, amrex::IntVect::TheDimensionVector(idim)), dm, ncomp_per_dim_fc, nghost_fc);
		}
		// TODO(neco): fillPatchFC
		// swap
		for (int idim = 0; idim < AMREX_SPACEDIM; ++idim) {
			std::swap(int_state_new_fc[idim], state_new_fc_[level][idim]);
			std::swap(int_state_old_fc[idim], state_old_fc_[level][idim]);
		}
	}
}

// Delete level data. Overrides the pure virtual function in AmrCore
template <typename problem_t> void AMRSimulation<problem_t>::ClearLevel(int level)
{
	BL_PROFILE("AMRSimulation::ClearLevel()");

	state_new_cc_[level].clear();
	state_old_cc_[level].clear();
	max_signal_speed_[level].clear();

	flux_reg_[level].reset(nullptr);
	fillpatcher_[level].reset(nullptr);

	if constexpr (Physics_Indices<problem_t>::nvarTotal_fc > 0) {
		for (int idim = 0; idim < AMREX_SPACEDIM; ++idim) {
			state_new_fc_[level][idim].clear();
			state_old_fc_[level][idim].clear();
		}
	}
}

template <typename problem_t> void AMRSimulation<problem_t>::InterpHookNone(amrex::MultiFab &mf, int scomp, int ncomp)
{
	// do nothing
}

template <typename problem_t> struct setBoundaryFunctor {
	AMREX_GPU_DEVICE void operator()(const amrex::IntVect &iv, amrex::Array4<amrex::Real> const &dest, const int &dcomp, const int &numcomp,
					 amrex::GeometryData const &geom, const amrex::Real &time, const amrex::BCRec *bcr, int bcomp,
					 const int &orig_comp) const
	{
		AMRSimulation<problem_t>::setCustomBoundaryConditions(iv, dest, dcomp, numcomp, geom, time, bcr, bcomp, orig_comp);
	}
};

template <typename problem_t>
AMREX_GPU_DEVICE AMREX_FORCE_INLINE void AMRSimulation<problem_t>::setCustomBoundaryConditions(const amrex::IntVect &iv, amrex::Array4<amrex::Real> const &dest,
											       int dcomp, int numcomp, amrex::GeometryData const &geom,
											       const amrex::Real time, const amrex::BCRec *bcr, int bcomp,
											       int orig_comp)
{
	// user should implement if needed using template specialization
	// (This is only called when amrex::BCType::ext_dir is set for a given
	// boundary.)

	// set boundary condition for cell 'iv'
}

// Compute a new multifab 'mf' by copying in state from valid region and filling
// ghost cells
// NOTE: This implementation is only used by AdvectionSimulation.
//  RadhydroSimulation provides its own implementation.
template <typename problem_t>
void AMRSimulation<problem_t>::FillPatch(int lev, amrex::Real time, amrex::MultiFab &mf, int icomp, int ncomp, quokka::centering cen, quokka::direction dir,
					 FillPatchType fptype)
{
	BL_PROFILE("AMRSimulation::FillPatch()");

	amrex::Vector<amrex::MultiFab *> cmf;
	amrex::Vector<amrex::MultiFab *> fmf;
	amrex::Vector<amrex::Real> ctime;
	amrex::Vector<amrex::Real> ftime;

	if (lev == 0) {
		// in this case, should return either state_new_[lev] or state_old_[lev]
		GetData(lev, time, fmf, ftime, cen, dir);
	} else {
		// in this case, should return either state_new_[lev] or state_old_[lev]
		// returns old state, new state, or both depending on 'time'
		GetData(lev, time, fmf, ftime, cen, dir);
		GetData(lev - 1, time, cmf, ctime, cen, dir);
	}

	if (cen == quokka::centering::cc) {
		FillPatchWithData(lev, time, mf, cmf, ctime, fmf, ftime, icomp, ncomp, BCs_cc_, fptype, InterpHookNone, InterpHookNone);
	} else if (cen == quokka::centering::fc) {
		FillPatchWithData(lev, time, mf, cmf, ctime, fmf, ftime, icomp, ncomp, BCs_fc_, fptype, InterpHookNone, InterpHookNone);
	}
}

template <typename problem_t> void AMRSimulation<problem_t>::setInitialConditionsAtLevel_cc(int level, amrex::Real time)
{
	const int ncomp_cc = Physics_Indices<problem_t>::nvarTotal_cc;
	const int nghost_cc = nghost_cc_;
	// iterate over the domain
	for (amrex::MFIter iter(state_new_cc_[level]); iter.isValid(); ++iter) {
		quokka::grid grid_elem(state_new_cc_[level].array(iter), iter.validbox(), geom[level].CellSizeArray(), geom[level].ProbLoArray(),
				       geom[level].ProbHiArray(), quokka::centering::cc, quokka::direction::na);
		// set initial conditions defined by the user
		setInitialConditionsOnGrid(grid_elem);
	}
	// check that the valid state_new_cc_[level] is properly filled
	AMREX_ALWAYS_ASSERT(!state_new_cc_[level].contains_nan(0, ncomp_cc));
	// fill ghost zones
	fillBoundaryConditions(state_new_cc_[level], state_new_cc_[level], level, time, quokka::centering::cc, quokka::direction::na, InterpHookNone,
			       InterpHookNone, FillPatchType::fillpatch_function);
	// copy to state_old_cc_ (including ghost zones)
	state_old_cc_[level].ParallelCopy(state_new_cc_[level], 0, 0, ncomp_cc, nghost_cc, nghost_cc);
}

template <typename problem_t> void AMRSimulation<problem_t>::setInitialConditionsAtLevel_fc(int level, amrex::Real time)
{
	const int ncomp_per_dim_fc = Physics_Indices<problem_t>::nvarPerDim_fc;
	const int nghost_fc = nghost_fc_;
	// for each face-centering
	for (int idim = 0; idim < AMREX_SPACEDIM; ++idim) {
		// iterate over the domain and initialise data
		for (amrex::MFIter iter(state_new_fc_[level][idim]); iter.isValid(); ++iter) {
			quokka::grid grid_elem(state_new_fc_[level][idim].array(iter), iter.validbox(), geom[level].CellSizeArray(), geom[level].ProbLoArray(),
					       geom[level].ProbHiArray(), quokka::centering::fc, static_cast<quokka::direction>(idim));
			// set initial conditions defined by the user
			setInitialConditionsOnGrid(grid_elem);
		}
		// check that the valid state_new_fc_[level][idim] data is filled properly
		AMREX_ALWAYS_ASSERT(!state_new_fc_[level][idim].contains_nan(0, ncomp_per_dim_fc));
		// fill ghost zones
		fillBoundaryConditions(state_new_fc_[level][idim], state_new_fc_[level][idim], level, time, quokka::centering::fc,
				       static_cast<quokka::direction>(idim), InterpHookNone, InterpHookNone);
		state_old_fc_[level][idim].ParallelCopy(state_new_fc_[level][idim], 0, 0, ncomp_per_dim_fc, nghost_fc, nghost_fc);
	}
}

// Make a new level from scratch using provided BoxArray and
// DistributionMapping. Only used during initialization. Overrides the pure
// virtual function in AmrCore
template <typename problem_t>
void AMRSimulation<problem_t>::MakeNewLevelFromScratch(int level, amrex::Real time, const amrex::BoxArray &ba, const amrex::DistributionMapping &dm)
{
	BL_PROFILE("AMRSimulation::MakeNewLevelFromScratch()");

	// define empty MultiFab containers with the right number of components and ghost-zones

	// cell-centred
	const int ncomp_cc = Physics_Indices<problem_t>::nvarTotal_cc;
	const int nghost_cc = nghost_cc_;
	state_new_cc_[level].define(ba, dm, ncomp_cc, nghost_cc);
	state_old_cc_[level].define(ba, dm, ncomp_cc, nghost_cc);
	max_signal_speed_[level].define(ba, dm, 1, nghost_cc);

	tNew_[level] = time;
	tOld_[level] = time - 1.e200;

	if (level > 0 && (do_reflux != 0)) {
		flux_reg_[level] = std::make_unique<amrex::YAFluxRegister>(ba, boxArray(level - 1), dm, DistributionMap(level - 1), Geom(level),
									   Geom(level - 1), refRatio(level - 1), level, ncomp_cc);
	}

	// face-centred
	if constexpr (Physics_Indices<problem_t>::nvarTotal_fc > 0) {
		const int ncomp_per_dim_fc = Physics_Indices<problem_t>::nvarPerDim_fc;
		const int nghost_fc = nghost_fc_;
		for (int idim = 0; idim < AMREX_SPACEDIM; ++idim) {
			state_new_fc_[level][idim] =
			    amrex::MultiFab(amrex::convert(ba, amrex::IntVect::TheDimensionVector(idim)), dm, ncomp_per_dim_fc, nghost_fc);
			state_old_fc_[level][idim] =
			    amrex::MultiFab(amrex::convert(ba, amrex::IntVect::TheDimensionVector(idim)), dm, ncomp_per_dim_fc, nghost_fc);
		}
	}

	// precalculate any required data (e.g., data table; as implemented by the
	// user) before initialising state variables
	preCalculateInitialConditions();

	// initial state variables
	setInitialConditionsAtLevel_cc(level, time);
	if constexpr (Physics_Indices<problem_t>::nvarTotal_fc > 0) {
		setInitialConditionsAtLevel_fc(level, time);
	}

	// set flag
	areInitialConditionsDefined_ = true;
}

template <typename problem_t>
template <typename PreInterpHook, typename PostInterpHook>
void AMRSimulation<problem_t>::fillBoundaryConditions(amrex::MultiFab &S_filled, amrex::MultiFab &state, int const lev, amrex::Real const time,
						      quokka::centering cen, quokka::direction dir, PreInterpHook const &pre_interp,
						      PostInterpHook const &post_interp, FillPatchType fptype)
{
	BL_PROFILE("AMRSimulation::fillBoundaryConditions()");

	// On a single level, any periodic boundaries are filled first
	// 	then built-in boundary conditions are filled (with amrex::FilccCell()),
	//	then user-defined Dirichlet boundary conditions are filled.
	// (N.B.: The user-defined boundary function is called for *all* ghost cells.)

	// [NOTE: If user-defined and periodic boundaries are both used
	//  (for different coordinate dimensions), the edge/corner cells *will* be
	//  filled by amrex::FilccCell(). Remember to fill *all* variables in the
	//  MultiFab, e.g., both hydro and radiation).

	if ((cen != quokka::centering::cc) && (cen != quokka::centering::fc)) {
		amrex::Print() << "Centering passed to fillBoundaryConditions(): " << static_cast<int>(cen) << "\n";
		throw std::runtime_error("Only cell-centred (cc) and face-centred (fc) variables are supported, thus far.");
	}

	amrex::Vector<amrex::BCRec> BCs;
	if (cen == quokka::centering::cc) {
		BCs = BCs_cc_;
	} else if (cen == quokka::centering::fc) {
		BCs = BCs_fc_;
	}

	if (lev > 0) { // refined level
		amrex::Vector<amrex::MultiFab *> fineData{&state};
		amrex::Vector<amrex::Real> fineTime = {time};
		amrex::Vector<amrex::MultiFab *> coarseData;
		amrex::Vector<amrex::Real> coarseTime;

		// returns old state, new state, or both depending on 'time'
		GetData(lev - 1, time, coarseData, coarseTime, cen, dir);
		AMREX_ASSERT(!state.contains_nan(0, state.nComp()));

		for (int i = 0; i < coarseData.size(); ++i) {
			AMREX_ASSERT(!coarseData[i]->contains_nan(0, state.nComp()));
			AMREX_ASSERT(!coarseData[i]->contains_nan()); // check ghost zones
		}

		FillPatchWithData(lev, time, S_filled, coarseData, coarseTime, fineData, fineTime, 0, S_filled.nComp(), BCs, fptype, pre_interp, post_interp);
	} else { // level 0
		// fill internal and periodic boundaries, ignoring corners (cross=true)
		// (there is no performance benefit for this in practice)
		// state.FillBoundary(geom[lev].periodicity(), true);
		state.FillBoundary(geom[lev].periodicity());

		if (!geom[lev].isAllPeriodic()) {
			amrex::GpuBndryFuncFab<setBoundaryFunctor<problem_t>> boundaryFunctor(setBoundaryFunctor<problem_t>{});
			amrex::PhysBCFunct<amrex::GpuBndryFuncFab<setBoundaryFunctor<problem_t>>> physicalBoundaryFunctor(geom[lev], BCs, boundaryFunctor);
			// fill physical boundaries
			physicalBoundaryFunctor(state, 0, state.nComp(), state.nGrowVect(), time, 0);
		}
	}

	// ensure that there are no NaNs (can happen when domain boundary filling is
	// unimplemented or malfunctioning)
	AMREX_ASSERT(!S_filled.contains_nan(0, S_filled.nComp()));
	AMREX_ASSERT(!S_filled.contains_nan()); // check ghost zones (usually this is caused by
						// forgetting to fill some components when
						// using custom Dirichlet BCs, e.g., radiation
						// variables in a hydro-only problem)
}

// Compute a new multifab 'mf' by copying in state from given data and filling
// ghost cells
template <typename problem_t>
template <typename PreInterpHook, typename PostInterpHook>
void AMRSimulation<problem_t>::FillPatchWithData(int lev, amrex::Real time, amrex::MultiFab &mf, amrex::Vector<amrex::MultiFab *> &coarseData,
						 amrex::Vector<amrex::Real> &coarseTime, amrex::Vector<amrex::MultiFab *> &fineData,
						 amrex::Vector<amrex::Real> &fineTime, int icomp, int ncomp, amrex::Vector<amrex::BCRec> &BCs,
						 FillPatchType fptype, PreInterpHook const &pre_interp, PostInterpHook const &post_interp)
{
	BL_PROFILE("AMRSimulation::FillPatchWithData()");

	// TODO(neco): implement fc interpolator
	amrex::MFInterpolater *mapper = getAmrInterpolater();

	if (fptype == FillPatchType::fillpatch_class) {
		if (fillpatcher_[lev] == nullptr) {
			fillpatcher_[lev] = std::make_unique<amrex::FillPatcher<amrex::MultiFab>>(
			    grids[lev], dmap[lev], geom[lev], grids[lev - 1], dmap[lev - 1], geom[lev - 1], mf.nGrowVect(), mf.nComp(), mapper);
		}
	}

	// create functor to fill ghost zones at domain boundaries
	// (note that domain boundaries may be present at any refinement level)
	amrex::GpuBndryFuncFab<setBoundaryFunctor<problem_t>> boundaryFunctor(setBoundaryFunctor<problem_t>{});
	amrex::PhysBCFunct<amrex::GpuBndryFuncFab<setBoundaryFunctor<problem_t>>> finePhysicalBoundaryFunctor(geom[lev], BCs, boundaryFunctor);

	if (lev == 0) { // NOTE: used by RemakeLevel
		// copies interior zones, fills ghost zones
		amrex::FillPatchSingleLevel(mf, time, fineData, fineTime, 0, icomp, ncomp, geom[lev], finePhysicalBoundaryFunctor, 0);
	} else {
		amrex::PhysBCFunct<amrex::GpuBndryFuncFab<setBoundaryFunctor<problem_t>>> coarsePhysicalBoundaryFunctor(geom[lev - 1], BCs, boundaryFunctor);

		// copies interior zones, fills ghost zones with space-time interpolated
		// data
		if (fptype == FillPatchType::fillpatch_class) {
			fillpatcher_[lev]->fill(mf, mf.nGrowVect(), time, coarseData, coarseTime, fineData, fineTime, 0, icomp, ncomp,
						coarsePhysicalBoundaryFunctor, 0, finePhysicalBoundaryFunctor, 0, BCs, 0, pre_interp, post_interp);
		} else {
			amrex::FillPatchTwoLevels(mf, time, coarseData, coarseTime, fineData, fineTime, 0, icomp, ncomp, geom[lev - 1], geom[lev],
						  coarsePhysicalBoundaryFunctor, 0, finePhysicalBoundaryFunctor, 0, refRatio(lev - 1), mapper, BCs, 0,
						  pre_interp, post_interp);
		}
	}
}

// Fill an entire multifab by interpolating from the coarser level
// this comes into play when a new level of refinement appears
template <typename problem_t>
void AMRSimulation<problem_t>::FillCoarsePatch(int lev, amrex::Real time, amrex::MultiFab &mf, int icomp, int ncomp, amrex::Vector<amrex::BCRec> &BCs,
					       quokka::centering cen, quokka::direction dir)
{ // here neco
	BL_PROFILE("AMRSimulation::FillCoarsePatch()");

	AMREX_ASSERT(lev > 0);

	amrex::Vector<amrex::MultiFab *> cmf;
	amrex::Vector<amrex::Real> ctime;
	GetData(lev - 1, time, cmf, ctime, cen, dir);

	if (cmf.size() != 1) {
		amrex::Abort("FillCoarsePatch: how did this happen?");
	}

	amrex::GpuBndryFuncFab<setBoundaryFunctor<problem_t>> boundaryFunctor(setBoundaryFunctor<problem_t>{});
	amrex::PhysBCFunct<amrex::GpuBndryFuncFab<setBoundaryFunctor<problem_t>>> finePhysicalBoundaryFunctor(geom[lev], BCs, boundaryFunctor);
	amrex::PhysBCFunct<amrex::GpuBndryFuncFab<setBoundaryFunctor<problem_t>>> coarsePhysicalBoundaryFunctor(geom[lev - 1], BCs, boundaryFunctor);

	amrex::MFInterpolater *mapper = getAmrInterpolater();

	amrex::InterpFromCoarseLevel(mf, time, *cmf[0], 0, icomp, ncomp, geom[lev - 1], geom[lev], coarsePhysicalBoundaryFunctor, 0,
				     finePhysicalBoundaryFunctor, 0, refRatio(lev - 1), mapper, BCs, 0);
}

// utility to copy in data from state_old_cc_[lev] and/or state_new_cc_[lev]
// into another multifab
template <typename problem_t>
void AMRSimulation<problem_t>::GetData(int lev, amrex::Real time, amrex::Vector<amrex::MultiFab *> &data, amrex::Vector<amrex::Real> &datatime,
				       quokka::centering cen, quokka::direction dir)
{
	BL_PROFILE("AMRSimulation::GetData()");

	if ((cen != quokka::centering::cc) && (cen != quokka::centering::fc)) {
		amrex::Print() << "Centering passed to GetData(): " << static_cast<int>(cen) << "\n";
		throw std::runtime_error("Only cell-centred (cc) and face-centred (fc) variables are supported, thus far.");
	}

	data.clear();
	datatime.clear();

	int dim = static_cast<int>(dir);

	if (amrex::almostEqual(time, tNew_[lev], 5)) { // if time == tNew_[lev] within roundoff
		datatime.push_back(tNew_[lev]);
		if (cen == quokka::centering::cc) {
			data.push_back(&state_new_cc_[lev]);
		} else if (cen == quokka::centering::fc) {
			data.push_back(&state_new_fc_[lev][dim]);
		}
	} else if (amrex::almostEqual(time, tOld_[lev], 5)) { // if time == tOld_[lev] within roundoff
		datatime.push_back(tOld_[lev]);
		if (cen == quokka::centering::cc) {
			data.push_back(&state_old_cc_[lev]);
		} else if (cen == quokka::centering::fc) {
			data.push_back(&state_old_fc_[lev][dim]);
		}
	} else { // otherwise return both old and new states for interpolation
		datatime.push_back(tOld_[lev]);
		datatime.push_back(tNew_[lev]);
		if (cen == quokka::centering::cc) {
			data.push_back(&state_old_cc_[lev]);
			data.push_back(&state_new_cc_[lev]);
		} else if (cen == quokka::centering::fc) {
			data.push_back(&state_old_fc_[lev][dim]);
			data.push_back(&state_new_fc_[lev][dim]);
		}
	}
}

// average down on all levels
template <typename problem_t> void AMRSimulation<problem_t>::AverageDown()
{
	BL_PROFILE("AMRSimulation::AverageDown()");

	for (int lev = finest_level - 1; lev >= 0; --lev) {
		AverageDownTo(lev);
	}
}

// set covered coarse cells to be the average of overlying fine cells
template <typename problem_t> void AMRSimulation<problem_t>::AverageDownTo(int crse_lev)
{
	BL_PROFILE("AMRSimulation::AverageDownTo()");

	// cell-centred
	amrex::average_down(state_new_cc_[crse_lev + 1], state_new_cc_[crse_lev], geom[crse_lev + 1], geom[crse_lev], 0, state_new_cc_[crse_lev].nComp(),
			    refRatio(crse_lev));

	// face-centred
	if constexpr (Physics_Indices<problem_t>::nvarTotal_fc > 0) {
		// for each face-centering (number of dimensions)
		for (int idim = 0; idim < AMREX_SPACEDIM; ++idim) {
			amrex::average_down(state_new_fc_[crse_lev + 1][idim], state_new_fc_[crse_lev][idim], geom[crse_lev + 1], geom[crse_lev], 0,
					    state_new_fc_[crse_lev][idim].nComp(), refRatio(crse_lev));
		}
	}
}

// get plotfile name
template <typename problem_t> auto AMRSimulation<problem_t>::PlotFileName(int lev) const -> std::string { return amrex::Concatenate(plot_file, lev, 5); }

// get plotfile name
template <typename problem_t> auto AMRSimulation<problem_t>::CustomPlotFileName(const char *base, int lev) const -> std::string
{
	const std::string base_str(base);
	return amrex::Concatenate(base_str, lev, 5);
}

template <typename problem_t>
void AMRSimulation<problem_t>::AverageFCToCC(amrex::MultiFab &mf_cc, const amrex::MultiFab &mf_fc, int idim, int dstcomp_start, int srccomp_start,
					     int srccomp_total, int nGrow) const
{
	int di = 0;
	int dj = 0;
	int dk = 0;
	if (idim == 0) {
		di = 1;
	} else if (idim == 1) {
		dj = 1;
	} else if (idim == 2) {
		dk = 1;
	}
	// iterate over the domain
	auto const &state_cc = mf_cc.arrays();
	auto const &state_fc = mf_fc.const_arrays();
	amrex::ParallelFor(mf_cc, amrex::IntVect(AMREX_D_DECL(nGrow, nGrow, nGrow)), [=] AMREX_GPU_DEVICE(int boxidx, int i, int j, int k) {
		for (int icomp = 0; icomp < srccomp_total; ++icomp) {
			state_cc[boxidx](i, j, k, dstcomp_start + icomp) =
			    0.5 * (state_fc[boxidx](i, j, k, srccomp_start + icomp) + state_fc[boxidx](i + di, j + dj, k + dk, srccomp_start + icomp));
		}
	});
	amrex::Gpu::streamSynchronize();
}

template <typename problem_t> auto AMRSimulation<problem_t>::PlotFileMFAtLevel(int lev) -> amrex::MultiFab
{
	// Combine state_new_cc_[lev] and derived variables in a new MF
	int comp = 0;
	const int ncomp_cc = state_new_cc_[lev].nComp();
	const int nghost_cc = state_new_cc_[lev].nGrow(); // workaround Ascent bug
	int ncomp_per_dim_fc = 0;
	int ncomp_tot_fc = 0;
	int nghost_fc = 0;
	if constexpr (Physics_Indices<problem_t>::nvarTotal_fc > 0) {
		ncomp_per_dim_fc = Physics_Indices<problem_t>::nvarPerDim_fc;
		ncomp_tot_fc = Physics_Indices<problem_t>::nvarTotal_fc;
		nghost_fc = state_new_fc_[lev][0].nGrow();
	}
	const int ncomp_deriv = derivedNames_.size();
	const int ncomp_plotMF = ncomp_cc + ncomp_tot_fc + ncomp_deriv;
	const int nghost_plotMF = nghost_cc;
	amrex::MultiFab plotMF(grids[lev], dmap[lev], ncomp_plotMF, nghost_plotMF);

	// Fill ghost zones for state_new_cc_
<<<<<<< HEAD
	// (N.B.: this means this function cannot be const)
	fillBoundaryConditions(state_new_cc_[lev], state_new_cc_[lev], lev, tNew_[lev], quokka::centering::cc, quokka::direction::na, InterpHookNone,
			       InterpHookNone, FillPatchType::fillpatch_function);
=======
	fillBoundaryConditions(state_new_cc_[lev], state_new_cc_[lev], lev, tNew_[lev], quokka::centering::cc, quokka::direction::na, InterpHookNone,
			       InterpHookNone, FillPatchType::fillpatch_function);

	// Fill ghost zones for state_new_fc_
	if constexpr (Physics_Indices<problem_t>::nvarTotal_fc > 0) {
		for (int idim = 0; idim < AMREX_SPACEDIM; ++idim) {
			fillBoundaryConditions(state_new_fc_[lev][idim], state_new_fc_[lev][idim], lev, tNew_[lev], quokka::centering::fc,
					       static_cast<quokka::direction>(idim), InterpHookNone, InterpHookNone, FillPatchType::fillpatch_function);
		}
	}
>>>>>>> 2704e30c

	// copy data from cell-centred state variables
	for (int i = 0; i < ncomp_cc; i++) {
		amrex::MultiFab::Copy(plotMF, state_new_cc_[lev], i, comp, 1, nghost_cc);
		comp++;
	}

	// compute cell-center averaged face-centred data
	if constexpr (Physics_Indices<problem_t>::nvarTotal_fc > 0) {
		for (int idim = 0; idim < AMREX_SPACEDIM; ++idim) {
			AverageFCToCC(plotMF, state_new_fc_[lev][idim], idim, comp, 0, ncomp_per_dim_fc, nghost_fc);
			comp += ncomp_per_dim_fc;
		}
	}

	// compute derived vars
	for (auto const &dname : derivedNames_) {
		ComputeDerivedVar(lev, dname, plotMF, comp);
		comp++;
	}

	return plotMF;
}

// put together an array of multifabs for writing
template <typename problem_t> auto AMRSimulation<problem_t>::PlotFileMF() -> amrex::Vector<amrex::MultiFab>
{
	amrex::Vector<amrex::MultiFab> r;
	for (int i = 0; i <= finest_level; ++i) {
		r.push_back(PlotFileMFAtLevel(i));
	}
	return r;
}

// do in-situ rendering with Ascent
#ifdef AMREX_USE_ASCENT
template <typename problem_t> void AMRSimulation<problem_t>::AscentCustomActions(conduit::Node const &blueprintMesh)
{
	BL_PROFILE("AMRSimulation::AscentCustomActions()");

	// add a scene with a pseudocolor plot
	Node scenes;
	scenes["s1/plots/p1/type"] = "pseudocolor";
	scenes["s1/plots/p1/field"] = "gasDensity";

	// set the output file name (ascent will add ".png")
	scenes["s1/renders/r1/image_prefix"] = "render_density%05d";

	// set camera position
	amrex::Array<double, 3> position = {-0.6, -0.6, -0.8};
	scenes["s1/renders/r1/camera/position"].set_float64_ptr(position.data(), 3);

	// setup actions
	Node actions;
	Node &add_plots = actions.append();
	add_plots["action"] = "add_scenes";
	add_plots["scenes"] = scenes;
	actions.append()["action"] = "execute";
	actions.append()["action"] = "reset";

	// send AMR mesh to ascent, do render
	ascent_.publish(blueprintMesh);
	ascent_.execute(actions); // will be replaced by ascent_actions.yml if present
}

// do Ascent render
template <typename problem_t> void AMRSimulation<problem_t>::RenderAscent()
{
	BL_PROFILE("AMRSimulation::RenderAscent()");

	// combine multifabs
	amrex::Vector<amrex::MultiFab> mf = PlotFileMF();
	amrex::Vector<const amrex::MultiFab *> mf_ptr = amrex::GetVecOfConstPtrs(mf);
	amrex::Vector<std::string> varnames;
	varnames.insert(varnames.end(), componentNames_cc_.begin(), componentNames_cc_.end());
	varnames.insert(varnames.end(), derivedNames_.begin(), derivedNames_.end());

	// rescale geometry
	// (Ascent fails to render if you use parsec-size boxes in units of cm...)
	amrex::Vector<amrex::Geometry> rescaledGeom = Geom();
	const amrex::Real length = geom[0].ProbLength(0);
	for (int i = 0; i < rescaledGeom.size(); ++i) {
		auto const &dlo = rescaledGeom[i].ProbLoArray();
		auto const &dhi = rescaledGeom[i].ProbHiArray();
		std::array<amrex::Real, AMREX_SPACEDIM> new_dlo{};
		std::array<amrex::Real, AMREX_SPACEDIM> new_dhi{};
		for (int k = 0; k < AMREX_SPACEDIM; ++k) {
			new_dlo[k] = dlo[k] / length;
			new_dhi[k] = dhi[k] / length;
		}
		amrex::RealBox rescaledRealBox(new_dlo, new_dhi);
		rescaledGeom[i].ProbDomain(rescaledRealBox);
	}

	// wrap MultiFabs into a Blueprint mesh
	conduit::Node blueprintMesh;
	amrex::MultiLevelToBlueprint(finest_level + 1, mf_ptr, varnames, rescaledGeom, tNew_[0], istep, refRatio(), blueprintMesh);

	// copy to host mem (needed for DataBinning)
	conduit::Node bpMeshHost;
	bpMeshHost.set(blueprintMesh);

	// pass Blueprint mesh to Ascent, run actions
	AscentCustomActions(bpMeshHost);
}
#endif // AMREX_USE_ASCENT

template <typename problem_t> auto AMRSimulation<problem_t>::GetPlotfileVarNames() const -> amrex::Vector<std::string>
{
	amrex::Vector<std::string> varnames;
	varnames.insert(varnames.end(), componentNames_cc_.begin(), componentNames_cc_.end());
	if constexpr (Physics_Indices<problem_t>::nvarTotal_fc > 0) {
		for (int icomp = 0; icomp < Physics_Indices<problem_t>::nvarTotal_fc; ++icomp) {
			varnames.push_back(componentNames_fc_[icomp]);
		}
	}
	varnames.insert(varnames.end(), derivedNames_.begin(), derivedNames_.end());
	return varnames;
}

// write plotfile to disk
template <typename problem_t> void AMRSimulation<problem_t>::WritePlotFile()
{
	BL_PROFILE("AMRSimulation::WritePlotFile()");

#ifndef AMREX_USE_HDF5
	if (amrex::AsyncOut::UseAsyncOut()) {
		// ensure that we flush any plotfiles that are currently being written
		amrex::AsyncOut::Finish();
	}
#endif

	// now construct output and submit to async write queue
	amrex::Vector<amrex::MultiFab> mf = PlotFileMF();
	amrex::Vector<const amrex::MultiFab *> mf_ptr = amrex::GetVecOfConstPtrs(mf);

	const std::string &plotfilename = PlotFileName(istep[0]);
	auto varnames = GetPlotfileVarNames();

	// write plotfile
	amrex::Print() << "Writing plotfile " << plotfilename << "\n";

#ifdef AMREX_USE_HDF5
	amrex::WriteMultiLevelPlotfileHDF5(plotfilename, finest_level + 1, mf_ptr, varnames, Geom(), tNew_[0], istep, refRatio());
#else
	amrex::WriteMultiLevelPlotfile(plotfilename, finest_level + 1, mf_ptr, varnames, Geom(), tNew_[0], istep, refRatio());
#endif
}

template <typename problem_t>
void AMRSimulation<problem_t>::WriteStatisticsFile() {
  // append to statistics file
  static bool isHeaderWritten = false;

  // compute statistics
  // IMPORTANT: the user is responsible for performing any necessary MPI reductions inside ComputeStatistics
  std::map<std::string, amrex::Real> statistics = ComputeStatistics();

  // write to file
  if (amrex::ParallelDescriptor::IOProcessor()) {
    amrex::VisMF::IO_Buffer io_buffer(amrex::VisMF::IO_Buffer_Size);
    std::ofstream StatisticsFile;
    StatisticsFile.rdbuf()->pubsetbuf(io_buffer.dataPtr(), io_buffer.size());
    StatisticsFile.open(stats_file.c_str(), std::ofstream::out |
                                            std::ofstream::app);
    if (!StatisticsFile.good()) {
      amrex::FileOpenFailed(stats_file);
    }

    // write header
    if (!isHeaderWritten) {
      const std::time_t t = std::chrono::system_clock::to_time_t(std::chrono::system_clock::now());
      const std::tm now = *std::localtime(&t); // NOLINT(concurrency-mt-unsafe)
      StatisticsFile << "## Simulation restarted at: " << std::put_time(&now, "%c %Z") << "\n";
      StatisticsFile << "# cycle time ";
      for (auto const &[key, value] : statistics) {
        StatisticsFile << key << " ";
      }
      StatisticsFile << "\n";
      isHeaderWritten = true;
    }

    // save statistics to file
    StatisticsFile << istep[0] << " "; // cycle
    StatisticsFile << tNew_[0] << " "; // time
    for (auto const &[key, value] : statistics) {
      StatisticsFile << value << " ";
    }
    StatisticsFile << "\n";

    // file closed automatically by destructor
  }
}

template <typename problem_t> void AMRSimulation<problem_t>::SetLastCheckpointSymlink(std::string const &checkpointname) const
{
	// creates a symlink pointing to the most recent checkpoint

	if (amrex::ParallelDescriptor::IOProcessor()) {
		std::string lastSymlinkName = "last_chk";

		// remove previous symlink, if it exists
		if (std::filesystem::is_symlink(lastSymlinkName)) {
			std::filesystem::remove(lastSymlinkName);
		}
		// create symlink
		std::filesystem::create_directory_symlink(checkpointname, lastSymlinkName);
	}
}

template <typename problem_t> void AMRSimulation<problem_t>::WriteCheckpointFile() const
{
	BL_PROFILE("AMRSimulation::WriteCheckpointFile()");

	// chk00010            write a checkpoint file with this root directory
	// chk00010/Header     this contains information you need to save (e.g.,
	// finest_level, t_new, etc.) and also
	//                     the BoxArrays at each level
	// chk00010/Level_0/
	// chk00010/Level_1/
	// etc.                these subdirectories will hold the MultiFab data at
	// each level of refinement

	// checkpoint file name, e.g., chk00010
	const std::string &checkpointname = amrex::Concatenate(chk_file, istep[0]);

	amrex::Print() << "Writing checkpoint " << checkpointname << "\n";

	const int nlevels = finest_level + 1;

	// ---- prebuild a hierarchy of directories
	// ---- dirName is built first.  if dirName exists, it is renamed.  then build
	// ---- dirName/subDirPrefix_0 .. dirName/subDirPrefix_nlevels-1
	// ---- if callBarrier is true, call ParallelDescriptor::Barrier()
	// ---- after all directories are built
	// ---- ParallelDescriptor::IOProcessor() creates the directories
	amrex::PreBuildDirectorHierarchy(checkpointname, "Level_", nlevels, true);

	// write Header file
	if (amrex::ParallelDescriptor::IOProcessor()) {

		std::string HeaderFileName(checkpointname + "/Header");
		amrex::VisMF::IO_Buffer io_buffer(amrex::VisMF::IO_Buffer_Size);
		std::ofstream HeaderFile;
		HeaderFile.rdbuf()->pubsetbuf(io_buffer.dataPtr(), io_buffer.size());
		HeaderFile.open(HeaderFileName.c_str(), std::ofstream::out | std::ofstream::trunc | std::ofstream::binary);
		if (!HeaderFile.good()) {
			amrex::FileOpenFailed(HeaderFileName);
		}

		HeaderFile.precision(17);

		// write out title line
		HeaderFile << "Checkpoint file for QuokkaCode\n";

		// write out finest_level
		HeaderFile << finest_level << "\n";

		// write out array of istep
		for (int i = 0; i < istep.size(); ++i) {
			HeaderFile << istep[i] << " ";
		}
		HeaderFile << "\n";

		// write out array of dt
		for (int i = 0; i < dt_.size(); ++i) {
			HeaderFile << dt_[i] << " ";
		}
		HeaderFile << "\n";

		// write out array of t_new
		for (int i = 0; i < tNew_.size(); ++i) {
			HeaderFile << tNew_[i] << " ";
		}
		HeaderFile << "\n";

		// write the BoxArray at each level
		for (int lev = 0; lev <= finest_level; ++lev) {
			boxArray(lev).writeOn(HeaderFile);
			HeaderFile << '\n';
		}
	}

	// write the cell-centred MultiFab data to, e.g., chk00010/Level_0/
	for (int lev = 0; lev <= finest_level; ++lev) {
		amrex::VisMF::Write(state_new_cc_[lev], amrex::MultiFabFileFullPrefix(lev, checkpointname, "Level_", "Cell"));
	}

	// write the face-centred MultiFab data to, e.g., chk00010/Level_0/
	if constexpr (Physics_Indices<problem_t>::nvarTotal_fc > 0) {
		for (int idim = 0; idim < AMREX_SPACEDIM; ++idim) {
			for (int lev = 0; lev <= finest_level; ++lev) {
				amrex::VisMF::Write(state_new_fc_[lev][idim], amrex::MultiFabFileFullPrefix(lev, checkpointname, "Level_",
													    std::string("Face_") + quokka::face_dir_str[idim]));
			}
		}
	}

	// create symlink and point it at this checkpoint dir
	SetLastCheckpointSymlink(checkpointname);
}

// utility to skip to next line in Header
inline void GotoNextLine(std::istream &is)
{
	constexpr std::streamsize bl_ignore_max{100000};
	is.ignore(bl_ignore_max, '\n');
}

template <typename problem_t> void AMRSimulation<problem_t>::ReadCheckpointFile()
{
	BL_PROFILE("AMRSimulation::ReadCheckpointFile()");

	amrex::Print() << "Restart from checkpoint " << restart_chkfile << "\n";

	// Header
	std::string File(restart_chkfile + "/Header");

	amrex::VisMF::IO_Buffer io_buffer(amrex::VisMF::GetIOBufferSize());

	amrex::Vector<char> fileCharPtr;
	amrex::ParallelDescriptor::ReadAndBcastFile(File, fileCharPtr);
	std::string fileCharPtrString(fileCharPtr.dataPtr());
	std::istringstream is(fileCharPtrString, std::istringstream::in);

	std::string line;
	std::string word;

	// read in title line
	std::getline(is, line);

	// read in finest_level
	is >> finest_level;
	GotoNextLine(is);

	// read in array of istep
	std::getline(is, line);
	{
		std::istringstream lis(line);
		int i = 0;
		while (lis >> word) {
			istep[i++] = std::stoi(word);
		}
	}

	// read in array of dt
	std::getline(is, line);
	{
		std::istringstream lis(line);
		int i = 0;
		while (lis >> word) {
			dt_[i++] = std::stod(word);
		}
	}

	// read in array of t_new
	std::getline(is, line);
	{
		std::istringstream lis(line);
		int i = 0;
		while (lis >> word) {
			tNew_[i++] = std::stod(word);
		}
	}

	for (int lev = 0; lev <= finest_level; ++lev) {
		// read in level 'lev' BoxArray from Header
		amrex::BoxArray ba;
		ba.readFrom(is);
		GotoNextLine(is);

		/*Create New BoxArray at Level 0 for optimum load distribution*/
		if (lev == 0) {
			amrex::IntVect fac(2);
			const amrex::IntVect domlo{AMREX_D_DECL(0, 0, 0)};
			const amrex::IntVect domhi{AMREX_D_DECL(ba[ba.size() - 1].bigEnd(0), ba[ba.size() - 1].bigEnd(1), ba[ba.size() - 1].bigEnd(2))};
			const amrex::Box dom(domlo, domhi);
			const amrex::Box dom2 = amrex::refine(amrex::coarsen(dom, 2), 2);
			for (int idim = 0; idim < AMREX_SPACEDIM; ++idim) {
				if (dom.length(idim) != dom2.length(idim)) {
					fac[idim] = 1;
				}
			}
			amrex::BoxArray ba_lev0(amrex::coarsen(dom, fac));
			ba_lev0.maxSize(max_grid_size[0] / fac);
			ba_lev0.refine(fac);
			// Boxes in ba have even number of cells in each direction
			// unless the domain has odd number of cells in that direction.
			ChopGrids(0, ba_lev0, amrex::ParallelDescriptor::NProcs());
			ba = ba_lev0;
		}

		// create a distribution mapping
		amrex::DistributionMapping dm{ba, amrex::ParallelDescriptor::NProcs()};

		// set BoxArray grids and DistributionMapping dmap in AMReX_AmrMesh.H class
		SetBoxArray(lev, ba);
		SetDistributionMap(lev, dm);

		// build MultiFab and FluxRegister data
		const int ncomp_cc = Physics_Indices<problem_t>::nvarTotal_cc;
		const int nghost_cc = nghost_cc_;
		state_old_cc_[lev].define(grids[lev], dmap[lev], ncomp_cc, nghost_cc);
		state_new_cc_[lev].define(grids[lev], dmap[lev], ncomp_cc, nghost_cc);
		max_signal_speed_[lev].define(ba, dm, 1, nghost_cc);

		if (lev > 0 && (do_reflux != 0)) {
			flux_reg_[lev] = std::make_unique<amrex::YAFluxRegister>(ba, boxArray(lev - 1), dm, DistributionMap(lev - 1), Geom(lev), Geom(lev - 1),
										 refRatio(lev - 1), lev, ncomp_cc);
		}

		const int ncomp_per_dim_fc = Physics_Indices<problem_t>::nvarPerDim_fc;
		const int nghost_fc = nghost_fc_;
		if constexpr (Physics_Indices<problem_t>::nvarTotal_fc > 0) {
			for (int idim = 0; idim < AMREX_SPACEDIM; ++idim) {
				state_new_fc_[lev][idim] =
				    amrex::MultiFab(amrex::convert(ba, amrex::IntVect::TheDimensionVector(idim)), dm, ncomp_per_dim_fc, nghost_fc);
				state_old_fc_[lev][idim] =
				    amrex::MultiFab(amrex::convert(ba, amrex::IntVect::TheDimensionVector(idim)), dm, ncomp_per_dim_fc, nghost_fc);
			}
		}
	}

	// read in the MultiFab data
	for (int lev = 0; lev <= finest_level; ++lev) {
		// cell-centred
		if (lev == 0) {
			amrex::MultiFab tmp;
			amrex::VisMF::Read(tmp, amrex::MultiFabFileFullPrefix(lev, restart_chkfile, "Level_", "Cell"));
			state_new_cc_[0].ParallelCopy(tmp, 0, 0, Physics_Indices<problem_t>::nvarTotal_cc, nghost_cc_, nghost_cc_);
		} else {
			amrex::VisMF::Read(state_new_cc_[lev], amrex::MultiFabFileFullPrefix(lev, restart_chkfile, "Level_", "Cell"));
		}
		// face-centred
		if constexpr (Physics_Indices<problem_t>::nvarTotal_fc > 0) {
			for (int idim = 0; idim < AMREX_SPACEDIM; ++idim) {
				if (lev == 0) {
					amrex::MultiFab tmp;
					amrex::VisMF::Read(tmp, amrex::MultiFabFileFullPrefix(lev, restart_chkfile, "Level_",
											      std::string("Face_") + quokka::face_dir_str[idim]));
					state_new_fc_[0][idim].ParallelCopy(tmp, 0, 0, Physics_Indices<problem_t>::nvarPerDim_fc, nghost_fc_, nghost_fc_);
				} else {
					amrex::VisMF::Read(
					    state_new_fc_[lev][idim],
					    amrex::MultiFabFileFullPrefix(lev, restart_chkfile, "Level_", std::string("Face_") + quokka::face_dir_str[idim]));
				}
			}
		}
	}
	areInitialConditionsDefined_ = true;
}

#endif // SIMULATION_HPP_<|MERGE_RESOLUTION|>--- conflicted
+++ resolved
@@ -226,10 +226,7 @@
 	[[nodiscard]] auto PlotFileMFAtLevel(int lev) -> amrex::MultiFab;
 	void WriteMetadataFile(std::string const &plotfilename) const;
 	void ReadMetadataFile(std::string const &chkfilename);
-<<<<<<< HEAD
-=======
 	void WriteStatisticsFile();
->>>>>>> 2704e30c
 	void WritePlotFile();
 	void WriteCheckpointFile() const;
 	void SetLastCheckpointSymlink(std::string const &checkpointname) const;
@@ -1622,11 +1619,6 @@
 	amrex::MultiFab plotMF(grids[lev], dmap[lev], ncomp_plotMF, nghost_plotMF);
 
 	// Fill ghost zones for state_new_cc_
-<<<<<<< HEAD
-	// (N.B.: this means this function cannot be const)
-	fillBoundaryConditions(state_new_cc_[lev], state_new_cc_[lev], lev, tNew_[lev], quokka::centering::cc, quokka::direction::na, InterpHookNone,
-			       InterpHookNone, FillPatchType::fillpatch_function);
-=======
 	fillBoundaryConditions(state_new_cc_[lev], state_new_cc_[lev], lev, tNew_[lev], quokka::centering::cc, quokka::direction::na, InterpHookNone,
 			       InterpHookNone, FillPatchType::fillpatch_function);
 
@@ -1637,7 +1629,6 @@
 					       static_cast<quokka::direction>(idim), InterpHookNone, InterpHookNone, FillPatchType::fillpatch_function);
 		}
 	}
->>>>>>> 2704e30c
 
 	// copy data from cell-centred state variables
 	for (int i = 0; i < ncomp_cc; i++) {
