--- conflicted
+++ resolved
@@ -1851,15 +1851,11 @@
 							coarsePhysicalBoundaryFunctor_cc, 0, finePhysicalBoundaryFunctor_cc, 0, BCs, 0, pre_interp,
 							post_interp);
 			} else {
-<<<<<<< HEAD
-				amrex::Abort("FillPatchType::fillpatch_class cannot be used with non-cell-centered data!");
-=======
 				// AMReX only implements FillPatch class for cell-centered data
 				// See extern/amrex/Src/AmrCore/AMReX_FillPatcher.H
 				// AMReX PR with explanation: https://github.com/AMReX-Codes/amrex/pull/2972
 				amrex::Abort("FillPatchType::fillpatch_class is not implemented for non-cell-centered data! Use "
 					     "FillPatchType::fillpatch_function instead.");
->>>>>>> e275647a
 			}
 		} else {
 			if (cen == quokka::centering::cc) {
