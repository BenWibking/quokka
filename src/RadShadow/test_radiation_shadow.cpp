//==============================================================================
// TwoMomentRad - a radiation transport library for patch-based AMR codes
// Copyright 2020 Benjamin Wibking.
// Released under the MIT license. See LICENSE file included in the GitHub repo.
//==============================================================================
/// \file test_radiation_shadow.cpp
/// \brief Defines a 2D test problem for radiation in the transport regime.
///

#include <limits>
#include <tuple>

#include "AMReX_Array.H"
#include "AMReX_BC_TYPES.H"
#include "AMReX_BLassert.H"
#include "AMReX_Config.H"
#include "AMReX_IntVect.H"
#include "AMReX_Print.H"
#include "AMReX_REAL.H"

#include "radiation_system.hpp"
#include "test_radiation_shadow.hpp"

struct ShadowProblem {
}; // dummy type to allow compile-type polymorphism via template specialization

constexpr double sigma0 = 0.1;	     // cm^-1 (opacity)
constexpr double rho_bg = 1.0e-3;    // g cm^-3 (matter density)
constexpr double rho_clump = 1.0;    // g cm^-3 (matter density)
constexpr double T_hohlraum = 1740.; // K
constexpr double T_initial = 290.;   // K

constexpr double a_rad = 7.5646e-15; // erg cm^-3 K^-4
constexpr double c = 2.99792458e10;  // cm s^-1

template <> struct RadSystem_Traits<ShadowProblem> {
	static constexpr double c_light = c;
	static constexpr double c_hat = c;
	static constexpr double radiation_constant = a_rad;
	static constexpr double mean_molecular_mass = 10. * hydrogen_mass_cgs_;
	static constexpr double boltzmann_constant = boltzmann_constant_cgs_;
	static constexpr double gamma = 5. / 3.;
	static constexpr double Erad_floor = 0.;
	static constexpr bool compute_v_over_c_terms = true;
};

template <>
AMREX_GPU_HOST_DEVICE auto RadSystem<ShadowProblem>::ComputePlanckOpacity(const double rho,
								    const double /*Tgas*/) -> double
{
	const amrex::Real sigma = sigma0 * std::pow(rho / rho_bg, 2);
	const amrex::Real kappa = sigma / rho; // specific opacity [cm^2 g^-1]
	return kappa;
}

template <>
AMREX_GPU_HOST_DEVICE auto RadSystem<ShadowProblem>::ComputeRosselandOpacity(const double rho,
								    const double Tgas) -> double
{
	return ComputePlanckOpacity(rho, Tgas);
}

template <>
AMREX_GPU_DEVICE AMREX_FORCE_INLINE void AMRSimulation<ShadowProblem>::setCustomBoundaryConditions(
    const amrex::IntVect &iv, amrex::Array4<amrex::Real> const &consVar, int /*dcomp*/,
    int /*numcomp*/, amrex::GeometryData const &geom, const amrex::Real /*time*/,
    const amrex::BCRec * /*bcr*/, int /*bcomp*/, int /*orig_comp*/)
{
#if (AMREX_SPACEDIM == 2)
	auto [i, j] = iv.toArray();
	int k = 0;
#endif
#if (AMREX_SPACEDIM == 3)
	auto [i, j, k] = iv.toArray();
#endif

	const amrex::Box &box = geom.Domain();
	amrex::GpuArray<int, 3> lo = box.loVect3d();

	if (i < lo[0]) {
		// free-streaming boundary condition
		const double Egas = consVar(lo[0], j, k, RadSystem<ShadowProblem>::gasEnergy_index);
		const double rho = consVar(lo[0], j, k, RadSystem<ShadowProblem>::gasDensity_index);
		const double px =
		    consVar(lo[0], j, k, RadSystem<ShadowProblem>::x1GasMomentum_index);
		const double py =
		    consVar(lo[0], j, k, RadSystem<ShadowProblem>::x2GasMomentum_index);
		const double pz =
		    consVar(lo[0], j, k, RadSystem<ShadowProblem>::x3GasMomentum_index);

		const double E_inc = a_rad * std::pow(T_hohlraum, 4);
		const double Fx_bdry = c * E_inc; // free-streaming (F/cE == 1)
		const double Fy_bdry = 0.;
		const double Fz_bdry = 0.;

		const amrex::Real Fnorm =
		    std::sqrt(Fx_bdry * Fx_bdry + Fy_bdry * Fy_bdry + Fz_bdry * Fz_bdry);
		AMREX_ASSERT((Fnorm / (c * E_inc)) <= 1.0); // flux-limiting condition

		// x1 left side boundary (streaming)
		consVar(i, j, k, RadSystem<ShadowProblem>::radEnergy_index) = E_inc;
		consVar(i, j, k, RadSystem<ShadowProblem>::x1RadFlux_index) = Fx_bdry;
		consVar(i, j, k, RadSystem<ShadowProblem>::x2RadFlux_index) = Fy_bdry;
		consVar(i, j, k, RadSystem<ShadowProblem>::x3RadFlux_index) = Fz_bdry;

		// extrapolated/outflow boundary for gas variables
		consVar(i, j, k, RadSystem<ShadowProblem>::gasEnergy_index) = Egas;
		consVar(i, j, k, RadSystem<ShadowProblem>::gasDensity_index) = rho;
<<<<<<< HEAD
    consVar(i, j, k, RadSystem<ShadowProblem>::gasInternalEnergy_index) = 0.;
=======
    consVar(i, j, k, RadSystem<ShadowProblem>::gasInternalEnergy_index) = Egas - (px*px + py*py + pz*pz)/(2*rho);
>>>>>>> 4098e13a
		consVar(i, j, k, RadSystem<ShadowProblem>::x1GasMomentum_index) = px;
		consVar(i, j, k, RadSystem<ShadowProblem>::x2GasMomentum_index) = py;
		consVar(i, j, k, RadSystem<ShadowProblem>::x3GasMomentum_index) = pz;
	}
}

template <> void RadhydroSimulation<ShadowProblem>::setInitialConditionsAtLevel(int lev)
{
	auto prob_lo = geom[lev].ProbLoArray();
	auto dx = geom[lev].CellSizeArray();

	for (amrex::MFIter iter(state_new_[lev]); iter.isValid(); ++iter) {
		const amrex::Box &indexRange = iter.validbox(); // excludes ghost zones
		auto const &state = state_new_[lev].array(iter);

		amrex::ParallelFor(indexRange, [=] AMREX_GPU_DEVICE(int i, int j, int k) {
			amrex::Real const x = prob_lo[0] + (i + amrex::Real(0.5)) * dx[0];
			amrex::Real const y = prob_lo[1] + (j + amrex::Real(0.5)) * dx[1];
			amrex::Real const xc = 0.5;
			amrex::Real const yc = 0.0;
			amrex::Real const x0 = 0.1;
			amrex::Real const y0 = 0.06;

			amrex::Real const Delta =
			    10. * (std::pow((x - xc) / x0, 2) + std::pow((y - yc) / y0, 2) - 1.0);
			amrex::Real const rho =
			    rho_bg + (rho_clump - rho_bg) / (1.0 + std::exp(Delta));

			amrex::Real const Erad = a_rad * std::pow(T_initial, 4);
			amrex::Real const Egas =
			    RadSystem<ShadowProblem>::ComputeEgasFromTgas(rho, T_initial);

			state(i, j, k, RadSystem<ShadowProblem>::radEnergy_index) = Erad;
			state(i, j, k, RadSystem<ShadowProblem>::x1RadFlux_index) = 0;
			state(i, j, k, RadSystem<ShadowProblem>::x2RadFlux_index) = 0;
			state(i, j, k, RadSystem<ShadowProblem>::x3RadFlux_index) = 0;

			state(i, j, k, RadSystem<ShadowProblem>::gasEnergy_index) = Egas;
			state(i, j, k, RadSystem<ShadowProblem>::gasDensity_index) = rho;
<<<<<<< HEAD
      state(i, j, k, RadSystem<ShadowProblem>::gasInternalEnergy_index) = 0.;
=======
      state(i, j, k, RadSystem<ShadowProblem>::gasInternalEnergy_index) = Egas;
>>>>>>> 4098e13a
			state(i, j, k, RadSystem<ShadowProblem>::x1GasMomentum_index) = 0.;
			state(i, j, k, RadSystem<ShadowProblem>::x2GasMomentum_index) = 0.;
			state(i, j, k, RadSystem<ShadowProblem>::x3GasMomentum_index) = 0.;
		});
	}

	// set flag
	areInitialConditionsDefined_ = true;
}

template <>
void RadhydroSimulation<ShadowProblem>::ErrorEst(int lev, amrex::TagBoxArray &tags,
						 amrex::Real /*time*/, int /*ngrow*/)
{
	// tag cells for refinement

	const amrex::Real eta_threshold = 0.1; // gradient refinement threshold
	const amrex::Real erad_min = 1.0e-3;   // minimum erad for refinement

	for (amrex::MFIter mfi(state_new_[lev]); mfi.isValid(); ++mfi) {
		const amrex::Box &box = mfi.validbox();
		const auto state = state_new_[lev].const_array(mfi);
		const auto tag = tags.array(mfi);

		amrex::ParallelFor(box, [=] AMREX_GPU_DEVICE(int i, int j, int k) noexcept {
			amrex::Real const P =
			    state(i, j, k, RadSystem<ShadowProblem>::radEnergy_index);
			amrex::Real const P_xplus =
			    state(i + 1, j, k, RadSystem<ShadowProblem>::radEnergy_index);
			amrex::Real const P_xminus =
			    state(i - 1, j, k, RadSystem<ShadowProblem>::radEnergy_index);
			amrex::Real const P_yplus =
			    state(i, j + 1, k, RadSystem<ShadowProblem>::radEnergy_index);
			amrex::Real const P_yminus =
			    state(i, j - 1, k, RadSystem<ShadowProblem>::radEnergy_index);

			amrex::Real const del_x =
			    std::max(std::abs(P_xplus - P), std::abs(P - P_xminus));
			amrex::Real const del_y =
			    std::max(std::abs(P_yplus - P), std::abs(P - P_yminus));

			amrex::Real const gradient_indicator =
			    std::max(del_x, del_y) / std::max(P, erad_min);

			if (gradient_indicator > eta_threshold) {
				tag(i, j, k) = amrex::TagBox::SET;
			}
		});
	}
}

auto problem_main() -> int
{
	// Problem parameters
	constexpr int max_timesteps = 20000;
	constexpr double CFL_number = 0.4;
	constexpr int nx = 560; // 280;
	constexpr int ny = 160; // 80;
	constexpr double Lx = 1.0;	     // cm
	constexpr double Ly = 0.12;	     // cm
	constexpr double max_time = 5.0e-11; // 10.0 * (Lx / c); // s

	auto isNormalComp = [=](int n, int dim) {
		if ((n == RadSystem<ShadowProblem>::x1RadFlux_index) && (dim == 0)) {
			return true;
		}
		if ((n == RadSystem<ShadowProblem>::x2RadFlux_index) && (dim == 1)) {
			return true;
		}
		if ((n == RadSystem<ShadowProblem>::x3RadFlux_index) && (dim == 2)) {
			return true;
		}
		if ((n == RadSystem<ShadowProblem>::x1GasMomentum_index) && (dim == 0)) {
			return true;
		}
		if ((n == RadSystem<ShadowProblem>::x2GasMomentum_index) && (dim == 1)) {
			return true;
		}
		if ((n == RadSystem<ShadowProblem>::x3GasMomentum_index) && (dim == 2)) {
			return true;
		}
		return false;
	};

	constexpr int nvars = 9;
	amrex::Vector<amrex::BCRec> boundaryConditions(nvars);
	for (int n = 0; n < nvars; ++n) {
		boundaryConditions[n].setLo(0, amrex::BCType::ext_dir);	 // left x1 -- streaming
		boundaryConditions[n].setHi(0, amrex::BCType::foextrap); // right x1 -- extrapolate
		for (int i = 1; i < AMREX_SPACEDIM; ++i) {
			if (isNormalComp(n, i)) { // reflect lower
				boundaryConditions[n].setLo(i, amrex::BCType::reflect_odd);
			} else {
				boundaryConditions[n].setLo(i, amrex::BCType::reflect_even);
			}
			// extrapolate upper
			boundaryConditions[n].setHi(i, amrex::BCType::foextrap);
		}
	}

	// Print radiation epsilon ("stiffness parameter" from Su & Olson).
	// (if epsilon is smaller than tolerance, there can be unphysical radiation shocks.)
	const auto dt_CFL = CFL_number * std::min(Lx / nx, Ly / ny) / c;
	const auto c_v = RadSystem_Traits<ShadowProblem>::boltzmann_constant /
			 (RadSystem_Traits<ShadowProblem>::mean_molecular_mass *
			  (RadSystem_Traits<ShadowProblem>::gamma - 1.0));
	const auto epsilon =
	    4.0 * a_rad * (T_initial * T_initial * T_initial) * sigma0 * (c * dt_CFL) / c_v;
	amrex::Print() << "radiation epsilon (stiffness parameter) = " << epsilon << "\n";

	// radiation-matter implicit solver must have a tolerance near machine precision!
    //const double resid_tol = 1.0e-15;

	// Problem initialization
	RadhydroSimulation<ShadowProblem> sim(boundaryConditions);
	sim.stopTime_ = max_time;
	sim.radiationCflNumber_ = CFL_number;
	sim.maxTimesteps_ = max_timesteps;
	sim.plotfileInterval_ = 50; // for debugging

	// initialize
	sim.setInitialConditions();

	// evolve
	sim.evolve();

	// Cleanup and exit
	amrex::Print() << "Finished." << std::endl;
	return 0;
}<|MERGE_RESOLUTION|>--- conflicted
+++ resolved
@@ -106,11 +106,7 @@
 		// extrapolated/outflow boundary for gas variables
 		consVar(i, j, k, RadSystem<ShadowProblem>::gasEnergy_index) = Egas;
 		consVar(i, j, k, RadSystem<ShadowProblem>::gasDensity_index) = rho;
-<<<<<<< HEAD
-    consVar(i, j, k, RadSystem<ShadowProblem>::gasInternalEnergy_index) = 0.;
-=======
     consVar(i, j, k, RadSystem<ShadowProblem>::gasInternalEnergy_index) = Egas - (px*px + py*py + pz*pz)/(2*rho);
->>>>>>> 4098e13a
 		consVar(i, j, k, RadSystem<ShadowProblem>::x1GasMomentum_index) = px;
 		consVar(i, j, k, RadSystem<ShadowProblem>::x2GasMomentum_index) = py;
 		consVar(i, j, k, RadSystem<ShadowProblem>::x3GasMomentum_index) = pz;
@@ -150,11 +146,7 @@
 
 			state(i, j, k, RadSystem<ShadowProblem>::gasEnergy_index) = Egas;
 			state(i, j, k, RadSystem<ShadowProblem>::gasDensity_index) = rho;
-<<<<<<< HEAD
-      state(i, j, k, RadSystem<ShadowProblem>::gasInternalEnergy_index) = 0.;
-=======
       state(i, j, k, RadSystem<ShadowProblem>::gasInternalEnergy_index) = Egas;
->>>>>>> 4098e13a
 			state(i, j, k, RadSystem<ShadowProblem>::x1GasMomentum_index) = 0.;
 			state(i, j, k, RadSystem<ShadowProblem>::x2GasMomentum_index) = 0.;
 			state(i, j, k, RadSystem<ShadowProblem>::x3GasMomentum_index) = 0.;
