--- conflicted
+++ resolved
@@ -31,21 +31,12 @@
 	{
 		amrex::ParticleInterpolator::Linear interp(p, plo, dxi);
 		interp.ParticleToMesh(p, radEnergySource, start_part_comp, start_mesh_comp, num_comp,
-<<<<<<< HEAD
-							[=] AMREX_GPU_DEVICE(const typename RadParticleContainer<problem_t>::ParticleType &part, int comp) {
-								if (current_time < part.rdata(RadParticleBirthTimeIdx) || current_time >= part.rdata(RadParticleDeathTimeIdx)) {
-									return 0.0;
-								}
-								return part.rdata(comp) * (AMREX_D_TERM(dxi[0], * dxi[1], * dxi[2]));
-							});
-=======
 				      [=] AMREX_GPU_DEVICE(const typename RadParticleContainer<problem_t>::ParticleType &part, int comp) {
 					      if (current_time < part.rdata(RadParticleBirthTimeIdx) || current_time >= part.rdata(RadParticleDeathTimeIdx)) {
 						      return 0.0;
 					      }
 					      return part.rdata(comp) * (AMREX_D_TERM(dxi[0], *dxi[1], *dxi[2]));
 				      });
->>>>>>> 2f1abf92
 	}
 };
 
