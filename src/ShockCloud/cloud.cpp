--- conflicted
+++ resolved
@@ -6,14 +6,9 @@
 /// \file cloud.cpp
 /// \brief Implements a shock-cloud problem with radiative cooling.
 ///
-<<<<<<< HEAD
 
 #include "AMReX.H"
 #include "AMReX_Array.H"
-=======
-#include <random>
-
->>>>>>> 4f2e993a
 #include "AMReX_BC_TYPES.H"
 #include "AMReX_BLassert.H"
 #include "AMReX_Geometry.H"
@@ -22,25 +17,17 @@
 #include "AMReX_IntVect.H"
 #include "AMReX_MFParallelFor.H"
 #include "AMReX_MultiFab.H"
-<<<<<<< HEAD
 #include "AMReX_ParmParse.H"
 #include "AMReX_REAL.H"
 #include "AMReX_Reduce.H"
 #include "AMReX_SPACE.H"
-=======
-#include "AMReX_REAL.H"
-#include "AMReX_TableData.H"
->>>>>>> 4f2e993a
 
 #include "CloudyCooling.hpp"
 #include "EOS.hpp"
 #include "NSCBC_inflow.hpp"
 #include "NSCBC_outflow.hpp"
 #include "RadhydroSimulation.hpp"
-<<<<<<< HEAD
 #include "fundamental_constants.H"
-=======
->>>>>>> 4f2e993a
 #include "hydro_system.hpp"
 #include "physics_info.hpp"
 #include "radiation_system.hpp"
@@ -85,7 +72,6 @@
 AMREX_GPU_MANAGED Real R_cloud = NAN; // NOLINT(cppcoreguidelines-avoid-non-const-global-variables)
 AMREX_GPU_MANAGED Real cloud_relpos_x = 0.5; // NOLINT(cppcoreguidelines-avoid-non-const-global-variables)
 
-<<<<<<< HEAD
 // cloud-tracking variables needed for Dirichlet boundary condition
 AMREX_GPU_MANAGED Real shock_crossing_time = 0; // NOLINT(cppcoreguidelines-avoid-non-const-global-variables)
 AMREX_GPU_MANAGED Real rho_wind = 0;		// NOLINT(cppcoreguidelines-avoid-non-const-global-variables)
@@ -95,38 +81,13 @@
 } // namespace
 
 template <> void RadhydroSimulation<ShockCloud>::setInitialConditionsOnGrid(quokka::grid grid)
-=======
-template <> void RadhydroSimulation<ShockCloud>::preCalculateInitialConditions()
->>>>>>> 4f2e993a
 {
 	amrex::GpuArray<Real, AMREX_SPACEDIM> const dx = grid.dx_;
 	amrex::GpuArray<Real, AMREX_SPACEDIM> prob_lo = grid.prob_lo_;
 	amrex::GpuArray<Real, AMREX_SPACEDIM> prob_hi = grid.prob_hi_;
 
-<<<<<<< HEAD
 	Real const x0 = prob_lo[0] + cloud_relpos_x * (prob_hi[0] - prob_lo[0]);
 	Real const y0 = prob_lo[1] + 0.5 * (prob_hi[1] - prob_lo[1]);
-=======
-	// Copy data to GPU memory
-	userData_.table_data->copy(h_table_data);
-	amrex::Gpu::streamSynchronize();
-}
-
-template <> void RadhydroSimulation<ShockCloud>::setInitialConditionsOnGrid(quokka::grid grid_elem)
-{
-	// set initial conditions
-	amrex::GpuArray<amrex::Real, AMREX_SPACEDIM> const dx = grid_elem.dx_;
-	amrex::GpuArray<amrex::Real, AMREX_SPACEDIM> prob_lo = grid_elem.prob_lo_;
-	amrex::GpuArray<amrex::Real, AMREX_SPACEDIM> prob_hi = grid_elem.prob_hi_;
-	const amrex::Box &indexRange = grid_elem.indexRange_;
-	const amrex::Array4<double> &state_cc = grid_elem.array_;
-	auto const &phase_table = userData_.table_data->const_table();
-
-	Real const Lx = (prob_hi[0] - prob_lo[0]);
-
-	Real const x0 = prob_lo[0] + 0.5 * (prob_hi[0] - prob_lo[0]);
-	Real const y0 = prob_lo[1] + 0.8 * (prob_hi[1] - prob_lo[1]);
->>>>>>> 4f2e993a
 	Real const z0 = prob_lo[2] + 0.5 * (prob_hi[2] - prob_lo[2]);
 
 	auto tables = cloudyTables_.const_tables();
@@ -242,7 +203,6 @@
 
 template <> void RadhydroSimulation<ShockCloud>::computeAfterTimestep()
 {
-<<<<<<< HEAD
 	const amrex::Real dt_coarse = dt_[0];
 	const amrex::Real time = tNew_[0];
 
@@ -304,28 +264,6 @@
 
 				state[box](i, j, k, HydroSystem<ShockCloud>::x1Momentum_index) = new_xmom;
 				state[box](i, j, k, HydroSystem<ShockCloud>::energy_index) = Eint + new_KE;
-=======
-	// compute derived variables and save in 'mf'
-	if (dname == "temperature") {
-		const int ncomp = ncomp_cc_in;
-		auto tables = cloudyTables_.const_tables();
-
-		for (amrex::MFIter iter(mf); iter.isValid(); ++iter) {
-			const amrex::Box &indexRange = iter.fabbox(); // include ghosts
-			auto const &output = mf.array(iter);
-			auto const &state = state_new_cc_[lev].const_array(iter);
-
-			amrex::ParallelFor(indexRange, [=] AMREX_GPU_DEVICE(int i, int j, int k) noexcept {
-				Real const rho = state(i, j, k, HydroSystem<ShockCloud>::density_index);
-				Real const x1Mom = state(i, j, k, HydroSystem<ShockCloud>::x1Momentum_index);
-				Real const x2Mom = state(i, j, k, HydroSystem<ShockCloud>::x2Momentum_index);
-				Real const x3Mom = state(i, j, k, HydroSystem<ShockCloud>::x3Momentum_index);
-				Real const Egas = state(i, j, k, HydroSystem<ShockCloud>::energy_index);
-				Real const Eint = RadSystem<ShockCloud>::ComputeEintFromEgas(rho, x1Mom, x2Mom, x3Mom, Egas);
-				Real const Tgas = quokka::cooling::ComputeTgasFromEgas(rho, Eint, quokka::EOS_Traits<ShockCloud>::gamma, tables);
-
-				output(i, j, k, ncomp) = Tgas;
->>>>>>> 4f2e993a
 			});
 		}
 		amrex::Gpu::streamSynchronizeAll();
