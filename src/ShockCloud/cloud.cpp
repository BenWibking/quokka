//==============================================================================
// TwoMomentRad - a radiation transport library for patch-based AMR codes
// Copyright 2020 Benjamin Wibking.
// Released under the MIT license. See LICENSE file included in the GitHub repo.
//==============================================================================
/// \file cloud.cpp
/// \brief Implements a shock-cloud problem with radiative cooling.
///

#include <variant>
#include <vector>

#include "AMReX.H"
#include "AMReX_Array.H"
#include "AMReX_BC_TYPES.H"
#include "AMReX_BLProfiler.H"
#include "AMReX_BLassert.H"
#include "AMReX_FabArray.H"
#include "AMReX_Geometry.H"
#include "AMReX_GpuContainers.H"
#include "AMReX_GpuDevice.H"
#include "AMReX_GpuQualifiers.H"
#include "AMReX_IntVect.H"
#include "AMReX_MFParallelFor.H"
#include "AMReX_MultiFab.H"
#include "AMReX_ParallelContext.H"
#include "AMReX_ParallelDescriptor.H"
#include "AMReX_ParmParse.H"
#include "AMReX_REAL.H"
#include "AMReX_Reduce.H"
#include "AMReX_SPACE.H"
#include "AMReX_TableData.H"
#include "AMReX_iMultiFab.H"

#include "CloudyCooling.hpp"
#include "EOS.hpp"
#include "NSCBC_inflow.hpp"
#include "NSCBC_outflow.hpp"
#include "RadhydroSimulation.hpp"
#include "fundamental_constants.H"
#include "hydro_system.hpp"
#include "physics_info.hpp"
#include "radiation_system.hpp"

#include "cloud.hpp"

using amrex::Real;

struct ShockCloud {
}; // dummy type to allow compile-type polymorphism via template specialization

constexpr double seconds_in_year = 3.1536e7; // s == 1 yr
constexpr double parsec_in_cm = 3.086e18;    // cm == 1 pc
constexpr double solarmass_in_g = 1.99e33;   // g == 1 Msun
constexpr double keV_in_ergs = 1.60218e-9;   // ergs == 1 keV
constexpr double m_H = C::m_p + C::m_e;	     // mass of hydrogen atom

template <> struct Physics_Traits<ShockCloud> {
	static constexpr bool is_hydro_enabled = true;
	static constexpr bool is_radiation_enabled = false;
	static constexpr bool is_mhd_enabled = false;
<<<<<<< HEAD
	static constexpr int numMassScalars = 0;
	static constexpr int numPassiveScalars = numMassScalars + 3;
=======
	static constexpr int nGroups = 1; // number of radiation groups
>>>>>>> 0dcd03bc
};

template <> struct quokka::EOS_Traits<ShockCloud> {
	static constexpr double gamma = 5. / 3.;
	static constexpr double mean_molecular_weight = C::m_u;
	static constexpr double boltzmann_constant = C::k_B;
};

// global variables
namespace
{
// Problem properties (set inside problem_main())
bool sharp_cloud_edge = false; // NOLINT(cppcoreguidelines-avoid-non-const-global-variables)
bool do_frame_shift = true;    // NOLINT(cppcoreguidelines-avoid-non-const-global-variables)

// Cloud parameters (set inside problem_main())
AMREX_GPU_MANAGED Real rho0 = NAN;    // NOLINT(cppcoreguidelines-avoid-non-const-global-variables)
AMREX_GPU_MANAGED Real rho1 = NAN;    // NOLINT(cppcoreguidelines-avoid-non-const-global-variables)
AMREX_GPU_MANAGED Real P0 = NAN;      // NOLINT(cppcoreguidelines-avoid-non-const-global-variables)
AMREX_GPU_MANAGED Real R_cloud = NAN; // NOLINT(cppcoreguidelines-avoid-non-const-global-variables)

// cloud-tracking variables needed for Dirichlet boundary condition
AMREX_GPU_MANAGED Real shock_crossing_time = 0; // NOLINT(cppcoreguidelines-avoid-non-const-global-variables)
AMREX_GPU_MANAGED Real rho_wind = 0;		// NOLINT(cppcoreguidelines-avoid-non-const-global-variables)
AMREX_GPU_MANAGED Real v_wind = 0;		// NOLINT(cppcoreguidelines-avoid-non-const-global-variables)
AMREX_GPU_MANAGED Real P_wind = 0;		// NOLINT(cppcoreguidelines-avoid-non-const-global-variables)
AMREX_GPU_MANAGED Real delta_vx = 0;		// NOLINT(cppcoreguidelines-avoid-non-const-global-variables)
} // namespace

template <> void RadhydroSimulation<ShockCloud>::setInitialConditionsOnGrid(quokka::grid grid)
{
	amrex::GpuArray<Real, AMREX_SPACEDIM> const dx = grid.dx_;
	amrex::GpuArray<Real, AMREX_SPACEDIM> prob_lo = grid.prob_lo_;
	amrex::GpuArray<Real, AMREX_SPACEDIM> prob_hi = grid.prob_hi_;

	Real const x0 = prob_lo[0] + 0.5 * (prob_hi[0] - prob_lo[0]);
	Real const y0 = prob_lo[1] + 0.5 * (prob_hi[1] - prob_lo[1]);
	Real const z0 = prob_lo[2] + 0.5 * (prob_hi[2] - prob_lo[2]);

	auto tables = cloudyTables_.const_tables();
	const bool sharp_cloud_edge = ::sharp_cloud_edge;

	const amrex::Box &indexRange = grid.indexRange_;
	auto const &state = grid.array_;

	amrex::ParallelFor(indexRange, [=] AMREX_GPU_DEVICE(int i, int j, int k) {
		Real const x = prob_lo[0] + (i + static_cast<Real>(0.5)) * dx[0];
		Real const y = prob_lo[1] + (j + static_cast<Real>(0.5)) * dx[1];
		Real const z = prob_lo[2] + (k + static_cast<Real>(0.5)) * dx[2];
		Real const R = std::sqrt(std::pow(x - x0, 2) + std::pow(y - y0, 2) + std::pow(z - z0, 2));

		Real rho = NAN;
		Real C = NAN;

		if (sharp_cloud_edge) {
			if (R < R_cloud) {
				rho = rho1; // cloud density
				C = 1.0;    // concentration is unity inside the cloud
			} else {
				rho = rho0; // background density
				C = 0.0;    // concentration is zero outside the cloud
			}
		} else {
			const Real h_smooth = R_cloud / 20.;
			const Real ramp = 0.5 * (1. - std::tanh((R - R_cloud) / h_smooth));
			rho = ramp * (rho1 - rho0) + rho0;
			C = ramp * 1.0; // concentration is unity inside the cloud
		}

		AMREX_ALWAYS_ASSERT(rho > 0.);
		AMREX_ALWAYS_ASSERT(C >= 0.);
		AMREX_ALWAYS_ASSERT(C <= 1.);

		Real const xmom = 0;
		Real const ymom = 0;
		Real const zmom = 0;
		Real const Eint = P0 / (quokka::EOS_Traits<ShockCloud>::gamma - 1.);
		Real const Egas = RadSystem<ShockCloud>::ComputeEgasFromEint(rho, xmom, ymom, zmom, Eint);

		state(i, j, k, RadSystem<ShockCloud>::gasDensity_index) = rho;
		state(i, j, k, RadSystem<ShockCloud>::x1GasMomentum_index) = xmom;
		state(i, j, k, RadSystem<ShockCloud>::x2GasMomentum_index) = ymom;
		state(i, j, k, RadSystem<ShockCloud>::x3GasMomentum_index) = zmom;
		state(i, j, k, RadSystem<ShockCloud>::gasEnergy_index) = Egas;
		state(i, j, k, RadSystem<ShockCloud>::gasInternalEnergy_index) = Eint;
		state(i, j, k, RadSystem<ShockCloud>::scalar0_index) = C;
		state(i, j, k, RadSystem<ShockCloud>::scalar0_index + 1) = C * rho;	    // cloud partial density
		state(i, j, k, RadSystem<ShockCloud>::scalar0_index + 2) = (1.0 - C) * rho; // non-cloud partial density
	});
}

template <>
AMREX_GPU_DEVICE AMREX_FORCE_INLINE void AMRSimulation<ShockCloud>::setCustomBoundaryConditions(const amrex::IntVect &iv, amrex::Array4<Real> const &consVar,
												int /*dcomp*/, int /*numcomp*/, amrex::GeometryData const &geom,
												const Real time, const amrex::BCRec * /*bcr*/, int /*bcomp*/,
												int /*orig_comp*/)
{
	auto [i, j, k] = iv.toArray();

	amrex::Box const &box = geom.Domain();
	const auto &domain_lo = box.loVect3d();
	const auto &domain_hi = box.hiVect3d();
	const int ilo = domain_lo[0];
	const int ihi = domain_hi[0];

	const Real delta_vx = ::delta_vx;
	const Real rho_wind = ::rho_wind;
	const Real v_wind = ::v_wind;
	const Real P_wind = ::P_wind;

	if (i < ilo) {
		// x1 lower boundary
		Real const rho = rho_wind;
		Real const vx = v_wind - delta_vx;
		Real const Eint = quokka::EOS<ShockCloud>::ComputeEintFromPres(rho, P_wind);
		Real const T = quokka::EOS<ShockCloud>::ComputeTgasFromEint(rho, Eint);
		GpuArray<amrex::Real, HydroSystem<ShockCloud>::nscalars_> scalars{0, 0, rho};

		if (time < ::shock_crossing_time) {
			// shock
			Real const xmom = rho_wind * vx;
			Real const ymom = 0;
			Real const zmom = 0;
			Real const Egas = RadSystem<ShockCloud>::ComputeEgasFromEint(rho, xmom, ymom, zmom, Eint);

			consVar(i, j, k, RadSystem<ShockCloud>::gasDensity_index) = rho;
			consVar(i, j, k, RadSystem<ShockCloud>::x1GasMomentum_index) = xmom;
			consVar(i, j, k, RadSystem<ShockCloud>::x2GasMomentum_index) = ymom;
			consVar(i, j, k, RadSystem<ShockCloud>::x3GasMomentum_index) = zmom;
			consVar(i, j, k, RadSystem<ShockCloud>::gasEnergy_index) = Egas;
			consVar(i, j, k, RadSystem<ShockCloud>::gasInternalEnergy_index) = Eint;
			consVar(i, j, k, RadSystem<ShockCloud>::scalar0_index) = scalars[0];
			consVar(i, j, k, RadSystem<ShockCloud>::scalar0_index + 1) = scalars[1]; // cloud partial density
			consVar(i, j, k, RadSystem<ShockCloud>::scalar0_index + 2) = scalars[2]; // non-cloud partial density
		} else {
			// NSCBC inflow
			NSCBC::setInflowX1Lower<ShockCloud>(iv, consVar, geom, T, vx, 0, 0, scalars);
		}

	} else if (i > ihi) {
		// x1 upper boundary -- NSCBC outflow
		if (time < ::shock_crossing_time) {
			NSCBC::setOutflowBoundary<ShockCloud, FluxDir::X1, NSCBC::BoundarySide::Upper>(iv, consVar, geom, ::P0);
		} else { // shock has passed, so we use P_wind
			NSCBC::setOutflowBoundary<ShockCloud, FluxDir::X1, NSCBC::BoundarySide::Upper>(iv, consVar, geom, P_wind);
		}
	}
}

template <>
AMREX_GPU_DEVICE AMREX_FORCE_INLINE auto HydroSystem<ShockCloud>::isStateValid(amrex::Array4<const amrex::Real> const &cons, int i, int j, int k) -> bool
{
	// check if cons(i, j, k) is a valid state
	const amrex::Real rho = cons(i, j, k, density_index);
	const bool isDensityPositive = (rho > 0.);

	const amrex::Real vx = cons(i, j, k, x1Momentum_index) / rho;
	const amrex::Real vy = cons(i, j, k, x2Momentum_index) / rho;
	const amrex::Real vz = cons(i, j, k, x3Momentum_index) / rho;
	const amrex::Real abs_vel = std::sqrt(vx*vx + vy*vy + vz*vz);
	const bool isVelocityReasonable = (abs_vel < 1.0e10);

	return (isDensityPositive && isVelocityReasonable);
}

template <> void RadhydroSimulation<ShockCloud>::computeAfterTimestep()
{
	const amrex::Real dt_coarse = dt_[0];
	const amrex::Real time = tNew_[0];

	// perform Galilean transformation (velocity shift to center-of-mass frame)
	if (::do_frame_shift && (time >= ::shock_crossing_time)) {

		// N.B. must weight by passive scalar of cloud, since the background has
		// non-negligible momentum!
		int const nc = 1; // number of components in temporary MF
		int const ng = 0; // number of ghost cells in temporary MF
		amrex::MultiFab temp_mf(boxArray(0), DistributionMap(0), nc, ng);

		// compute x-momentum
		amrex::MultiFab::Copy(temp_mf, state_new_cc_[0], HydroSystem<ShockCloud>::x1Momentum_index, 0, nc, ng);
		amrex::MultiFab::Multiply(temp_mf, state_new_cc_[0], HydroSystem<ShockCloud>::scalar0_index, 0, nc, ng);
		const Real xmom = temp_mf.sum(0);

		// compute cloud mass within simulation box
		amrex::MultiFab::Copy(temp_mf, state_new_cc_[0], HydroSystem<ShockCloud>::density_index, 0, nc, ng);
		amrex::MultiFab::Multiply(temp_mf, state_new_cc_[0], HydroSystem<ShockCloud>::scalar0_index, 0, nc, ng);
		const Real cloud_mass = temp_mf.sum(0);

		// compute center-of-mass velocity of the cloud
		const Real vx_cm = xmom / cloud_mass;

		// save cumulative position, velocity offsets in simulationMetadata_
		const Real delta_x_prev = std::get<Real>(simulationMetadata_["delta_x"]);
		const Real delta_vx_prev = std::get<Real>(simulationMetadata_["delta_vx"]);
		const Real delta_x = delta_x_prev + dt_coarse * delta_vx_prev;
		const Real delta_vx = delta_vx_prev + vx_cm;
		simulationMetadata_["delta_x"] = delta_x;
		simulationMetadata_["delta_vx"] = delta_vx;
		::delta_vx = delta_vx;

		const Real v_wind = ::v_wind;
		amrex::Print() << "[Cloud Tracking] Delta x = " << (delta_x / parsec_in_cm) << " pc,"
			       << " Delta vx = " << (delta_vx / 1.0e5) << " km/s,"
			       << " Inflow velocity = " << ((v_wind - delta_vx) / 1.0e5) << " km/s\n";

		// If we are moving faster than the wind, we should abort the simulation.
		// (otherwise, the boundary conditions become inconsistent.)
		AMREX_ALWAYS_ASSERT(delta_vx < v_wind);

		// subtract center-of-mass y-velocity on each level
		// N.B. must update both y-momentum *and* energy!
		for (int lev = 0; lev <= finest_level; ++lev) {
			auto const &mf = state_new_cc_[lev];
			auto const &state = state_new_cc_[lev].arrays();
			amrex::ParallelFor(mf, [=] AMREX_GPU_DEVICE(int box, int i, int j, int k) noexcept {
				Real const rho = state[box](i, j, k, HydroSystem<ShockCloud>::density_index);
				Real const xmom = state[box](i, j, k, HydroSystem<ShockCloud>::x1Momentum_index);
				Real const ymom = state[box](i, j, k, HydroSystem<ShockCloud>::x2Momentum_index);
				Real const zmom = state[box](i, j, k, HydroSystem<ShockCloud>::x3Momentum_index);
				Real const E = state[box](i, j, k, HydroSystem<ShockCloud>::energy_index);
				Real const KE = 0.5 * (xmom * xmom + ymom * ymom + zmom * zmom) / rho;
				Real const Eint = E - KE;
				Real const new_xmom = xmom - rho * vx_cm;
				Real const new_KE = 0.5 * (new_xmom * new_xmom + ymom * ymom + zmom * zmom) / rho;

				state[box](i, j, k, HydroSystem<ShockCloud>::x1Momentum_index) = new_xmom;
				state[box](i, j, k, HydroSystem<ShockCloud>::energy_index) = Eint + new_KE;
			});
		}
		amrex::Gpu::streamSynchronizeAll();
	}
}

template <> void RadhydroSimulation<ShockCloud>::ComputeDerivedVar(int lev, std::string const &dname, amrex::MultiFab &mf, const int ncomp_in) const
{
	// compute derived variables and save in 'mf'

	if (dname == "temperature") {
		const int ncomp = ncomp_in;
		auto tables = cloudyTables_.const_tables();
		auto const &output = mf.arrays();
		auto const &state = state_new_cc_[lev].const_arrays();

		amrex::ParallelFor(mf, mf.nGrowVect(), [=] AMREX_GPU_DEVICE(int bx, int i, int j, int k) noexcept {
			Real const rho = state[bx](i, j, k, HydroSystem<ShockCloud>::density_index);
			Real const x1Mom = state[bx](i, j, k, HydroSystem<ShockCloud>::x1Momentum_index);
			Real const x2Mom = state[bx](i, j, k, HydroSystem<ShockCloud>::x2Momentum_index);
			Real const x3Mom = state[bx](i, j, k, HydroSystem<ShockCloud>::x3Momentum_index);
			Real const Egas = state[bx](i, j, k, HydroSystem<ShockCloud>::energy_index);
			Real const Eint = RadSystem<ShockCloud>::ComputeEintFromEgas(rho, x1Mom, x2Mom, x3Mom, Egas);
			Real const Tgas = ComputeTgasFromEgas(rho, Eint, HydroSystem<ShockCloud>::gamma_, tables);
			output[bx](i, j, k, ncomp) = Tgas;
		});

	} else if (dname == "c_s") {
		const int ncomp = ncomp_in;
		auto tables = cloudyTables_.const_tables();
		auto const &output = mf.arrays();
		auto const &state = state_new_cc_[lev].const_arrays();

		amrex::ParallelFor(mf, mf.nGrowVect(), [=] AMREX_GPU_DEVICE(int bx, int i, int j, int k) noexcept {
			Real const rho = state[bx](i, j, k, HydroSystem<ShockCloud>::density_index);
			Real const x1Mom = state[bx](i, j, k, HydroSystem<ShockCloud>::x1Momentum_index);
			Real const x2Mom = state[bx](i, j, k, HydroSystem<ShockCloud>::x2Momentum_index);
			Real const x3Mom = state[bx](i, j, k, HydroSystem<ShockCloud>::x3Momentum_index);
			Real const Egas = state[bx](i, j, k, HydroSystem<ShockCloud>::energy_index);
			Real const Eint = RadSystem<ShockCloud>::ComputeEintFromEgas(rho, x1Mom, x2Mom, x3Mom, Egas);
			Real const Tgas = ComputeTgasFromEgas(rho, Eint, HydroSystem<ShockCloud>::gamma_, tables);
			Real const mu = quokka::cooling::ComputeMMW(rho, Eint, HydroSystem<ShockCloud>::gamma_, tables);
			Real const cs = std::sqrt(HydroSystem<ShockCloud>::gamma_ * C::k_B * Tgas / (mu * m_H));
			output[bx](i, j, k, ncomp) = cs / 1.0e5; // km/s
		});

	} else if (dname == "nH") {
		const int ncomp = ncomp_in;
		auto const &output = mf.arrays();
		auto const &state = state_new_cc_[lev].const_arrays();

		amrex::ParallelFor(mf, mf.nGrowVect(), [=] AMREX_GPU_DEVICE(int bx, int i, int j, int k) noexcept {
			Real const rho = state[bx](i, j, k, HydroSystem<ShockCloud>::density_index);
			Real const nH = (quokka::cooling::cloudy_H_mass_fraction * rho) / m_H;
			output[bx](i, j, k, ncomp) = nH;
		});

	} else if (dname == "pressure") {
		const int ncomp = ncomp_in;
		auto tables = cloudyTables_.const_tables();
		auto const &output = mf.arrays();
		auto const &state = state_new_cc_[lev].const_arrays();

		amrex::ParallelFor(mf, mf.nGrowVect(), [=] AMREX_GPU_DEVICE(int bx, int i, int j, int k) noexcept {
			Real const rho = state[bx](i, j, k, HydroSystem<ShockCloud>::density_index);
			Real const x1Mom = state[bx](i, j, k, HydroSystem<ShockCloud>::x1Momentum_index);
			Real const x2Mom = state[bx](i, j, k, HydroSystem<ShockCloud>::x2Momentum_index);
			Real const x3Mom = state[bx](i, j, k, HydroSystem<ShockCloud>::x3Momentum_index);
			Real const Egas = state[bx](i, j, k, HydroSystem<ShockCloud>::energy_index);
			Real const Eint = RadSystem<ShockCloud>::ComputeEintFromEgas(rho, x1Mom, x2Mom, x3Mom, Egas);
			Real const Tgas = ComputeTgasFromEgas(rho, Eint, HydroSystem<ShockCloud>::gamma_, tables);
			Real const mu = ComputeMMW(rho, Egas, HydroSystem<ShockCloud>::gamma_, tables);
			Real const ndens = rho / (mu * m_H);
			output[bx](i, j, k, ncomp) = ndens * Tgas; // [K cm^-3]
		});

	} else if (dname == "entropy") {
		const int ncomp = ncomp_in;
		auto tables = cloudyTables_.const_tables();
		auto const &output = mf.arrays();
		auto const &state = state_new_cc_[lev].const_arrays();

		amrex::ParallelFor(mf, mf.nGrowVect(), [=] AMREX_GPU_DEVICE(int bx, int i, int j, int k) noexcept {
			Real const rho = state[bx](i, j, k, HydroSystem<ShockCloud>::density_index);
			Real const x1Mom = state[bx](i, j, k, HydroSystem<ShockCloud>::x1Momentum_index);
			Real const x2Mom = state[bx](i, j, k, HydroSystem<ShockCloud>::x2Momentum_index);
			Real const x3Mom = state[bx](i, j, k, HydroSystem<ShockCloud>::x3Momentum_index);
			Real const Egas = state[bx](i, j, k, HydroSystem<ShockCloud>::energy_index);
			Real const Eint = RadSystem<ShockCloud>::ComputeEintFromEgas(rho, x1Mom, x2Mom, x3Mom, Egas);
			Real const Tgas = ComputeTgasFromEgas(rho, Eint, HydroSystem<ShockCloud>::gamma_, tables);
			Real const mu = ComputeMMW(rho, Egas, HydroSystem<ShockCloud>::gamma_, tables);
			Real const ndens = rho / (mu * m_H);
			Real const K_cgs = C::k_B * Tgas * std::pow(ndens, -2. / 3.); // ergs cm^2
			Real const K_keV_cm2 = K_cgs / keV_in_ergs;		      // convert to units of keV cm^2
			output[bx](i, j, k, ncomp) = K_keV_cm2;
		});

	} else if (dname == "mass") {
		const int ncomp = ncomp_in;
		auto const &output = mf.arrays();
		auto const &state = state_new_cc_[lev].const_arrays();
		auto const dx = geom[lev].CellSizeArray();
		const Real dvol = dx[0] * dx[1] * dx[2];

		amrex::ParallelFor(mf, mf.nGrowVect(), [=] AMREX_GPU_DEVICE(int bx, int i, int j, int k) noexcept {
			Real const rho = state[bx](i, j, k, HydroSystem<ShockCloud>::density_index);
			output[bx](i, j, k, ncomp) = rho * dvol;
		});

	} else if (dname == "cloud_fraction") {
		const int ncomp = ncomp_in;
		auto const &output = mf.arrays();
		auto const &state = state_new_cc_[lev].const_arrays();

		amrex::ParallelFor(mf, mf.nGrowVect(), [=] AMREX_GPU_DEVICE(int bx, int i, int j, int k) noexcept {
			// cloud partial density
			Real const rho_cloud = state[bx](i, j, k, HydroSystem<ShockCloud>::scalar0_index + 1);
			// non-cloud partial density
			Real const rho_bg = state[bx](i, j, k, HydroSystem<ShockCloud>::scalar0_index + 2);

			// NOTE: rho_cloud + rho_bg only equals hydro rho up to truncation error!
			output[bx](i, j, k, ncomp) = rho_cloud / (rho_cloud + rho_bg);
		});

	} else if (dname == "cooling_length") {
		const int ncomp = ncomp_in;
		auto tables = cloudyTables_.const_tables();
		auto const &output = mf.arrays();
		auto const &state = state_new_cc_[lev].const_arrays();

		amrex::ParallelFor(mf, mf.nGrowVect(), [=] AMREX_GPU_DEVICE(int bx, int i, int j, int k) noexcept {
			// compute cooling length in parsec
			Real const rho = state[bx](i, j, k, HydroSystem<ShockCloud>::density_index);
			Real const x1Mom = state[bx](i, j, k, HydroSystem<ShockCloud>::x1Momentum_index);
			Real const x2Mom = state[bx](i, j, k, HydroSystem<ShockCloud>::x2Momentum_index);
			Real const x3Mom = state[bx](i, j, k, HydroSystem<ShockCloud>::x3Momentum_index);
			Real const Egas = state[bx](i, j, k, HydroSystem<ShockCloud>::energy_index);
			Real const Eint = RadSystem<ShockCloud>::ComputeEintFromEgas(rho, x1Mom, x2Mom, x3Mom, Egas);
			Real const l_cool = ComputeCoolingLength(rho, Eint, HydroSystem<ShockCloud>::gamma_, tables);
			output[bx](i, j, k, ncomp) = l_cool / parsec_in_cm;
		});

	} else if (dname == "lab_velocity_x") {
		const int ncomp = ncomp_in;
		auto const &output = mf.arrays();
		auto const &state = state_new_cc_[lev].const_arrays();
		const Real delta_vx = ::delta_vx;

		amrex::ParallelFor(mf, mf.nGrowVect(), [=] AMREX_GPU_DEVICE(int bx, int i, int j, int k) noexcept {
			// compute observer velocity in km/s
			Real const rho = state[bx](i, j, k, HydroSystem<ShockCloud>::density_index);
			Real const x1Mom = state[bx](i, j, k, HydroSystem<ShockCloud>::x1Momentum_index);
			Real const vx = x1Mom / rho;
			Real const vx_lab = vx + delta_vx;
			output[bx](i, j, k, ncomp) = vx_lab / 1.0e5; // km/s
		});

	} else if (dname == "velocity_mag") {
		const int ncomp = ncomp_in;
		auto const &output = mf.arrays();
		auto const &state = state_new_cc_[lev].const_arrays();

		amrex::ParallelFor(mf, mf.nGrowVect(), [=] AMREX_GPU_DEVICE(int bx, int i, int j, int k) noexcept {
			// compute simulation-frame |v| in km/s
			Real const rho = state[bx](i, j, k, HydroSystem<ShockCloud>::density_index);
			Real const x1Mom = state[bx](i, j, k, HydroSystem<ShockCloud>::x1Momentum_index);
			Real const x2Mom = state[bx](i, j, k, HydroSystem<ShockCloud>::x2Momentum_index);
			Real const x3Mom = state[bx](i, j, k, HydroSystem<ShockCloud>::x3Momentum_index);
			Real const v1 = x1Mom / rho;
			Real const v2 = x2Mom / rho;
			Real const v3 = x3Mom / rho;
			output[bx](i, j, k, ncomp) = std::sqrt(v1 * v1 + v2 * v2 + v3 * v3) / 1.0e5; // km/s
		});
	}
	amrex::Gpu::streamSynchronize();
}

AMREX_GPU_DEVICE AMREX_FORCE_INLINE auto ComputeCellTemp(int i, int j, int k, amrex::Array4<const Real> const &state, amrex::Real gamma,
							 quokka::cooling::cloudyGpuConstTables const &tables)
{
	// return cell temperature
	Real const rho = state(i, j, k, HydroSystem<ShockCloud>::density_index);
	Real const x1Mom = state(i, j, k, HydroSystem<ShockCloud>::x1Momentum_index);
	Real const x2Mom = state(i, j, k, HydroSystem<ShockCloud>::x2Momentum_index);
	Real const x3Mom = state(i, j, k, HydroSystem<ShockCloud>::x3Momentum_index);
	Real const Egas = state(i, j, k, HydroSystem<ShockCloud>::energy_index);
	Real const Eint = RadSystem<ShockCloud>::ComputeEintFromEgas(rho, x1Mom, x2Mom, x3Mom, Egas);
	return ComputeTgasFromEgas(rho, Eint, gamma, tables);
}

template <> auto RadhydroSimulation<ShockCloud>::ComputeStatistics() -> std::map<std::string, amrex::Real>
{
	// compute scalar statistics
	std::map<std::string, amrex::Real> stats;

	// save time
	const Real t_cc = std::get<Real>(simulationMetadata_["t_cc"]);
	const Real time = tNew_[0];
	stats["t_over_tcc"] = time / t_cc;

	// save cloud position, velocity
	const Real dx_cgs = std::get<Real>(simulationMetadata_["delta_x"]);
	const Real dvx_cgs = std::get<Real>(simulationMetadata_["delta_vx"]);
	const Real v_wind = ::v_wind;

	stats["delta_x"] = dx_cgs / parsec_in_cm;	 // pc
	stats["delta_vx"] = dvx_cgs / 1.0e5;		 // km/s
	stats["inflow_vx"] = (v_wind - dvx_cgs) / 1.0e5; // km/s

	// save total simulation mass
	const Real sim_mass = amrex::volumeWeightedSum(amrex::GetVecOfConstPtrs(state_new_cc_),
						       HydroSystem<ShockCloud>::density_index, geom, ref_ratio);
	const Real sim_partialcloud_mass = amrex::volumeWeightedSum(
	    amrex::GetVecOfConstPtrs(state_new_cc_), HydroSystem<ShockCloud>::scalar0_index + 1, geom, ref_ratio);
	const Real sim_partialwind_mass = amrex::volumeWeightedSum(
	    amrex::GetVecOfConstPtrs(state_new_cc_), HydroSystem<ShockCloud>::scalar0_index + 2, geom, ref_ratio);

	stats["sim_mass"] = sim_mass / solarmass_in_g;
	stats["sim_partialcloud_mass"] = sim_partialcloud_mass / solarmass_in_g;
	stats["sim_partialwind_mass"] = sim_partialwind_mass / solarmass_in_g;

	// compute cloud mass according to temperature threshold
	auto tables = cloudyTables_.const_tables();

	const Real M_cl_1e4 = computeVolumeIntegral(
	    [=] AMREX_GPU_DEVICE(int i, int j, int k, amrex::Array4<const Real> const &state) noexcept {
		    Real const T = ComputeCellTemp(i, j, k, state, HydroSystem<ShockCloud>::gamma_, tables);
		    Real const rho = state(i, j, k, HydroSystem<ShockCloud>::density_index);
		    Real const result = (T < 1.0e4) ? rho : 0.0;
		    return result;
	    });
	const Real M_cl_8000 = computeVolumeIntegral(
	    [=] AMREX_GPU_DEVICE(int i, int j, int k, amrex::Array4<const Real> const &state) noexcept {
		    Real const T = ComputeCellTemp(i, j, k, state, HydroSystem<ShockCloud>::gamma_, tables);
		    Real const rho = state(i, j, k, HydroSystem<ShockCloud>::density_index);
		    Real const result = (T < 8000.) ? rho : 0.0;
		    return result;
	    });
	const Real M_cl_9000 = computeVolumeIntegral(
	    [=] AMREX_GPU_DEVICE(int i, int j, int k, amrex::Array4<const Real> const &state) noexcept {
		    Real const T = ComputeCellTemp(i, j, k, state, HydroSystem<ShockCloud>::gamma_, tables);
		    Real const rho = state(i, j, k, HydroSystem<ShockCloud>::density_index);
		    Real const result = (T < 9000.) ? rho : 0.0;
		    return result;
	    });
	const Real M_cl_11000 = computeVolumeIntegral(
	    [=] AMREX_GPU_DEVICE(int i, int j, int k, amrex::Array4<const Real> const &state) noexcept {
		    Real const T = ComputeCellTemp(i, j, k, state, HydroSystem<ShockCloud>::gamma_, tables);
		    Real const rho = state(i, j, k, HydroSystem<ShockCloud>::density_index);
		    Real const result = (T < 1.1e4) ? rho : 0.0;
		    return result;
	    });
	const Real M_cl_12000 = computeVolumeIntegral(
	    [=] AMREX_GPU_DEVICE(int i, int j, int k, amrex::Array4<const Real> const &state) noexcept {
		    Real const T = ComputeCellTemp(i, j, k, state, HydroSystem<ShockCloud>::gamma_, tables);
		    Real const rho = state(i, j, k, HydroSystem<ShockCloud>::density_index);
		    Real const result = (T < 1.2e4) ? rho : 0.0;
		    return result;
	    });

	stats["cloud_mass_1e4"] = M_cl_1e4 / solarmass_in_g;
	stats["cloud_mass_8000"] = M_cl_8000 / solarmass_in_g;
	stats["cloud_mass_9000"] = M_cl_9000 / solarmass_in_g;
	stats["cloud_mass_11000"] = M_cl_11000 / solarmass_in_g;
	stats["cloud_mass_12000"] = M_cl_12000 / solarmass_in_g;

	const Real origM_cl_1e4 = computeVolumeIntegral(
	    [=] AMREX_GPU_DEVICE(int i, int j, int k, amrex::Array4<const Real> const &state) noexcept {
		    Real const T = ComputeCellTemp(i, j, k, state, HydroSystem<ShockCloud>::gamma_, tables);
		    Real const rho_cloud = state(i, j, k, HydroSystem<ShockCloud>::scalar0_index + 1);
		    Real const result = (T < 1.0e4) ? rho_cloud : 0.0;
		    return result;
	    });
	const Real origM_cl_8000 = computeVolumeIntegral(
	    [=] AMREX_GPU_DEVICE(int i, int j, int k, amrex::Array4<const Real> const &state) noexcept {
		    Real const T = ComputeCellTemp(i, j, k, state, HydroSystem<ShockCloud>::gamma_, tables);
		    Real const rho_cloud = state(i, j, k, HydroSystem<ShockCloud>::scalar0_index + 1);
		    Real const result = (T < 8000.) ? rho_cloud : 0.0;
		    return result;
	    });
	const Real origM_cl_9000 = computeVolumeIntegral(
	    [=] AMREX_GPU_DEVICE(int i, int j, int k, amrex::Array4<const Real> const &state) noexcept {
		    Real const T = ComputeCellTemp(i, j, k, state, HydroSystem<ShockCloud>::gamma_, tables);
		    Real const rho_cloud = state(i, j, k, HydroSystem<ShockCloud>::scalar0_index + 1);
		    Real const result = (T < 9000.) ? rho_cloud : 0.0;
		    return result;
	    });
	const Real origM_cl_11000 = computeVolumeIntegral(
	    [=] AMREX_GPU_DEVICE(int i, int j, int k, amrex::Array4<const Real> const &state) noexcept {
		    Real const T = ComputeCellTemp(i, j, k, state, HydroSystem<ShockCloud>::gamma_, tables);
		    Real const rho_cloud = state(i, j, k, HydroSystem<ShockCloud>::scalar0_index + 1);
		    Real const result = (T < 1.1e4) ? rho_cloud : 0.0;
		    return result;
	    });
	const Real origM_cl_12000 = computeVolumeIntegral(
	    [=] AMREX_GPU_DEVICE(int i, int j, int k, amrex::Array4<const Real> const &state) noexcept {
		    Real const T = ComputeCellTemp(i, j, k, state, HydroSystem<ShockCloud>::gamma_, tables);
		    Real const rho_cloud = state(i, j, k, HydroSystem<ShockCloud>::scalar0_index + 1);
		    Real const result = (T < 1.2e4) ? rho_cloud : 0.0;
		    return result;
	    });

	stats["cloud_mass_1e4_original"] = origM_cl_1e4 / solarmass_in_g;
	stats["cloud_mass_8000_original"] = origM_cl_8000 / solarmass_in_g;
	stats["cloud_mass_9000_original"] = origM_cl_9000 / solarmass_in_g;
	stats["cloud_mass_11000_original"] = origM_cl_11000 / solarmass_in_g;
	stats["cloud_mass_12000_original"] = origM_cl_12000 / solarmass_in_g;

	// compute cloud mass according to passive scalar threshold
	const Real M_cl_scalar_01 = computeVolumeIntegral(
	    [=] AMREX_GPU_DEVICE(int i, int j, int k, amrex::Array4<const Real> const &state) noexcept {
		    Real const C = state(i, j, k, HydroSystem<ShockCloud>::scalar0_index);
		    Real const rho = state(i, j, k, HydroSystem<ShockCloud>::density_index);
		    Real const result = (C > 0.1) ? rho : 0.0;
		    return result;
	    });
	const Real M_cl_scalar_01_09 = computeVolumeIntegral(
	    [=] AMREX_GPU_DEVICE(int i, int j, int k, amrex::Array4<const Real> const &state) noexcept {
		    Real const C = state(i, j, k, HydroSystem<ShockCloud>::scalar0_index);
		    Real const rho = state(i, j, k, HydroSystem<ShockCloud>::density_index);
		    Real const result = ((C > 0.1) && (C < 0.9)) ? rho : 0.0;
		    return result;
	    });

	stats["cloud_mass_scalar_01"] = M_cl_scalar_01 / solarmass_in_g;
	stats["cloud_mass_scalar_01_09"] = M_cl_scalar_01_09 / solarmass_in_g;

	// compute cloud mass according to cloud fraction threshold
	const Real M_cl_fraction_01 = computeVolumeIntegral(
	    [=] AMREX_GPU_DEVICE(int i, int j, int k, amrex::Array4<const Real> const &state) noexcept {
		    Real const rho_cloud = state(i, j, k, HydroSystem<ShockCloud>::scalar0_index + 1);
		    Real const rho_bg = state(i, j, k, HydroSystem<ShockCloud>::scalar0_index + 2);
		    Real const C_frac = rho_cloud / (rho_cloud + rho_bg);

		    Real const rho = state(i, j, k, HydroSystem<ShockCloud>::density_index);
		    Real const result = (C_frac > 0.1) ? rho : 0.0;
		    return result;
	    });
	const Real M_cl_fraction_01_09 = computeVolumeIntegral(
	    [=] AMREX_GPU_DEVICE(int i, int j, int k, amrex::Array4<const Real> const &state) noexcept {
		    Real const rho_cloud = state(i, j, k, HydroSystem<ShockCloud>::scalar0_index + 1);
		    Real const rho_bg = state(i, j, k, HydroSystem<ShockCloud>::scalar0_index + 2);
		    Real const C_frac = rho_cloud / (rho_cloud + rho_bg);

		    Real const rho = state(i, j, k, HydroSystem<ShockCloud>::density_index);
		    Real const result = ((C_frac > 0.1) && (C_frac < 0.9)) ? rho : 0.0;
		    return result;
	    });

	stats["cloud_mass_fraction_01"] = M_cl_fraction_01 / solarmass_in_g;
	stats["cloud_mass_fraction_01_09"] = M_cl_fraction_01_09 / solarmass_in_g;

	return stats;
}

template <>
auto RadhydroSimulation<ShockCloud>::ComputeProjections(const int dir) const
    -> std::unordered_map<std::string, amrex::BaseFab<amrex::Real>>
{
	std::unordered_map<std::string, amrex::BaseFab<amrex::Real>> proj;

	// compute (total) density projection
	proj["nH"] = computePlaneProjection<amrex::ReduceOpSum>(
	    [=] AMREX_GPU_DEVICE(int i, int j, int k, amrex::Array4<const Real> const &state) noexcept {
		    Real rho = state(i, j, k, HydroSystem<ShockCloud>::density_index);
		    return (quokka::cooling::cloudy_H_mass_fraction * rho) / m_H;
	    },
	    dir);

	// compute cloud partial density projection
	proj["nH_cloud"] = computePlaneProjection<amrex::ReduceOpSum>(
	    [=] AMREX_GPU_DEVICE(int i, int j, int k, amrex::Array4<const Real> const &state) noexcept {
		    // partial cloud density
		    Real rho_cloud = state(i, j, k, HydroSystem<ShockCloud>::scalar0_index + 1);
		    return (quokka::cooling::cloudy_H_mass_fraction * rho_cloud) / m_H;
	    },
	    dir);

	// compute non-cloud partial density projection
	proj["nH_wind"] = computePlaneProjection<amrex::ReduceOpSum>(
	    [=] AMREX_GPU_DEVICE(int i, int j, int k, amrex::Array4<const Real> const &state) noexcept {
		    // partial wind density
		    Real rho_wind = state(i, j, k, HydroSystem<ShockCloud>::scalar0_index + 2);
		    return (quokka::cooling::cloudy_H_mass_fraction * rho_wind) / m_H;
	    },
	    dir);

	return proj;
}

template <> void RadhydroSimulation<ShockCloud>::ErrorEst(int lev, amrex::TagBoxArray &tags, Real /*time*/, int /*ngrow*/)
{
	// tag cells for refinement
	const int Ncells_per_lcool = 10;

	amrex::GpuArray<Real, AMREX_SPACEDIM> dx = geom[lev].CellSizeArray();
	const Real min_dx = std::min({AMREX_D_DECL(dx[0], dx[1], dx[2])});
	const Real resolved_length = static_cast<Real>(Ncells_per_lcool) * min_dx;

	auto tables = cloudyTables_.const_tables();
	const auto state = state_new_cc_[lev].const_arrays();
	const auto tag = tags.arrays();

	amrex::ParallelFor(state_new_cc_[lev], [=] AMREX_GPU_DEVICE(int bx, int i, int j, int k) noexcept {
		Real const rho = state[bx](i, j, k, HydroSystem<ShockCloud>::density_index);
		Real const x1Mom = state[bx](i, j, k, HydroSystem<ShockCloud>::x1Momentum_index);
		Real const x2Mom = state[bx](i, j, k, HydroSystem<ShockCloud>::x2Momentum_index);
		Real const x3Mom = state[bx](i, j, k, HydroSystem<ShockCloud>::x3Momentum_index);
		Real const Egas = state[bx](i, j, k, HydroSystem<ShockCloud>::energy_index);
		Real const Eint = RadSystem<ShockCloud>::ComputeEintFromEgas(rho, x1Mom, x2Mom, x3Mom, Egas);
		Real const l_cool = ComputeCoolingLength(rho, Eint, HydroSystem<ShockCloud>::gamma_, tables);

		if (l_cool < resolved_length) {
			tag[bx](i, j, k) = amrex::TagBox::SET;
		}
	});
	amrex::Gpu::streamSynchronize();
}

auto problem_main() -> int
{
	// Problem initialization
	constexpr int nvars = RadhydroSimulation<ShockCloud>::nvarTotal_cc_;
	amrex::Vector<amrex::BCRec> boundaryConditions(nvars);
	for (int n = 0; n < nvars; ++n) {
		boundaryConditions[n].setLo(0, amrex::BCType::ext_dir); // Dirichlet
		boundaryConditions[n].setHi(0, amrex::BCType::ext_dir); // NSCBC outflow

		boundaryConditions[n].setLo(1, amrex::BCType::int_dir); // periodic
		boundaryConditions[n].setHi(1, amrex::BCType::int_dir);

		boundaryConditions[n].setLo(2, amrex::BCType::int_dir);
		boundaryConditions[n].setHi(2, amrex::BCType::int_dir);
	}
	RadhydroSimulation<ShockCloud> sim(boundaryConditions);

	// Read problem parameters
	amrex::ParmParse const pp;
	Real nH_bg = NAN;
	Real nH_cloud = NAN;
	Real P_over_k = NAN;
	Real M0 = NAN;
	Real max_t_cc = NAN;

	// use a sharp cloud edge?
	int sharp_cloud_edge = 0;
	pp.query("sharp_cloud_edge", sharp_cloud_edge);
	::sharp_cloud_edge = sharp_cloud_edge == 1;

	// do frame shifting to follow cloud center-of-mass?
	int do_frame_shift = 1;
	pp.query("do_frame_shift", do_frame_shift);
	::do_frame_shift = do_frame_shift == 1;

	// background gas H number density
	pp.query("nH_bg", nH_bg); // cm^-3

	// cloud H number density
	pp.query("nH_cloud", nH_cloud); // cm^-3

	// background gas pressure
	pp.query("P_over_k", P_over_k); // K cm^-3

	// cloud radius
	pp.query("R_cloud_pc", ::R_cloud); // pc
	::R_cloud *= parsec_in_cm;	   // convert to cm

	// (pre-shock) Mach number
	pp.query("Mach_shock", M0); // dimensionless

	// simulation end time (in number of cloud-crushing times)
	pp.query("max_t_cc", max_t_cc); // dimensionless

	// compute background pressure
	// (pressure equilibrium should hold *before* the shock enters the box)
	::P0 = P_over_k * C::k_B; // erg cm^-3
	amrex::Print() << fmt::format("Pressure = {} K cm^-3\n", P_over_k);

	// compute mass density of background, cloud
	::rho0 = nH_bg * m_H / quokka::cooling::cloudy_H_mass_fraction;	   // g cm^-3
	::rho1 = nH_cloud * m_H / quokka::cooling::cloudy_H_mass_fraction; // g cm^-3

	AMREX_ALWAYS_ASSERT(!std::isnan(::rho0));
	AMREX_ALWAYS_ASSERT(!std::isnan(::rho1));
	AMREX_ALWAYS_ASSERT(!std::isnan(::P0));

	// check temperature of cloud, background
	constexpr Real gamma = HydroSystem<ShockCloud>::gamma_;
	auto tables = sim.cloudyTables_.const_tables();
	const Real Eint_bg = ::P0 / (gamma - 1.);
	const Real Eint_cl = ::P0 / (gamma - 1.);
	const Real T_bg = ComputeTgasFromEgas(rho0, Eint_bg, gamma, tables);
	const Real T_cl = ComputeTgasFromEgas(rho1, Eint_cl, gamma, tables);
	amrex::Print() << fmt::format("T_bg = {} K\n", T_bg);
	amrex::Print() << fmt::format("T_cl = {} K\n", T_cl);

	// compute shock jump conditions from rho0, P0, and M0
	const Real x0 = M0 * M0;
	const Real x1 = gamma + 1;
	const Real x2 = gamma * x0;
	const Real x3 = 1.0 / x1;
	const Real x4 = std::sqrt(gamma * ::P0 / ::rho0);
	const Real rho_post = ::rho0 * x0 * x1 / (-x0 + x2 + 2);
	const Real v_wind = 2 * x3 * x4 * (x0 - 1) / M0;
	const Real P_post = ::P0 * x3 * (-gamma + 2 * x2 + 1);
	const Real v_shock = M0 * x4;

	const Real Eint_post = P_post / (gamma - 1.);
	const Real T_post = ComputeTgasFromEgas(rho_post, Eint_post, gamma, tables);
	amrex::Print() << fmt::format("T_wind = {} K\n", T_post);

	::v_wind = v_wind; // set global variables
	::rho_wind = rho_post;
	::P_wind = P_post;
	amrex::Print() << fmt::format("v_wind = {} km/s\n", v_wind / 1.0e5);
	amrex::Print() << fmt::format("P_wind = {} K cm^-3\n", P_post / C::k_B);
	amrex::Print() << fmt::format("v_shock = {} km/s\n", v_shock / 1.0e5);

	// compute shock-crossing time
	::shock_crossing_time = sim.geom[0].ProbLength(0) / v_shock;
	amrex::Print() << fmt::format("shock crossing time = {} Myr\n", ::shock_crossing_time / (1.0e6 * seconds_in_year));

	// compute cloud-crushing time
	const Real chi = rho1 / rho0;
	const Real t_cc = std::sqrt(chi) * R_cloud / v_shock;
	amrex::Print() << fmt::format("t_cc = {} Myr\n", t_cc / (1.0e6 * seconds_in_year));
	amrex::Print() << std::endl;

	// compute maximum simulation time
	const double max_time = max_t_cc * t_cc;

	// set simulation parameters
	sim.stopTime_ = max_time;
	sim.pressureFloor_ = 1.0e-3 * ::P0; // set pressure floor

	// set metadata
	sim.simulationMetadata_["delta_x"] = 0._rt;
	sim.simulationMetadata_["delta_vx"] = 0._rt;
	sim.simulationMetadata_["rho_wind"] = rho_wind;
	sim.simulationMetadata_["v_wind"] = v_wind;
	sim.simulationMetadata_["P_wind"] = P_wind;
	sim.simulationMetadata_["M0"] = M0;
	sim.simulationMetadata_["t_cc"] = t_cc;

	// Set initial conditions
	sim.setInitialConditions();

	// run simulation
	sim.evolve();

	// Cleanup and exit
	int const status = 0;
	return status;
}<|MERGE_RESOLUTION|>--- conflicted
+++ resolved
@@ -59,12 +59,9 @@
 	static constexpr bool is_hydro_enabled = true;
 	static constexpr bool is_radiation_enabled = false;
 	static constexpr bool is_mhd_enabled = false;
-<<<<<<< HEAD
 	static constexpr int numMassScalars = 0;
 	static constexpr int numPassiveScalars = numMassScalars + 3;
-=======
 	static constexpr int nGroups = 1; // number of radiation groups
->>>>>>> 0dcd03bc
 };
 
 template <> struct quokka::EOS_Traits<ShockCloud> {
