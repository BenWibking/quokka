--- conflicted
+++ resolved
@@ -131,11 +131,7 @@
       state(i, j, k, RadSystem<TubeProblem>::gasEnergy_index) =
           Pgas / (gamma_gas - 1.0);
       state(i, j, k, RadSystem<TubeProblem>::gasDensity_index) = rho;
-<<<<<<< HEAD
-      state(i, j, k, RadSystem<TubeProblem>::gasInternalEnergy_index) = 0.;
-=======
       state(i, j, k, RadSystem<TubeProblem>::gasInternalEnergy_index) = Pgas / (gamma_gas - 1.0);
->>>>>>> d62c19ca
       state(i, j, k, RadSystem<TubeProblem>::x1GasMomentum_index) = 0.;
       state(i, j, k, RadSystem<TubeProblem>::x2GasMomentum_index) = 0.;
       state(i, j, k, RadSystem<TubeProblem>::x3GasMomentum_index) = 0.;
@@ -188,11 +184,7 @@
     const double Ekin = 0.5 * (x1Mom * x1Mom) / rho0;
     consVar(i, j, k, RadSystem<TubeProblem>::gasEnergy_index) = Egas + Ekin;
     consVar(i, j, k, RadSystem<TubeProblem>::gasDensity_index) = rho0;
-<<<<<<< HEAD
-    consVar(i, j, k, RadSystem<TubeProblem>::gasInternalEnergy_index) = 0.;
-=======
     consVar(i, j, k, RadSystem<TubeProblem>::gasInternalEnergy_index) = Egas;
->>>>>>> d62c19ca
     consVar(i, j, k, RadSystem<TubeProblem>::x1GasMomentum_index) = x1Mom;
     consVar(i, j, k, RadSystem<TubeProblem>::x2GasMomentum_index) = 0.;
     consVar(i, j, k, RadSystem<TubeProblem>::x3GasMomentum_index) = 0.;
@@ -215,11 +207,7 @@
     const double Ekin = 0.5 * (x1Mom * x1Mom) / rho1;
     consVar(i, j, k, RadSystem<TubeProblem>::gasEnergy_index) = Egas + Ekin;
     consVar(i, j, k, RadSystem<TubeProblem>::gasDensity_index) = rho1;
-<<<<<<< HEAD
-    consVar(i, j, k, RadSystem<TubeProblem>::gasInternalEnergy_index) = 0.;
-=======
     consVar(i, j, k, RadSystem<TubeProblem>::gasInternalEnergy_index) = Egas;
->>>>>>> d62c19ca
     consVar(i, j, k, RadSystem<TubeProblem>::x1GasMomentum_index) = x1Mom;
     consVar(i, j, k, RadSystem<TubeProblem>::x2GasMomentum_index) = 0.;
     consVar(i, j, k, RadSystem<TubeProblem>::x3GasMomentum_index) = 0.;
