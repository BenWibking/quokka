--- conflicted
+++ resolved
@@ -44,11 +44,7 @@
 
 template <>
 void RadhydroSimulation<HighMachProblem>::setInitialConditionsOnGrid(
-<<<<<<< HEAD
-    quokka::grid grid_elem) {
-=======
   quokka::grid grid_elem) {
->>>>>>> ad6c0dc8
   // extract variables required from the geom object
   amrex::GpuArray<amrex::Real, AMREX_SPACEDIM> dx = grid_elem.dx;
   amrex::GpuArray<amrex::Real, AMREX_SPACEDIM> prob_lo = grid_elem.prob_lo;
