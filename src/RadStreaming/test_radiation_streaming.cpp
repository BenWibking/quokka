--- conflicted
+++ resolved
@@ -72,11 +72,7 @@
 
       state(i, j, k, RadSystem<StreamingProblem>::gasEnergy_index) = Egas0;
       state(i, j, k, RadSystem<StreamingProblem>::gasDensity_index) = rho;
-<<<<<<< HEAD
-      state(i, j, k, RadSystem<StreamingProblem>::gasInternalEnergy_index) = 0.;
-=======
       state(i, j, k, RadSystem<StreamingProblem>::gasInternalEnergy_index) = Egas0;
->>>>>>> d62c19ca
       state(i, j, k, RadSystem<StreamingProblem>::x1GasMomentum_index) = 0.;
       state(i, j, k, RadSystem<StreamingProblem>::x2GasMomentum_index) = 0.;
       state(i, j, k, RadSystem<StreamingProblem>::x3GasMomentum_index) = 0.;
@@ -134,11 +130,7 @@
   const double Egas = initial_Egas;
   consVar(i, j, k, RadSystem<StreamingProblem>::gasEnergy_index) = Egas;
   consVar(i, j, k, RadSystem<StreamingProblem>::gasDensity_index) = rho;
-<<<<<<< HEAD
-  consVar(i, j, k, RadSystem<StreamingProblem>::gasInternalEnergy_index) = 0.;
-=======
   consVar(i, j, k, RadSystem<StreamingProblem>::gasInternalEnergy_index) = Egas;
->>>>>>> d62c19ca
   consVar(i, j, k, RadSystem<StreamingProblem>::x1GasMomentum_index) = 0.;
   consVar(i, j, k, RadSystem<StreamingProblem>::x2GasMomentum_index) = 0.;
   consVar(i, j, k, RadSystem<StreamingProblem>::x3GasMomentum_index) = 0.;
