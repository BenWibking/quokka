//==============================================================================
// TwoMomentRad - a radiation transport library for patch-based AMR codes
// Copyright 2020 Benjamin Wibking.
// Released under the MIT license. See LICENSE file included in the GitHub repo.
//==============================================================================
/// \file test_radiation_marshak_dust.cpp
/// \brief Defines a test Marshak wave problem with weak coupling between dust and gas.
///

#include "test_radiation_marshak_dust.hpp"
#include "AMReX.H"
#include "QuokkaSimulation.hpp"
#include "radiation/radiation_system.hpp"
#include "util/fextract.hpp"
#include "util/valarray.hpp"

struct StreamingProblem {
};

<<<<<<< HEAD
// AMREX_GPU_MANAGED double a_rad = NAN; // a_rad has to be constexpr
=======
>>>>>>> 28623a23
AMREX_GPU_MANAGED double kappa1 = NAN; // dust opacity at IR
AMREX_GPU_MANAGED double kappa2 = NAN; // dust opacity at FUV

constexpr bool dust_on = true;

constexpr double c = 1.0;    // speed of light
constexpr double chat = 1.0; // reduced speed of light
<<<<<<< HEAD
// constexpr double kappa0 = 10.0; // opacity
=======
>>>>>>> 28623a23
constexpr double rho0 = 1.0;
constexpr double CV = 1.0;
constexpr double mu = 1.5 / CV; // mean molecular weight
constexpr double initial_T = 1.0;
constexpr double a_rad = 1.0e10;
// constexpr double a_rad = 1.0e2;
constexpr double erad_floor = 1.0e-10;
constexpr double initial_Trad = 1.0e-5;
constexpr double initial_Erad = a_rad * initial_Trad * initial_Trad * initial_Trad * initial_Trad;
constexpr double T_rad_L = 1.0e-2; // so EradL = 1e2
// constexpr double T_rad_L = 1.0; // so EradL = 1e2
constexpr double EradL = a_rad * T_rad_L * T_rad_L * T_rad_L * T_rad_L;
// constexpr double T_end_exact = 0.0031597766719577; // dust off; solution of 1 == a_rad * T^4 + T
constexpr double T_end_exact = initial_T; // dust on

<<<<<<< HEAD
constexpr int n_group_ = 2;
static constexpr amrex::GpuArray<double, n_group_ + 1> radBoundaries_{1e-10, 100, 1e4};
=======
// constexpr int n_group_ = 1;
// static constexpr amrex::GpuArray<double, n_group_ + 1> radBoundaries_{1e-10, 1e4};
// static constexpr OpacityModel opacity_model_ = OpacityModel::single_group;
constexpr int n_group_ = 2;
static constexpr amrex::GpuArray<double, n_group_ + 1> radBoundaries_{1e-10, 100, 1e4};
static constexpr OpacityModel opacity_model_ = OpacityModel::piecewise_constant_opacity;
>>>>>>> 28623a23

template <> struct quokka::EOS_Traits<StreamingProblem> {
	static constexpr double mean_molecular_weight = mu;
	static constexpr double boltzmann_constant = 1.0;
	static constexpr double gamma = 5. / 3.;
};

template <> struct Physics_Traits<StreamingProblem> {
	// cell-centred
	static constexpr bool is_hydro_enabled = false;
	static constexpr int numMassScalars = 0;		     // number of mass scalars
	static constexpr int numPassiveScalars = numMassScalars + 0; // number of passive scalars
	static constexpr bool is_radiation_enabled = true;
	// face-centred
	static constexpr bool is_mhd_enabled = false;
	static constexpr int nGroups = n_group_; // number of radiation groups
};

template <> struct RadSystem_Traits<StreamingProblem> {
	static constexpr double c_light = c;
	static constexpr double c_hat = chat;
	static constexpr double radiation_constant = a_rad;
	static constexpr double Erad_floor = erad_floor;
	static constexpr int beta_order = 0;
	static constexpr bool enable_dust_gas_thermal_coupling_model = dust_on;
	static constexpr double energy_unit = 1.0;
	static constexpr amrex::GpuArray<double, n_group_ + 1> radBoundaries = radBoundaries_;
<<<<<<< HEAD
	static constexpr OpacityModel opacity_model = OpacityModel::piecewise_constant_opacity;
=======
	static constexpr OpacityModel opacity_model = opacity_model_;
>>>>>>> 28623a23
};

template <> AMREX_GPU_HOST_DEVICE auto RadSystem<StreamingProblem>::ComputePlanckOpacity(const double /*rho*/, const double /*Tgas*/) -> amrex::Real
{
	return kappa1;
}

template <> AMREX_GPU_HOST_DEVICE auto RadSystem<StreamingProblem>::ComputeFluxMeanOpacity(const double /*rho*/, const double /*Tgas*/) -> amrex::Real
{
	return kappa1;
}

template <>
AMREX_GPU_HOST_DEVICE AMREX_FORCE_INLINE auto
RadSystem<StreamingProblem>::DefineOpacityExponentsAndLowerValues(amrex::GpuArray<double, nGroups_ + 1> /*rad_boundaries*/, const double /*rho*/,
								  const double /*Tgas*/) -> amrex::GpuArray<amrex::GpuArray<double, nGroups_ + 1>, 2>
{
	amrex::GpuArray<amrex::GpuArray<double, nGroups_ + 1>, 2> exponents_and_values{};
	for (int i = 0; i < nGroups_ + 1; ++i) {
		exponents_and_values[0][i] = 0.0;
		if (i == 0) {
			exponents_and_values[1][i] = kappa1;
		} else {
			exponents_and_values[1][i] = kappa2;
		}
	}
	return exponents_and_values;
}

template <> void QuokkaSimulation<StreamingProblem>::setInitialConditionsOnGrid(quokka::grid const &grid_elem)
{
	const amrex::Box &indexRange = grid_elem.indexRange_;
	const amrex::Array4<double> &state_cc = grid_elem.array_;

	const auto Egas0 = initial_T * CV;
	const auto Erads = RadSystem<StreamingProblem>::ComputeThermalRadiationMultiGroup(initial_Trad, radBoundaries_);

	// loop over the grid and set the initial condition
	amrex::ParallelFor(indexRange, [=] AMREX_GPU_DEVICE(int i, int j, int k) {
		for (int g = 0; g < Physics_Traits<StreamingProblem>::nGroups; ++g) {
			state_cc(i, j, k, RadSystem<StreamingProblem>::radEnergy_index + Physics_NumVars::numRadVars * g) = Erads[g];
			state_cc(i, j, k, RadSystem<StreamingProblem>::x1RadFlux_index + Physics_NumVars::numRadVars * g) = 0;
			state_cc(i, j, k, RadSystem<StreamingProblem>::x2RadFlux_index + Physics_NumVars::numRadVars * g) = 0;
			state_cc(i, j, k, RadSystem<StreamingProblem>::x3RadFlux_index + Physics_NumVars::numRadVars * g) = 0;
		}
		state_cc(i, j, k, RadSystem<StreamingProblem>::gasEnergy_index) = Egas0;
		state_cc(i, j, k, RadSystem<StreamingProblem>::gasDensity_index) = rho0;
		state_cc(i, j, k, RadSystem<StreamingProblem>::gasInternalEnergy_index) = Egas0;
		state_cc(i, j, k, RadSystem<StreamingProblem>::x1GasMomentum_index) = 0.;
		state_cc(i, j, k, RadSystem<StreamingProblem>::x2GasMomentum_index) = 0.;
		state_cc(i, j, k, RadSystem<StreamingProblem>::x3GasMomentum_index) = 0.;
	});
}

template <>
AMREX_GPU_DEVICE AMREX_FORCE_INLINE void
AMRSimulation<StreamingProblem>::setCustomBoundaryConditions(const amrex::IntVect &iv, amrex::Array4<amrex::Real> const &consVar, int /*dcomp*/,
							     int /*numcomp*/, amrex::GeometryData const &geom, const amrex::Real /*time*/,
							     const amrex::BCRec * /*bcr*/, int /*bcomp*/, int /*orig_comp*/)
{
#if (AMREX_SPACEDIM == 1)
	auto i = iv.toArray()[0];
	int j = 0;
	int k = 0;
#endif
#if (AMREX_SPACEDIM == 2)
	auto [i, j] = iv.toArray();
	int k = 0;
#endif
#if (AMREX_SPACEDIM == 3)
	auto [i, j, k] = iv.toArray();
#endif

	amrex::Box const &box = geom.Domain();
	amrex::GpuArray<int, 3> lo = box.loVect3d();

	// const auto Erads = RadSystem<StreamingProblem>::ComputeThermalRadiation(T_rad_L, radBoundaries_);
	quokka::valarray<double, 2> const Erads = {erad_floor, EradL};
	const auto Frads = Erads * c;

	if (i < lo[0]) {
		// streaming inflow boundary
		// multigroup radiation
		// x1 left side boundary (Marshak)
		for (int g = 0; g < Physics_Traits<StreamingProblem>::nGroups; ++g) {
			consVar(i, j, k, RadSystem<StreamingProblem>::radEnergy_index + Physics_NumVars::numRadVars * g) = Erads[g];
			consVar(i, j, k, RadSystem<StreamingProblem>::x1RadFlux_index + Physics_NumVars::numRadVars * g) = Frads[g];
			consVar(i, j, k, RadSystem<StreamingProblem>::x2RadFlux_index + Physics_NumVars::numRadVars * g) = 0;
			consVar(i, j, k, RadSystem<StreamingProblem>::x3RadFlux_index + Physics_NumVars::numRadVars * g) = 0;
		}
	}

	// gas boundary conditions are the same everywhere
	const double Egas = initial_T * CV;
	consVar(i, j, k, RadSystem<StreamingProblem>::gasEnergy_index) = Egas;
	consVar(i, j, k, RadSystem<StreamingProblem>::gasDensity_index) = rho0;
	consVar(i, j, k, RadSystem<StreamingProblem>::gasInternalEnergy_index) = Egas;
	consVar(i, j, k, RadSystem<StreamingProblem>::x1GasMomentum_index) = 0.;
	consVar(i, j, k, RadSystem<StreamingProblem>::x2GasMomentum_index) = 0.;
	consVar(i, j, k, RadSystem<StreamingProblem>::x3GasMomentum_index) = 0.;
}

auto problem_main() -> int
{
	// Problem parameters
	// const int nx = 1000;
	// const double Lx = 1.0;
	const double CFL_number = 0.8;
	const double dt_max = 1;
	const int max_timesteps = 5000;

	// read user parameters
	amrex::ParmParse pp("problem");
	pp.query("kappa1", kappa1);
	pp.query("kappa2", kappa2);

	// Boundary conditions
	constexpr int nvars = RadSystem<StreamingProblem>::nvar_;
	amrex::Vector<amrex::BCRec> BCs_cc(nvars);
	for (int n = 0; n < nvars; ++n) {
		BCs_cc[n].setLo(0, amrex::BCType::ext_dir);  // Dirichlet x1
		BCs_cc[n].setHi(0, amrex::BCType::foextrap); // extrapolate x1
		for (int i = 1; i < AMREX_SPACEDIM; ++i) {
			BCs_cc[n].setLo(i, amrex::BCType::int_dir); // periodic
			BCs_cc[n].setHi(i, amrex::BCType::int_dir);
		}
	}

	// Problem initialization
	QuokkaSimulation<StreamingProblem> sim(BCs_cc);

	sim.radiationReconstructionOrder_ = 3; // PPM
	// sim.stopTime_ = tmax; // set with runtime parameters
	sim.radiationCflNumber_ = CFL_number;
	sim.maxDt_ = dt_max;
	sim.maxTimesteps_ = max_timesteps;
	sim.plotfileInterval_ = -1;

	// initialize
	sim.setInitialConditions();

	// evolve
	sim.evolve();

	// read output variables
	auto [position, values] = fextract(sim.state_new_cc_[0], sim.Geom(0), 0, 0.0);
	const int nx = static_cast<int>(position.size());

	// compute error norm
	std::vector<double> xs(nx);
	std::vector<double> T(nx);
	std::vector<double> T_exact(nx);
	std::vector<double> erad(nx);
	std::vector<double> erad1(nx);
	std::vector<double> erad2(nx);
	std::vector<double> erad1_exact(nx);
	std::vector<double> erad2_exact(nx);
	for (int i = 0; i < nx; ++i) {
		amrex::Real const x = position[i];
		xs.at(i) = x;
		erad1.at(i) = values.at(RadSystem<StreamingProblem>::radEnergy_index + Physics_NumVars::numRadVars * 0)[i];
<<<<<<< HEAD
		erad2.at(i) = values.at(RadSystem<StreamingProblem>::radEnergy_index + Physics_NumVars::numRadVars * 1)[i];
		erad.at(i) = erad1.at(i) + erad2.at(i);
=======
		erad.at(i) = erad1.at(i);
		if (n_group_ > 1) {
			erad2.at(i) = values.at(RadSystem<StreamingProblem>::radEnergy_index + Physics_NumVars::numRadVars * 1)[i];
			erad.at(i) += erad2.at(i);
		}
>>>>>>> 28623a23
		const double e_gas = values.at(RadSystem<StreamingProblem>::gasInternalEnergy_index)[i];
		T.at(i) = quokka::EOS<StreamingProblem>::ComputeTgasFromEint(rho0, e_gas);
		T_exact.at(i) = T_end_exact;

		erad2_exact.at(i) = x < sim.tNew_[0] ? EradL * std::exp(-x * rho0 * kappa2) : erad_floor;
		erad1_exact.at(i) = x < sim.tNew_[0] ? EradL * std::exp(-x * rho0 * kappa2) * (sim.tNew_[0] - x) : erad_floor;
	}

	double err_norm = 0.;
	double sol_norm = 0.;
	for (int i = 1; i < nx; ++i) { // skip the first cell
		err_norm += std::abs(T[i] - T_exact[i]);
		err_norm += std::abs(erad1[i] - erad1_exact[i]);
		err_norm += std::abs(erad2[i] - erad2_exact[i]);
		sol_norm += std::abs(T_exact[i]);
		sol_norm += std::abs(erad1_exact[i]);
		sol_norm += std::abs(erad2_exact[i]);
	}

	const double rel_err_norm = err_norm / sol_norm;
	const double rel_err_tol = 0.01;
	int status = 1;
	if (rel_err_norm < rel_err_tol) {
		status = 0;
	}
	amrex::Print() << "Relative L1 norm = " << rel_err_norm << std::endl;

#ifdef HAVE_PYTHON
	// Plot erad1
	matplotlibcpp::clf();
	std::map<std::string, std::string> plot_args;
	std::map<std::string, std::string> plot_args2;
	plot_args["label"] = "numerical solution";
	plot_args2["label"] = "exact solution";
	matplotlibcpp::plot(xs, erad1, plot_args);
	matplotlibcpp::plot(xs, erad1_exact, plot_args2);
	matplotlibcpp::xlabel("x");
	matplotlibcpp::ylabel("E_rad_group1");
	matplotlibcpp::legend();
	matplotlibcpp::title(fmt::format("Marshak_dust test at t = {:.1f}", sim.tNew_[0]));
	matplotlibcpp::tight_layout();
	matplotlibcpp::save("./radiation_marshak_dust_Erad1.pdf");

	// Plot erad2
<<<<<<< HEAD
	matplotlibcpp::clf();
	matplotlibcpp::plot(xs, erad2, plot_args);
	matplotlibcpp::plot(xs, erad2_exact, plot_args2);
	matplotlibcpp::xlabel("x");
	matplotlibcpp::ylabel("E_rad_group2");
	matplotlibcpp::legend();
	matplotlibcpp::title(fmt::format("Marshak_dust test at t = {:.1f}", sim.tNew_[0]));
	matplotlibcpp::tight_layout();
	matplotlibcpp::save("./radiation_marshak_dust_Erad2.pdf");
=======
	if (n_group_ > 1) {
		matplotlibcpp::clf();
		matplotlibcpp::plot(xs, erad2, plot_args);
		matplotlibcpp::plot(xs, erad2_exact, plot_args2);
		matplotlibcpp::xlabel("x");
		matplotlibcpp::ylabel("E_rad_group2");
		matplotlibcpp::legend();
		matplotlibcpp::title(fmt::format("Marshak_dust test at t = {:.1f}", sim.tNew_[0]));
		matplotlibcpp::tight_layout();
		matplotlibcpp::save("./radiation_marshak_dust_Erad2.pdf");
	}
>>>>>>> 28623a23

	// plot temperature
	matplotlibcpp::clf();
	matplotlibcpp::ylim(0.0, 1.1);
	matplotlibcpp::plot(xs, T, plot_args);
	matplotlibcpp::plot(xs, T_exact, plot_args2);
	matplotlibcpp::xlabel("x");
	matplotlibcpp::ylabel("Temperature");
	matplotlibcpp::legend();
	matplotlibcpp::title(fmt::format("Marshak_dust test at t = {:.1f}", sim.tNew_[0]));
	matplotlibcpp::tight_layout();
	matplotlibcpp::save("./radiation_marshak_dust_temperature.pdf");
#endif // HAVE_PYTHON

	// Cleanup and exit
	amrex::Print() << "Finished." << std::endl;
	return status;
}<|MERGE_RESOLUTION|>--- conflicted
+++ resolved
@@ -17,10 +17,6 @@
 struct StreamingProblem {
 };
 
-<<<<<<< HEAD
-// AMREX_GPU_MANAGED double a_rad = NAN; // a_rad has to be constexpr
-=======
->>>>>>> 28623a23
 AMREX_GPU_MANAGED double kappa1 = NAN; // dust opacity at IR
 AMREX_GPU_MANAGED double kappa2 = NAN; // dust opacity at FUV
 
@@ -28,36 +24,25 @@
 
 constexpr double c = 1.0;    // speed of light
 constexpr double chat = 1.0; // reduced speed of light
-<<<<<<< HEAD
-// constexpr double kappa0 = 10.0; // opacity
-=======
->>>>>>> 28623a23
 constexpr double rho0 = 1.0;
 constexpr double CV = 1.0;
 constexpr double mu = 1.5 / CV; // mean molecular weight
 constexpr double initial_T = 1.0;
 constexpr double a_rad = 1.0e10;
-// constexpr double a_rad = 1.0e2;
 constexpr double erad_floor = 1.0e-10;
 constexpr double initial_Trad = 1.0e-5;
 constexpr double initial_Erad = a_rad * initial_Trad * initial_Trad * initial_Trad * initial_Trad;
 constexpr double T_rad_L = 1.0e-2; // so EradL = 1e2
-// constexpr double T_rad_L = 1.0; // so EradL = 1e2
 constexpr double EradL = a_rad * T_rad_L * T_rad_L * T_rad_L * T_rad_L;
 // constexpr double T_end_exact = 0.0031597766719577; // dust off; solution of 1 == a_rad * T^4 + T
 constexpr double T_end_exact = initial_T; // dust on
 
-<<<<<<< HEAD
-constexpr int n_group_ = 2;
-static constexpr amrex::GpuArray<double, n_group_ + 1> radBoundaries_{1e-10, 100, 1e4};
-=======
 // constexpr int n_group_ = 1;
 // static constexpr amrex::GpuArray<double, n_group_ + 1> radBoundaries_{1e-10, 1e4};
 // static constexpr OpacityModel opacity_model_ = OpacityModel::single_group;
 constexpr int n_group_ = 2;
 static constexpr amrex::GpuArray<double, n_group_ + 1> radBoundaries_{1e-10, 100, 1e4};
 static constexpr OpacityModel opacity_model_ = OpacityModel::piecewise_constant_opacity;
->>>>>>> 28623a23
 
 template <> struct quokka::EOS_Traits<StreamingProblem> {
 	static constexpr double mean_molecular_weight = mu;
@@ -85,11 +70,7 @@
 	static constexpr bool enable_dust_gas_thermal_coupling_model = dust_on;
 	static constexpr double energy_unit = 1.0;
 	static constexpr amrex::GpuArray<double, n_group_ + 1> radBoundaries = radBoundaries_;
-<<<<<<< HEAD
-	static constexpr OpacityModel opacity_model = OpacityModel::piecewise_constant_opacity;
-=======
 	static constexpr OpacityModel opacity_model = opacity_model_;
->>>>>>> 28623a23
 };
 
 template <> AMREX_GPU_HOST_DEVICE auto RadSystem<StreamingProblem>::ComputePlanckOpacity(const double /*rho*/, const double /*Tgas*/) -> amrex::Real
@@ -251,16 +232,11 @@
 		amrex::Real const x = position[i];
 		xs.at(i) = x;
 		erad1.at(i) = values.at(RadSystem<StreamingProblem>::radEnergy_index + Physics_NumVars::numRadVars * 0)[i];
-<<<<<<< HEAD
-		erad2.at(i) = values.at(RadSystem<StreamingProblem>::radEnergy_index + Physics_NumVars::numRadVars * 1)[i];
-		erad.at(i) = erad1.at(i) + erad2.at(i);
-=======
 		erad.at(i) = erad1.at(i);
 		if (n_group_ > 1) {
 			erad2.at(i) = values.at(RadSystem<StreamingProblem>::radEnergy_index + Physics_NumVars::numRadVars * 1)[i];
 			erad.at(i) += erad2.at(i);
 		}
->>>>>>> 28623a23
 		const double e_gas = values.at(RadSystem<StreamingProblem>::gasInternalEnergy_index)[i];
 		T.at(i) = quokka::EOS<StreamingProblem>::ComputeTgasFromEint(rho0, e_gas);
 		T_exact.at(i) = T_end_exact;
@@ -305,17 +281,6 @@
 	matplotlibcpp::save("./radiation_marshak_dust_Erad1.pdf");
 
 	// Plot erad2
-<<<<<<< HEAD
-	matplotlibcpp::clf();
-	matplotlibcpp::plot(xs, erad2, plot_args);
-	matplotlibcpp::plot(xs, erad2_exact, plot_args2);
-	matplotlibcpp::xlabel("x");
-	matplotlibcpp::ylabel("E_rad_group2");
-	matplotlibcpp::legend();
-	matplotlibcpp::title(fmt::format("Marshak_dust test at t = {:.1f}", sim.tNew_[0]));
-	matplotlibcpp::tight_layout();
-	matplotlibcpp::save("./radiation_marshak_dust_Erad2.pdf");
-=======
 	if (n_group_ > 1) {
 		matplotlibcpp::clf();
 		matplotlibcpp::plot(xs, erad2, plot_args);
@@ -327,7 +292,6 @@
 		matplotlibcpp::tight_layout();
 		matplotlibcpp::save("./radiation_marshak_dust_Erad2.pdf");
 	}
->>>>>>> 28623a23
 
 	// plot temperature
 	matplotlibcpp::clf();
