// IWYU pragma: private; include "radiation/radiation_system.hpp"
#ifndef RAD_SOURCE_TERMS_MULTI_GROUP_HPP_ // NOLINT
#define RAD_SOURCE_TERMS_MULTI_GROUP_HPP_

#include "radiation/radiation_system.hpp" // IWYU pragma: keep

template <typename problem_t>
<<<<<<< HEAD
AMREX_GPU_HOST_DEVICE auto RadSystem<problem_t>::ComputeJacobianForPureGas(double /*T_gas*/, double /*T_d*/, double Egas_diff, quokka::valarray<double, nGroups_> const &Erad_diff, quokka::valarray<double, nGroups_> const &Rvec, quokka::valarray<double, nGroups_> const &Src, double /*coeff_n*/, quokka::valarray<double, nGroups_> const &tau, double c_v, double cscale, quokka::valarray<double, nGroups_> const &kappaPoverE, quokka::valarray<double, nGroups_> const &d_fourpiboverc_d_t) -> JacobianResult<problem_t>
=======
auto RadSystem<problem_t>::ComputeJacobianForPureGas(double /*T_gas*/, double /*T_d*/, double Egas_diff, quokka::valarray<double, nGroups_> const &Erad_diff,
						     quokka::valarray<double, nGroups_> const &Rvec, quokka::valarray<double, nGroups_> const &Src,
						     double /*coeff_n*/, quokka::valarray<double, nGroups_> const &tau, double c_v, double cscale,
						     quokka::valarray<double, nGroups_> const &kappaPoverE,
						     quokka::valarray<double, nGroups_> const &d_fourpiboverc_d_t) -> JacobianResult<problem_t>
>>>>>>> 81ebaa52
{
	JacobianResult<problem_t> result;

	result.F0 = Egas_diff;
	result.Fg = Erad_diff - (Rvec + Src);
	result.Fg_abs_sum = 0.0;
	for (int g = 0; g < nGroups_; ++g) {
		if (tau[g] > 0.0) {
			result.Fg_abs_sum += std::abs(result.Fg[g]);
			result.F0 += cscale * Rvec[g];
		}
	}

	// const auto d_fourpiboverc_d_t = ComputeThermalRadiationTempDerivativeMultiGroup(T_d, radBoundaries_g_copy);
	AMREX_ASSERT(!d_fourpiboverc_d_t.hasnan());

	// compute Jacobian elements
	// I assume (kappaPVec / kappaEVec) is constant here. This is usually a reasonable assumption. Note that this assumption
	// only affects the convergence rate of the Newton-Raphson iteration and does not affect the converged solution at all.

	auto dEg_dT = kappaPoverE * d_fourpiboverc_d_t;

	result.J00 = 1.0;
	result.J0g.fillin(cscale);
	result.Jg0 = 1.0 / c_v * dEg_dT;
	for (int g = 0; g < nGroups_; ++g) {
		if (tau[g] <= 0.0) {
			result.Jgg[g] = -std::numeric_limits<double>::infinity();
		} else {
			result.Jgg[g] = -1.0 * kappaPoverE[g] / tau[g] - 1.0;
		}
	}

	return result;
}

template <typename problem_t>
<<<<<<< HEAD
AMREX_GPU_HOST_DEVICE auto RadSystem<problem_t>::ComputeJacobianForGasAndDust(double T_gas, double T_d, double Egas_diff, quokka::valarray<double, nGroups_> const &Erad_diff, quokka::valarray<double, nGroups_> const &Rvec, quokka::valarray<double, nGroups_> const &Src, double coeff_n, quokka::valarray<double, nGroups_> const &tau, double c_v, double cscale, quokka::valarray<double, nGroups_> const &kappaPoverE, quokka::valarray<double, nGroups_> const &d_fourpiboverc_d_t) -> JacobianResult<problem_t>
=======
auto RadSystem<problem_t>::ComputeJacobianForGasAndDust(double T_gas, double T_d, double Egas_diff, quokka::valarray<double, nGroups_> const &Erad_diff,
							quokka::valarray<double, nGroups_> const &Rvec, quokka::valarray<double, nGroups_> const &Src,
							double coeff_n, quokka::valarray<double, nGroups_> const &tau, double c_v, double cscale,
							quokka::valarray<double, nGroups_> const &kappaPoverE,
							quokka::valarray<double, nGroups_> const &d_fourpiboverc_d_t) -> JacobianResult<problem_t>
>>>>>>> 81ebaa52
{
	JacobianResult<problem_t> result;

	result.F0 = Egas_diff;
	result.Fg = Erad_diff - (Rvec + Src);
	result.Fg_abs_sum = 0.0;
	for (int g = 0; g < nGroups_; ++g) {
		if (tau[g] > 0.0) {
			result.Fg_abs_sum += std::abs(result.Fg[g]);
			result.F0 += cscale * Rvec[g];
		}
	}

	// const auto d_fourpiboverc_d_t = ComputeThermalRadiationTempDerivativeMultiGroup(T_d, radBoundaries_g_copy);
	AMREX_ASSERT(!d_fourpiboverc_d_t.hasnan());

	// compute Jacobian elements
	// I assume (kappaPVec / kappaEVec) is constant here. This is usually a reasonable assumption. Note that this assumption
	// only affects the convergence rate of the Newton-Raphson iteration and does not affect the converged solution at all.

	auto dEg_dT = kappaPoverE * d_fourpiboverc_d_t;

	result.J00 = 1.0;
	result.J0g.fillin(cscale);
	const double d_Td_d_T = 3. / 2. - T_d / (2. * T_gas);
	// const double coeff_n = dt * dustGasCoeff_local * num_den * num_den / cscale;
	dEg_dT *= d_Td_d_T;
	const double dTd_dRg = -1.0 / (coeff_n * std::sqrt(T_gas));
	const auto rg = kappaPoverE * d_fourpiboverc_d_t * dTd_dRg;
	result.Jg0 = 1.0 / c_v * dEg_dT - 1.0 / cscale * rg * result.J00;
	// Note that Fg is modified here, but it does not change Fg_abs_sum, which is used to check the convergence.
	result.Fg = result.Fg - 1.0 / cscale * rg * result.F0;
	for (int g = 0; g < nGroups_; ++g) {
		if (tau[g] <= 0.0) {
			result.Jgg[g] = -std::numeric_limits<double>::infinity();
		} else {
			result.Jgg[g] = -1.0 * kappaPoverE[g] / tau[g] - 1.0;
		}
	}

	return result;
}

template <typename problem_t>
void RadSystem<problem_t>::AddSourceTermsMultiGroup(array_t &consVar, arrayconst_t &radEnergySource, amrex::Box const &indexRange, amrex::Real dt_radiation,
						    const int stage, double dustGasCoeff, int *p_iteration_counter, int *p_num_failed_coupling,
						    int *p_num_failed_dust, int *p_num_failed_outer_ite)
{
	static_assert(beta_order_ == 0 || beta_order_ == 1);

	arrayconst_t &consPrev = consVar; // make read-only
	array_t &consNew = consVar;
	auto dt = dt_radiation;
	if (stage == 2) {
		dt = (1.0 - IMEX_a32) * dt_radiation;
	}

	amrex::GpuArray<amrex::Real, nGroups_ + 1> radBoundaries_g = radBoundaries_;

	// Add source terms

	// 1. Compute gas energy and radiation energy update following Howell &
	// Greenough [Journal of Computational Physics 184 (2003) 53–78].

	// cell-centered kernel
	amrex::ParallelFor(indexRange, [=] AMREX_GPU_DEVICE(int i, int j, int k) {
		// make a local reference of p_num_failed
		auto p_num_failed_coupling_local = p_num_failed_coupling;
		auto p_num_failed_dust_local = p_num_failed_dust;
		auto p_num_failed_outer_local = p_num_failed_outer_ite;
		auto p_iteration_counter_local = p_iteration_counter;

		const double c = c_light_;
		const double chat = c_hat_;
		const double dustGasCoeff_local = dustGasCoeff;

		// load fluid properties
		const double rho = consPrev(i, j, k, gasDensity_index);
		const double x1GasMom0 = consPrev(i, j, k, x1GasMomentum_index);
		const double x2GasMom0 = consPrev(i, j, k, x2GasMomentum_index);
		const double x3GasMom0 = consPrev(i, j, k, x3GasMomentum_index);
		const std::array<double, 3> gasMtm0 = {x1GasMom0, x2GasMom0, x3GasMom0};
		const double Egastot0 = consPrev(i, j, k, gasEnergy_index);
		auto massScalars = RadSystem<problem_t>::ComputeMassScalars(consPrev, i, j, k);

		// load radiation energy
		quokka::valarray<double, nGroups_> Erad0Vec;
		for (int g = 0; g < nGroups_; ++g) {
			Erad0Vec[g] = consPrev(i, j, k, radEnergy_index + numRadVars_ * g);
		}
		AMREX_ASSERT(min(Erad0Vec) > 0.0);
		const double Erad0 = sum(Erad0Vec);

		// load radiation energy source term
		// plus advection source term (for well-balanced/SDC integrators)
		quokka::valarray<double, nGroups_> Src;
		for (int g = 0; g < nGroups_; ++g) {
			Src[g] = dt * (chat * radEnergySource(i, j, k, g));
		}

		double Egas0 = NAN;
		double Ekin0 = NAN;
		double Etot0 = NAN;
		double Egas_guess = NAN;
		double T_gas = NAN;
		double T_d = NAN;
		quokka::valarray<double, nGroups_> fourPiBoverC{};
		quokka::valarray<double, nGroups_> EradVec_guess{};
		quokka::valarray<double, nGroups_> kappaPVec{};
		quokka::valarray<double, nGroups_> kappaEVec{};
		quokka::valarray<double, nGroups_> kappaFVec{};
		amrex::GpuArray<amrex::GpuArray<double, nGroups_ + 1>, 2> kappa_expo_and_lower_value{};
		amrex::GpuArray<double, nGroups_> alpha_B{};
		amrex::GpuArray<double, nGroups_> alpha_E{};
		quokka::valarray<double, nGroups_> kappaPoverE{};
		quokka::valarray<double, nGroups_> tau0{}; // optical depth across c * dt at old state
		quokka::valarray<double, nGroups_> tau{};  // optical depth across c * dt at new state
		quokka::valarray<double, nGroups_> work{};
		quokka::valarray<double, nGroups_> work_prev{};
		amrex::GpuArray<amrex::Real, 3> dMomentum{};
		amrex::GpuArray<amrex::GpuArray<amrex::Real, nGroups_>, 3> Frad_t1{};
		amrex::GpuArray<double, nGroups_> delta_nu_kappa_B_at_edge{};
		amrex::GpuArray<double, nGroups_> delta_nu_B_at_edge{};

		work.fillin(0.0);
		work_prev.fillin(0.0);

		if constexpr (gamma_ != 1.0) {
			Egas0 = ComputeEintFromEgas(rho, x1GasMom0, x2GasMom0, x3GasMom0, Egastot0);
			Etot0 = Egas0 + (c / chat) * (Erad0 + sum(Src));
		}

		// make a copy of radBoundaries_g
		amrex::GpuArray<double, nGroups_ + 1> radBoundaries_g_copy{};
		amrex::GpuArray<double, nGroups_> radBoundaryRatios_copy{};
		for (int g = 0; g < nGroups_ + 1; ++g) {
			radBoundaries_g_copy[g] = radBoundaries_g[g];
		}
		for (int g = 0; g < nGroups_; ++g) {
			radBoundaryRatios_copy[g] = radBoundaries_g_copy[g + 1] / radBoundaries_g_copy[g];
		}

		// define a list of alpha_quant for the model PPL_opacity_fixed_slope_spectrum
		amrex::GpuArray<double, nGroups_> alpha_quant_minus_one{};
		if constexpr ((opacity_model_ == OpacityModel::PPL_opacity_fixed_slope_spectrum) ||
			      (gamma_ == 1.0 && opacity_model_ == OpacityModel::PPL_opacity_full_spectrum)) {
			if constexpr (!special_edge_bin_slopes) {
				for (int g = 0; g < nGroups_; ++g) {
					alpha_quant_minus_one[g] = -1.0;
				}
			} else {
				alpha_quant_minus_one[0] = 2.0;
				alpha_quant_minus_one[nGroups_ - 1] = -4.0;
				for (int g = 1; g < nGroups_ - 1; ++g) {
					alpha_quant_minus_one[g] = -1.0;
				}
			}
		}

		amrex::Real gas_update_factor = 1.0;
		if (stage == 1) {
			gas_update_factor = IMEX_a32;
		}

		const double num_den = rho / mean_molecular_mass_;

		const int max_ite = 5;
		int ite = 0;
		for (; ite < max_ite; ++ite) {
			quokka::valarray<double, nGroups_> Rvec{};

			EradVec_guess = Erad0Vec;

			if constexpr (gamma_ != 1.0) {
				Egas_guess = Egas0;
				Ekin0 = Egastot0 - Egas0;

				AMREX_ASSERT(min(Src) >= 0.0);
				AMREX_ASSERT(Egas0 > 0.0);

				// 1. Compute energy exchange

				// BEGIN NEWTON-RAPHSON LOOP
				// Define the source term: S = dt chat gamma rho (kappa_P B - kappa_E E) + dt chat c^-2 gamma rho kappa_F v * F_i, where gamma =
				// 1 / sqrt(1 - v^2 / c^2) is the Lorentz factor. Solve for the new radiation energy and gas internal energy using a
				// Newton-Raphson method using the base variables (Egas, D_0, D_1,
				// ...), where D_i = R_i / tau_i^(t) and tau_i^(t) = dt * chat * gamma * rho * kappa_{P,i}^(t) is the optical depth across chat
				// * dt for group i at time t. Compared with the old base (Egas, Erad_0, Erad_1, ...), this new base is more stable and
				// converges faster. Furthermore, the PlanckOpacityTempDerivative term is not needed anymore since we assume d/dT (kappa_P /
				// kappa_E) = 0 in the calculation of the Jacobian. Note that this assumption only affects the convergence rate of the
				// Newton-Raphson iteration and does not affect the result at all once the iteration is converged.
				//
				// The Jacobian of F(E_g, D_i) is
				//
				// dF_G / dE_g = 1
				// dF_G / dD_i = c / chat * tau0_i
				// dF_{D,i} / dE_g = 1 / (chat * C_v) * (kappa_{P,i} / kappa_{E,i}) * d/dT (4 \pi B_i)
				// dF_{D,i} / dD_i = - (1 / (chat * dt * rho * kappa_{E,i}) + 1) * tau0_i = - ((1 / tau_i)(kappa_Pi / kappa_Ei) + 1) * tau0_i

				double deltaEgas = NAN;
				quokka::valarray<double, nGroups_> deltaD{};
				quokka::valarray<double, nGroups_> F_D{};

				const double resid_tol = 1.0e-11; // 1.0e-15;
				const int maxIter = enable_dust_gas_thermal_coupling_model_ ? 100 : 50;
				int n = 0;
				for (; n < maxIter; ++n) {
					T_gas = quokka::EOS<problem_t>::ComputeTgasFromEint(rho, Egas_guess, massScalars);
					AMREX_ASSERT(T_gas >= 0.);

					// dust temperature
					if constexpr (!enable_dust_gas_thermal_coupling_model_) {
						T_d = T_gas;
					} else {
						if (n == 0) {
							T_d = ComputeDustTemperature(T_gas, T_gas, rho, EradVec_guess, dustGasCoeff_local, radBoundaries_g_copy,
										     radBoundaryRatios_copy);
						} else {
							const auto Lambda_gd = sum(Rvec) / (dt * chat / c);
							T_d = T_gas - Lambda_gd / (dustGasCoeff_local * num_den * num_den * std::sqrt(T_gas));
						}
						AMREX_ASSERT_WITH_MESSAGE(T_d >= 0., "Dust temperature is negative!");
						if (T_d < 0.0) {
							amrex::Gpu::Atomic::Add(p_num_failed_dust_local, 1);
						}
					}

					fourPiBoverC = ComputeThermalRadiationMultiGroup(T_d, radBoundaries_g_copy);

					kappa_expo_and_lower_value = DefineOpacityExponentsAndLowerValues(radBoundaries_g_copy, rho, T_d);
					if constexpr (opacity_model_ == OpacityModel::piecewise_constant_opacity) {
						for (int g = 0; g < nGroups_; ++g) {
							kappaPVec[g] = kappa_expo_and_lower_value[1][g];
							kappaEVec[g] = kappa_expo_and_lower_value[1][g];
						}
					} else if constexpr (opacity_model_ == OpacityModel::PPL_opacity_fixed_slope_spectrum) {
						kappaPVec = ComputeGroupMeanOpacity(kappa_expo_and_lower_value, radBoundaryRatios_copy, alpha_quant_minus_one);
						kappaEVec = kappaPVec;
					} else if constexpr (opacity_model_ == OpacityModel::PPL_opacity_full_spectrum) {
						if (n < max_ite_to_update_alpha_E) {
							alpha_B = ComputeRadQuantityExponents(fourPiBoverC, radBoundaries_g_copy);
							alpha_E = ComputeRadQuantityExponents(EradVec_guess, radBoundaries_g_copy);
						}
						kappaPVec = ComputeGroupMeanOpacity(kappa_expo_and_lower_value, radBoundaryRatios_copy, alpha_B);
						kappaEVec = ComputeGroupMeanOpacity(kappa_expo_and_lower_value, radBoundaryRatios_copy, alpha_E);
					}
					AMREX_ASSERT(!kappaPVec.hasnan());
					AMREX_ASSERT(!kappaEVec.hasnan());
					for (int g = 0; g < nGroups_; ++g) {
						if (kappaEVec[g] > 0.0) {
							kappaPoverE[g] = kappaPVec[g] / kappaEVec[g];
						} else {
							kappaPoverE[g] = 1.0;
						}
					}

					// In the first loop, calculate kappaF, work, tau0, R
					if (n == 0) {
						for (int g = 0; g < nGroups_; ++g) {
							auto const nu_L = radBoundaries_g_copy[g];
							auto const nu_R = radBoundaries_g_copy[g + 1];
							auto const B_L = PlanckFunction(nu_L, T_d); // 4 pi B(nu) / c
							auto const B_R = PlanckFunction(nu_R, T_d); // 4 pi B(nu) / c
							auto const kappa_L = kappa_expo_and_lower_value[1][g];
							auto const kappa_R = kappa_L * std::pow(nu_R / nu_L, kappa_expo_and_lower_value[0][g]);
							delta_nu_kappa_B_at_edge[g] = nu_R * kappa_R * B_R - nu_L * kappa_L * B_L;
							delta_nu_B_at_edge[g] = nu_R * B_R - nu_L * B_L;
						}
						if constexpr (opacity_model_ == OpacityModel::piecewise_constant_opacity) {
							kappaFVec = kappaPVec;
						} else {
							if constexpr (use_diffuse_flux_mean_opacity) {
								kappaFVec = ComputeDiffusionFluxMeanOpacity(kappaPVec, kappaEVec, fourPiBoverC,
													    delta_nu_kappa_B_at_edge, delta_nu_B_at_edge,
													    kappa_expo_and_lower_value[0]);
							} else {
								// for simplicity, I assume kappaF = kappaE when opacity_model_ ==
								// OpacityModel::PPL_opacity_full_spectrum, if !use_diffuse_flux_mean_opacity. We won't
								// use this option anyway.
								kappaFVec = kappaEVec;
							}
						}
						AMREX_ASSERT(!kappaFVec.hasnan());

						if constexpr ((beta_order_ == 1) && (include_work_term_in_source)) {
							// compute the work term at the old state
							// const double gamma = 1.0 / sqrt(1.0 - vsqr / (c * c));
							if (ite == 0) {
								for (int g = 0; g < nGroups_; ++g) {
									const double frad0 = consPrev(i, j, k, x1RadFlux_index + numRadVars_ * g);
									const double frad1 = consPrev(i, j, k, x2RadFlux_index + numRadVars_ * g);
									const double frad2 = consPrev(i, j, k, x3RadFlux_index + numRadVars_ * g);
									// work = v * F * chi
									if constexpr (opacity_model_ == OpacityModel::piecewise_constant_opacity) {
										work[g] = (x1GasMom0 * frad0 + x2GasMom0 * frad1 + x3GasMom0 * frad2) *
											  kappaFVec[g] * chat / (c * c) * dt;
									} else {
										work[g] = (x1GasMom0 * frad0 + x2GasMom0 * frad1 + x3GasMom0 * frad2) *
											  (1.0 + kappa_expo_and_lower_value[0][g]) * kappaFVec[g] * chat /
											  (c * c) * dt;
									}
								}
							}
						}

						tau0 = dt * rho * kappaPVec * chat;
						tau = tau0;
						Rvec = (fourPiBoverC - EradVec_guess / kappaPoverE) * tau0 + work;
						if constexpr (use_D_as_base) {
							// tau0 is used as a scaling factor for Rvec
							for (int g = 0; g < nGroups_; ++g) {
								if (tau0[g] <= 1.0) {
									tau0[g] = 1.0;
								}
							}
						}
					} else { // in the second and later loops, calculate tau and E (given R)
						tau = dt * rho * kappaPVec * chat;
						for (int g = 0; g < nGroups_; ++g) {
							// If tau = 0.0, Erad_guess shouldn't change
							if (tau[g] > 0.0) {
								EradVec_guess[g] = kappaPoverE[g] * (fourPiBoverC[g] - (Rvec[g] - work[g]) / tau[g]);
								if constexpr (force_rad_floor_in_iteration) {
									if (EradVec_guess[g] < 0.0) {
										Egas_guess -= (c_light_ / c_hat_) * (Erad_floor_ - EradVec_guess[g]);
										EradVec_guess[g] = Erad_floor_;
									}
								}
							}
						}
					}

					const double cscale = c / chat;
					const auto d_fourpiboverc_d_t = ComputeThermalRadiationTempDerivativeMultiGroup(T_d, radBoundaries_g_copy);
					AMREX_ASSERT(!d_fourpiboverc_d_t.hasnan());
					const double c_v = quokka::EOS<problem_t>::ComputeEintTempDerivative(rho, T_gas, massScalars); // Egas = c_v * T

					const auto Egas_diff = Egas_guess - Egas0;
					const auto Erad_diff = EradVec_guess - Erad0Vec;
					JacobianResult<problem_t> jacobian;

					if (enable_dust_gas_thermal_coupling_model_) {
						const double coeff_n = dt * dustGasCoeff_local * num_den * num_den / cscale;
						jacobian = ComputeJacobianForGasAndDust(T_gas, T_d, Egas_diff, Erad_diff, Rvec, Src, coeff_n, tau, c_v, cscale,
											kappaPoverE, d_fourpiboverc_d_t);
					} else {
						jacobian = ComputeJacobianForPureGas(NAN, NAN, Egas_diff, Erad_diff, Rvec, Src, NAN, tau, c_v, cscale,
										     kappaPoverE, d_fourpiboverc_d_t);
					}

					if constexpr (use_D_as_base) {
						jacobian.J0g = jacobian.J0g * tau0;
						jacobian.Jgg = jacobian.Jgg * tau0;
					}

					// check relative convergence of the residuals
					if ((std::abs(jacobian.F0 / Etot0) < resid_tol) && ((c / chat) * jacobian.Fg_abs_sum / Etot0 < resid_tol)) {
						break;
					}

#if 0
					// For debugging: print (Egas0, Erad0Vec, tau0), which defines the initial condition for a Newton-Raphson iteration
					if (n == 0) {
						std::cout << "Egas0 = " << Egas0 << ", Erad0Vec = " << Erad0Vec[0] << ", tau0 = " << tau0[0]
							  << "; C_V = " << c_v << ", a_rad = " << radiation_constant_ << std::endl;
					} else if (n >= 0) {
						std::cout << "n = " << n << ", Egas_guess = " << Egas_guess << ", EradVec_guess = " << EradVec_guess[0]
							  << ", tau = " << tau[0];
						std::cout << ", F_G = " << jacobian.F0 << ", F_D_abs_sum = " << jacobian.Fg_abs_sum << ", Etot0 = " << Etot0 << std::endl;
					}
#endif

					// update variables
					RadSystem<problem_t>::SolveLinearEqs(jacobian, deltaEgas, deltaD);
					AMREX_ASSERT(!std::isnan(deltaEgas));
					AMREX_ASSERT(!deltaD.hasnan());

					// Update independent variables (Egas_guess, Rvec)
					// enable_dE_constrain is used to prevent the gas temperature from dropping/increasing below/above the radiation
					// temperature
					if (!enable_dE_constrain) {
						Egas_guess += deltaEgas;
						if constexpr (use_D_as_base) {
							Rvec += tau0 * deltaD;
						} else {
							Rvec += deltaD;
						}
					} else {
						const double T_rad = std::pow(sum(EradVec_guess) / radiation_constant_, 0.25);
						if (deltaEgas / c_v > std::max(T_gas, T_rad)) {
							Egas_guess = quokka::EOS<problem_t>::ComputeEintFromTgas(rho, T_rad);
							Rvec.fillin(0.0);
						} else {
							Egas_guess += deltaEgas;
							if constexpr (use_D_as_base) {
								Rvec += tau0 * deltaD;
							} else {
								Rvec += deltaD;
							}
						}
					}

					// check relative and absolute convergence of E_r
					// if (std::abs(deltaEgas / Egas_guess) < 1e-7) {
					// 	break;
					// }
				} // END NEWTON-RAPHSON LOOP

				AMREX_ASSERT_WITH_MESSAGE(n < maxIter, "Newton-Raphson iteration failed to converge!");
				if (n >= maxIter) {
					amrex::Gpu::Atomic::Add(p_num_failed_coupling_local, 1);
				}

				// update iteration counter: (+1, +ite, max(self, ite))
				amrex::Gpu::Atomic::Add(&p_iteration_counter_local[0], 1);     // total number of radiation updates
				amrex::Gpu::Atomic::Add(&p_iteration_counter_local[1], n + 1); // total number of Newton-Raphson iterations
				amrex::Gpu::Atomic::Max(&p_iteration_counter_local[2], n + 1); // maximum number of Newton-Raphson iterations

				// std::cout << "Newton-Raphson converged after " << n << " it." << std::endl;
				AMREX_ASSERT(Egas_guess > 0.0);
				AMREX_ASSERT(min(EradVec_guess) >= 0.0);

				if (n > 0) {
					// calculate kappaF since the temperature has changed
					for (int g = 0; g < nGroups_; ++g) {
						auto const nu_L = radBoundaries_g_copy[g];
						auto const nu_R = radBoundaries_g_copy[g + 1];
						auto const B_L = PlanckFunction(nu_L, T_d); // 4 pi B(nu) / c
						auto const B_R = PlanckFunction(nu_R, T_d); // 4 pi B(nu) / c
						auto const kappa_L = kappa_expo_and_lower_value[1][g];
						auto const kappa_R = kappa_L * std::pow(nu_R / nu_L, kappa_expo_and_lower_value[0][g]);
						delta_nu_kappa_B_at_edge[g] = nu_R * kappa_R * B_R - nu_L * kappa_L * B_L;
						delta_nu_B_at_edge[g] = nu_R * B_R - nu_L * B_L;
					}
					if constexpr (opacity_model_ == OpacityModel::piecewise_constant_opacity) {
						kappaFVec = kappaPVec;
					} else {
						if constexpr (use_diffuse_flux_mean_opacity) {
							kappaFVec =
							    ComputeDiffusionFluxMeanOpacity(kappaPVec, kappaEVec, fourPiBoverC, delta_nu_kappa_B_at_edge,
											    delta_nu_B_at_edge, kappa_expo_and_lower_value[0]);
						} else {
							// for simplicity, I assume kappaF = kappaE when opacity_model_ ==
							// OpacityModel::PPL_opacity_full_spectrum, if !use_diffuse_flux_mean_opacity. We won't use this
							// option anyway.
							kappaFVec = kappaEVec;
						}
					}
				}
			} else { // if constexpr gamma_ == 1.0
				T_d = T_gas;
				if constexpr (opacity_model_ == OpacityModel::piecewise_constant_opacity) {
					kappa_expo_and_lower_value = DefineOpacityExponentsAndLowerValues(radBoundaries_g_copy, rho, T_d);
					for (int g = 0; g < nGroups_; ++g) {
						kappaFVec[g] = kappa_expo_and_lower_value[1][g];
					}
				} else {
					kappa_expo_and_lower_value = DefineOpacityExponentsAndLowerValues(radBoundaries_g_copy, rho, T_d);
					kappaFVec = ComputeGroupMeanOpacity(kappa_expo_and_lower_value, radBoundaryRatios_copy, alpha_quant_minus_one);
				}
			}

			// Erad_guess is the new radiation energy (excluding work term)
			// Egas_guess is the new gas internal energy

			// 2. Compute radiation flux update

			amrex::GpuArray<amrex::Real, 3> Frad_t0{};
			dMomentum = {0., 0., 0.};

			for (int g = 0; g < nGroups_; ++g) {
				Frad_t0[0] = consPrev(i, j, k, x1RadFlux_index + numRadVars_ * g);
				Frad_t0[1] = consPrev(i, j, k, x2RadFlux_index + numRadVars_ * g);
				Frad_t0[2] = consPrev(i, j, k, x3RadFlux_index + numRadVars_ * g);

				if constexpr ((gamma_ != 1.0) && (beta_order_ == 1)) {
					const auto erad = EradVec_guess[g];
					std::array<double, 3> v_terms{};

					auto fx = Frad_t0[0] / (c_light_ * erad);
					auto fy = Frad_t0[1] / (c_light_ * erad);
					auto fz = Frad_t0[2] / (c_light_ * erad);
					double F_coeff = chat * rho * kappaFVec[g] * dt;
					auto Tedd = ComputeEddingtonTensor(fx, fy, fz);

					for (int n = 0; n < 3; ++n) {
						// compute thermal radiation term
						double Planck_term = NAN;

						if constexpr (include_delta_B) {
							Planck_term = kappaPVec[g] * fourPiBoverC[g] - 1.0 / 3.0 * delta_nu_kappa_B_at_edge[g];
						} else {
							Planck_term = kappaPVec[g] * fourPiBoverC[g];
						}

						Planck_term *= chat * dt * gasMtm0[n];

						// compute radiation pressure
						double pressure_term = 0.0;
						for (int z = 0; z < 3; ++z) {
							pressure_term += gasMtm0[z] * Tedd[n][z] * erad;
						}
						// Simplification: assuming Eddington tensors are the same for all groups, we have kappaP = kappaE
						if constexpr (opacity_model_ == OpacityModel::piecewise_constant_opacity) {
							pressure_term *= chat * dt * kappaEVec[g];
						} else {
							pressure_term *= chat * dt * (1.0 + kappa_expo_and_lower_value[0][g]) * kappaEVec[g];
						}

						v_terms[n] = Planck_term + pressure_term;
					}

					for (int n = 0; n < 3; ++n) {
						// Compute flux update
						Frad_t1[n][g] = (Frad_t0[n] + v_terms[n]) / (1.0 + F_coeff);

						// Compute conservative gas momentum update
						dMomentum[n] += -(Frad_t1[n][g] - Frad_t0[n]) / (c * chat);
					}
				} else { // NOT if constexpr (gamma_ != 1.0 && beta_order_ == 1), i.e. gamma_ == 1.0 or beta_order_ == 0
					for (int n = 0; n < 3; ++n) {
						Frad_t1[n][g] = Frad_t0[n] / (1.0 + rho * kappaFVec[g] * chat * dt);
						// Compute conservative gas momentum update
						dMomentum[n] += -(Frad_t1[n][g] - Frad_t0[n]) / (c * chat);
					}
				}
			} // end loop over radiation groups for flux update

			amrex::Real const x1GasMom1 = consPrev(i, j, k, x1GasMomentum_index) + dMomentum[0];
			amrex::Real const x2GasMom1 = consPrev(i, j, k, x2GasMomentum_index) + dMomentum[1];
			amrex::Real const x3GasMom1 = consPrev(i, j, k, x3GasMomentum_index) + dMomentum[2];

			// 3. Deal with the work term.
			if constexpr ((gamma_ != 1.0) && (beta_order_ == 1)) {
				// compute difference in gas kinetic energy before and after momentum update
				amrex::Real const Egastot1 = ComputeEgasFromEint(rho, x1GasMom1, x2GasMom1, x3GasMom1, Egas_guess);
				amrex::Real const Ekin1 = Egastot1 - Egas_guess;
				amrex::Real const dEkin_work = Ekin1 - Ekin0;

				if constexpr (include_work_term_in_source) {
					// New scheme: the work term is included in the source terms. The work done by radiation went to internal energy, but it
					// should go to the kinetic energy. Remove the work term from internal energy.
					Egas_guess -= dEkin_work;
				} else {
					// Old scheme: since the source term does not include work term, add the work term to radiation energy.

					// compute loss of radiation energy to gas kinetic energy
					auto dErad_work = -(c_hat_ / c_light_) * dEkin_work;

					// apportion dErad_work according to kappaF_i * (v * F_i)
					quokka::valarray<double, nGroups_> energyLossFractions{};
					if constexpr (nGroups_ == 1) {
						energyLossFractions[0] = 1.0;
					} else {
						// compute energyLossFractions
						for (int g = 0; g < nGroups_; ++g) {
							energyLossFractions[g] =
							    kappaFVec[g] * (x1GasMom1 * Frad_t1[0][g] + x2GasMom1 * Frad_t1[1][g] + x3GasMom1 * Frad_t1[2][g]);
						}
						auto energyLossFractionsTot = sum(energyLossFractions);
						if (energyLossFractionsTot != 0.0) {
							energyLossFractions /= energyLossFractionsTot;
						} else {
							energyLossFractions.fillin(0.0);
						}
					}
					for (int g = 0; g < nGroups_; ++g) {
						auto radEnergyNew = EradVec_guess[g] + dErad_work * energyLossFractions[g];
						// AMREX_ASSERT(radEnergyNew > 0.0);
						if (radEnergyNew < Erad_floor_) {
							// return energy to Egas_guess
							Egas_guess -= (Erad_floor_ - radEnergyNew) * (c / chat);
							radEnergyNew = Erad_floor_;
						}
						EradVec_guess[g] = radEnergyNew;
					}
				}
			} // End of step 3

			if constexpr ((beta_order_ == 0) || (gamma_ == 1.0) || (!include_work_term_in_source)) {
				break;
			} else {
				// If you are here, then you are using the new scheme. Step 3 is skipped. The work term is included in the source term, but it
				// is lagged. The work term is updated in the next step.
				for (int g = 0; g < nGroups_; ++g) {
					// copy work to work_prev
					work_prev[g] = work[g];
					// compute new work term from the updated radiation flux and velocity
					// work = v * F * chi
					if constexpr (opacity_model_ == OpacityModel::piecewise_constant_opacity) {
						work[g] = (x1GasMom1 * Frad_t1[0][g] + x2GasMom1 * Frad_t1[1][g] + x3GasMom1 * Frad_t1[2][g]) * kappaFVec[g] *
							  chat / (c * c) * dt;
					} else if constexpr (opacity_model_ == OpacityModel::PPL_opacity_fixed_slope_spectrum ||
							     opacity_model_ == OpacityModel::PPL_opacity_full_spectrum) {
						work[g] = (x1GasMom1 * Frad_t1[0][g] + x2GasMom1 * Frad_t1[1][g] + x3GasMom1 * Frad_t1[2][g]) *
							  (1.0 + kappa_expo_and_lower_value[0][g]) * kappaFVec[g] * chat / (c * c) * dt;
					}
				}

				// Check for convergence of the work term: if the relative change in the work term is less than 1e-13, then break the loop
				const double lag_tol = 1.0e-13;
				if ((sum(abs(work)) == 0.0) || ((c / chat) * sum(abs(work - work_prev)) < lag_tol * Etot0) ||
				    (sum(abs(work - work_prev)) <= lag_tol * sum(Rvec)) || (sum(abs(work - work_prev)) <= 1.0e-8 * sum(abs(work)))) {
					break;
				}
			}
		} // end full-step iteration

		AMREX_ASSERT_WITH_MESSAGE(ite < max_ite, "AddSourceTerms iteration failed to converge!");
		if (ite >= max_ite) {
			amrex::Gpu::Atomic::Add(p_num_failed_outer_local, 1);
		}

		// 4b. Store new radiation energy, gas energy
		// In the first stage of the IMEX scheme, the hydro quantities are updated by a fraction (defined by
		// gas_update_factor) of the time step.
		const auto x1GasMom1 = consPrev(i, j, k, x1GasMomentum_index) + dMomentum[0] * gas_update_factor;
		const auto x2GasMom1 = consPrev(i, j, k, x2GasMomentum_index) + dMomentum[1] * gas_update_factor;
		const auto x3GasMom1 = consPrev(i, j, k, x3GasMomentum_index) + dMomentum[2] * gas_update_factor;
		consNew(i, j, k, x1GasMomentum_index) = x1GasMom1;
		consNew(i, j, k, x2GasMomentum_index) = x2GasMom1;
		consNew(i, j, k, x3GasMomentum_index) = x3GasMom1;
		if constexpr (gamma_ != 1.0) {
			Egas_guess = Egas0 + (Egas_guess - Egas0) * gas_update_factor;
			consNew(i, j, k, gasInternalEnergy_index) = Egas_guess;
			consNew(i, j, k, gasEnergy_index) = ComputeEgasFromEint(rho, x1GasMom1, x2GasMom1, x3GasMom1, Egas_guess);
		} else {
			amrex::ignore_unused(EradVec_guess);
			amrex::ignore_unused(Egas_guess);
			amrex::ignore_unused(Egas0);
			amrex::ignore_unused(Etot0);
			amrex::ignore_unused(work);
			amrex::ignore_unused(work_prev);
			amrex::ignore_unused(kappaPVec);
			amrex::ignore_unused(kappaEVec);
			amrex::ignore_unused(kappaPoverE);
			amrex::ignore_unused(fourPiBoverC);
		}
		for (int g = 0; g < nGroups_; ++g) {
			if constexpr (gamma_ != 1.0) {
				consNew(i, j, k, radEnergy_index + numRadVars_ * g) = EradVec_guess[g];
			}
			consNew(i, j, k, x1RadFlux_index + numRadVars_ * g) = Frad_t1[0][g];
			consNew(i, j, k, x2RadFlux_index + numRadVars_ * g) = Frad_t1[1][g];
			consNew(i, j, k, x3RadFlux_index + numRadVars_ * g) = Frad_t1[2][g];
		}
	});
}

#endif // RAD_SOURCE_TERMS_MULTI_GROUP_HPP_<|MERGE_RESOLUTION|>--- conflicted
+++ resolved
@@ -5,15 +5,7 @@
 #include "radiation/radiation_system.hpp" // IWYU pragma: keep
 
 template <typename problem_t>
-<<<<<<< HEAD
 AMREX_GPU_HOST_DEVICE auto RadSystem<problem_t>::ComputeJacobianForPureGas(double /*T_gas*/, double /*T_d*/, double Egas_diff, quokka::valarray<double, nGroups_> const &Erad_diff, quokka::valarray<double, nGroups_> const &Rvec, quokka::valarray<double, nGroups_> const &Src, double /*coeff_n*/, quokka::valarray<double, nGroups_> const &tau, double c_v, double cscale, quokka::valarray<double, nGroups_> const &kappaPoverE, quokka::valarray<double, nGroups_> const &d_fourpiboverc_d_t) -> JacobianResult<problem_t>
-=======
-auto RadSystem<problem_t>::ComputeJacobianForPureGas(double /*T_gas*/, double /*T_d*/, double Egas_diff, quokka::valarray<double, nGroups_> const &Erad_diff,
-						     quokka::valarray<double, nGroups_> const &Rvec, quokka::valarray<double, nGroups_> const &Src,
-						     double /*coeff_n*/, quokka::valarray<double, nGroups_> const &tau, double c_v, double cscale,
-						     quokka::valarray<double, nGroups_> const &kappaPoverE,
-						     quokka::valarray<double, nGroups_> const &d_fourpiboverc_d_t) -> JacobianResult<problem_t>
->>>>>>> 81ebaa52
 {
 	JacobianResult<problem_t> result;
 
@@ -51,15 +43,7 @@
 }
 
 template <typename problem_t>
-<<<<<<< HEAD
 AMREX_GPU_HOST_DEVICE auto RadSystem<problem_t>::ComputeJacobianForGasAndDust(double T_gas, double T_d, double Egas_diff, quokka::valarray<double, nGroups_> const &Erad_diff, quokka::valarray<double, nGroups_> const &Rvec, quokka::valarray<double, nGroups_> const &Src, double coeff_n, quokka::valarray<double, nGroups_> const &tau, double c_v, double cscale, quokka::valarray<double, nGroups_> const &kappaPoverE, quokka::valarray<double, nGroups_> const &d_fourpiboverc_d_t) -> JacobianResult<problem_t>
-=======
-auto RadSystem<problem_t>::ComputeJacobianForGasAndDust(double T_gas, double T_d, double Egas_diff, quokka::valarray<double, nGroups_> const &Erad_diff,
-							quokka::valarray<double, nGroups_> const &Rvec, quokka::valarray<double, nGroups_> const &Src,
-							double coeff_n, quokka::valarray<double, nGroups_> const &tau, double c_v, double cscale,
-							quokka::valarray<double, nGroups_> const &kappaPoverE,
-							quokka::valarray<double, nGroups_> const &d_fourpiboverc_d_t) -> JacobianResult<problem_t>
->>>>>>> 81ebaa52
 {
 	JacobianResult<problem_t> result;
 
