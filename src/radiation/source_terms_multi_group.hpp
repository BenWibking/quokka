// IWYU pragma: private; include "radiation/radiation_system.hpp"
#ifndef RAD_SOURCE_TERMS_MULTI_GROUP_HPP_ // NOLINT
#define RAD_SOURCE_TERMS_MULTI_GROUP_HPP_

#include "radiation/radiation_system.hpp" // IWYU pragma: keep

template <typename problem_t>
AMREX_GPU_HOST_DEVICE auto RadSystem<problem_t>::ComputeJacobianForGas(
    double /*T_gas*/, double /*T_d*/, double Egas_diff, quokka::valarray<double, nGroups_> const &Erad_diff, quokka::valarray<double, nGroups_> const &Rvec,
    quokka::valarray<double, nGroups_> const &Src, double /*coeff_n*/, quokka::valarray<double, nGroups_> const &tau, double c_v, 
    quokka::valarray<double, nGroups_> const &kappaPoverE, quokka::valarray<double, nGroups_> const &d_fourpiboverc_d_t) -> JacobianResult<problem_t>
{
	JacobianResult<problem_t> result;

	const double cscale = c_light_ / c_hat_;

	result.F0 = Egas_diff;
	result.Fg = Erad_diff - (Rvec + Src);
	result.Fg_abs_sum = 0.0;
	for (int g = 0; g < nGroups_; ++g) {
		if (tau[g] > 0.0) {
			result.Fg_abs_sum += std::abs(result.Fg[g]);
			result.F0 += cscale * Rvec[g];
		}
	}

	// const auto d_fourpiboverc_d_t = ComputeThermalRadiationTempDerivativeMultiGroup(T_d, radBoundaries_g_copy);
	AMREX_ASSERT(!d_fourpiboverc_d_t.hasnan());

	// compute Jacobian elements
	// I assume (kappaPVec / kappaEVec) is constant here. This is usually a reasonable assumption. Note that this assumption
	// only affects the convergence rate of the Newton-Raphson iteration and does not affect the converged solution at all.

	auto dEg_dT = kappaPoverE * d_fourpiboverc_d_t;

	result.J00 = 1.0;
	result.J0g.fillin(cscale);
	result.Jg0 = 1.0 / c_v * dEg_dT;
	for (int g = 0; g < nGroups_; ++g) {
		if (tau[g] <= 0.0) {
			result.Jgg[g] = -std::numeric_limits<double>::infinity();
		} else {
			result.Jgg[g] = -1.0 * kappaPoverE[g] / tau[g] - 1.0;
		}
	}

	return result;
}

template <typename problem_t>
AMREX_GPU_HOST_DEVICE auto RadSystem<problem_t>::ComputeJacobianForGasAndDust(
    double T_gas, double T_d, double Egas_diff, quokka::valarray<double, nGroups_> const &Erad_diff, quokka::valarray<double, nGroups_> const &Rvec,
    quokka::valarray<double, nGroups_> const &Src, double coeff_n, quokka::valarray<double, nGroups_> const &tau, double c_v, 
    quokka::valarray<double, nGroups_> const &kappaPoverE, quokka::valarray<double, nGroups_> const &d_fourpiboverc_d_t) -> JacobianResult<problem_t>
{
	JacobianResult<problem_t> result;

	const double cscale = c_light_ / c_hat_;

	result.F0 = Egas_diff;
	result.Fg = Erad_diff - (Rvec + Src);
	result.Fg_abs_sum = 0.0;
	for (int g = 0; g < nGroups_; ++g) {
		if (tau[g] > 0.0) {
			result.Fg_abs_sum += std::abs(result.Fg[g]);
			result.F0 += cscale * Rvec[g];
		}
	}

	// const auto d_fourpiboverc_d_t = ComputeThermalRadiationTempDerivativeMultiGroup(T_d, radBoundaries_g_copy);
	AMREX_ASSERT(!d_fourpiboverc_d_t.hasnan());

	// compute Jacobian elements
	// I assume (kappaPVec / kappaEVec) is constant here. This is usually a reasonable assumption. Note that this assumption
	// only affects the convergence rate of the Newton-Raphson iteration and does not affect the converged solution at all.

	auto dEg_dT = kappaPoverE * d_fourpiboverc_d_t;

	result.J00 = 1.0;
	result.J0g.fillin(cscale);
	const double d_Td_d_T = 3. / 2. - T_d / (2. * T_gas);
	// const double coeff_n = dt * dustGasCoeff_local * num_den * num_den / cscale;
	dEg_dT *= d_Td_d_T;
	const double dTd_dRg = -1.0 / (coeff_n * std::sqrt(T_gas));
	const auto rg = kappaPoverE * d_fourpiboverc_d_t * dTd_dRg;
	result.Jg0 = 1.0 / c_v * dEg_dT - 1.0 / cscale * rg * result.J00;
	// Note that Fg is modified here, but it does not change Fg_abs_sum, which is used to check the convergence.
	result.Fg = result.Fg - 1.0 / cscale * rg * result.F0;
	for (int g = 0; g < nGroups_; ++g) {
		if (tau[g] <= 0.0) {
			result.Jgg[g] = -std::numeric_limits<double>::infinity();
		} else {
			result.Jgg[g] = -1.0 * kappaPoverE[g] / tau[g] - 1.0;
		}
	}

	return result;
}

template <typename problem_t>
<<<<<<< HEAD
AMREX_GPU_HOST_DEVICE auto RadSystem<problem_t>::SolveMatterRadiationEnergyExchange(
	double const Egas0, quokka::valarray<double, nGroups_> const &Erad0Vec,
	double const rho, double const coeff_n, double const dt, 
	amrex::GpuArray<Real, nmscalars_> const &massScalars,
	int const n_outer_iter,
	quokka::valarray<double, nGroups_> const &work, 
	quokka::valarray<double, nGroups_> const &vel_times_F,
	quokka::valarray<double, nGroups_> const &Src,
	amrex::GpuArray<double, nGroups_ + 1> const &radBoundaries_g_copy,
	amrex::GpuArray<double, nGroups_> const &radBoundaryRatios_copy,
	std::function<JacobianResult<problem_t>(double, double, double, quokka::valarray<double, nGroups_>, quokka::valarray<double, nGroups_>,
		quokka::valarray<double, nGroups_>, double, quokka::valarray<double, nGroups_>, double, 
		quokka::valarray<double, nGroups_>, quokka::valarray<double, nGroups_>)> ComputeJacobian,
	std::function<double(double, double, double, quokka::valarray<double, nGroups_>, double, double, double, int, 
		amrex::GpuArray<double, nGroups_ + 1>, amrex::GpuArray<double, nGroups_>)> ComputeDustTemperature
	) -> NewtonIterationResult<problem_t>
=======
AMREX_GPU_HOST_DEVICE auto
RadSystem<problem_t>::SolveMatterRadiationEnergyExchange(double const Egas0, quokka::valarray<double, nGroups_> const &Erad0Vec, double const rho,
							 double const coeff_n, double const dt, amrex::GpuArray<Real, nmscalars_> const &massScalars,
							 int const n_outer_iter, quokka::valarray<double, nGroups_> const &work,
							 quokka::valarray<double, nGroups_> const &vel_times_F, quokka::valarray<double, nGroups_> const &Src,
							 amrex::GpuArray<double, nGroups_ + 1> const &radBoundaries_g_copy,
							 amrex::GpuArray<double, nGroups_> const &radBoundaryRatios_copy) -> NewtonIterationResult<problem_t>
>>>>>>> 1397edcd
{
	// 1. Compute energy exchange

	// BEGIN NEWTON-RAPHSON LOOP
	// Define the source term: S = dt chat gamma rho (kappa_P B - kappa_E E) + dt chat c^-2 gamma rho kappa_F v * F_i, where gamma =
	// 1 / sqrt(1 - v^2 / c^2) is the Lorentz factor. Solve for the new radiation energy and gas internal energy using a
	// Newton-Raphson method using the base variables (Egas, D_0, D_1,
	// ...), where D_i = R_i / tau_i^(t) and tau_i^(t) = dt * chat * gamma * rho * kappa_{P,i}^(t) is the optical depth across chat
	// * dt for group i at time t. Compared with the old base (Egas, Erad_0, Erad_1, ...), this new base is more stable and
	// converges faster. Furthermore, the PlanckOpacityTempDerivative term is not needed anymore since we assume d/dT (kappa_P /
	// kappa_E) = 0 in the calculation of the Jacobian. Note that this assumption only affects the convergence rate of the
	// Newton-Raphson iteration and does not affect the result at all once the iteration is converged.
	//
	// The Jacobian of F(E_g, D_i) is
	//
	// dF_G / dE_g = 1
	// dF_G / dD_i = c / chat * tau0_i
	// dF_{D,i} / dE_g = 1 / (chat * C_v) * (kappa_{P,i} / kappa_{E,i}) * d/dT (4 \pi B_i)
	// dF_{D,i} / dD_i = - (1 / (chat * dt * rho * kappa_{E,i}) + 1) * tau0_i = - ((1 / tau_i)(kappa_Pi / kappa_Ei) + 1) * tau0_i

	const double cscale = c_light_ / c_hat_;
	const double Etot0 = Egas0 + cscale * (sum(Erad0Vec) + sum(Src));

	double deltaEgas = NAN;
	double T_gas = NAN;
	double T_d = NAN;
	quokka::valarray<double, nGroups_> deltaD{};
	quokka::valarray<double, nGroups_> F_D{};
	quokka::valarray<double, nGroups_> Rvec{};
	quokka::valarray<double, nGroups_> kappaPVec{};
	quokka::valarray<double, nGroups_> kappaEVec{};
	quokka::valarray<double, nGroups_> kappaFVec{};
	quokka::valarray<double, nGroups_> tau0{};	 // optical depth across c * dt at old state
	quokka::valarray<double, nGroups_> tau{};	 // optical depth across c * dt at new state
	quokka::valarray<double, nGroups_> work_local{}; // work term used in the Newton-Raphson iteration of the currect outer iteration
	quokka::valarray<double, nGroups_> fourPiBoverC{};
	amrex::GpuArray<double, nGroups_> delta_nu_kappa_B_at_edge{};
	amrex::GpuArray<double, nGroups_> delta_nu_B_at_edge{};
	amrex::GpuArray<amrex::GpuArray<double, nGroups_ + 1>, 2> kappa_expo_and_lower_value{};

	// define a list of alpha_quant for the model PPL_opacity_fixed_slope_spectrum
	amrex::GpuArray<double, nGroups_> alpha_quant_minus_one{};
	if constexpr ((opacity_model_ == OpacityModel::PPL_opacity_fixed_slope_spectrum) ||
		      (gamma_ == 1.0 && opacity_model_ == OpacityModel::PPL_opacity_full_spectrum)) {
		if constexpr (!special_edge_bin_slopes) {
			for (int g = 0; g < nGroups_; ++g) {
				alpha_quant_minus_one[g] = -1.0;
			}
		} else {
			alpha_quant_minus_one[0] = 2.0;
			alpha_quant_minus_one[nGroups_ - 1] = -4.0;
			for (int g = 1; g < nGroups_ - 1; ++g) {
				alpha_quant_minus_one[g] = -1.0;
			}
		}
	}

	double Egas_guess = Egas0;
	auto EradVec_guess = Erad0Vec;

	const double resid_tol = 1.0e-11; // 1.0e-15;
	const int maxIter = 100;
	int n = 0;
	for (; n < maxIter; ++n) {
		amrex::GpuArray<double, nGroups_> alpha_B{};
		amrex::GpuArray<double, nGroups_> alpha_E{};
		quokka::valarray<double, nGroups_> kappaPoverE{};

		T_gas = quokka::EOS<problem_t>::ComputeTgasFromEint(rho, Egas_guess, massScalars);
		AMREX_ASSERT(T_gas >= 0.);

		// 1. Compute dust temperature
<<<<<<< HEAD
		// If the dust model is turned off, ComputeDustTemperature should be a function that returns T_gas.

		const double R_sum = n == 0 ? NAN : sum(Rvec);
		T_d = ComputeDustTemperature(T_gas, T_gas, rho, EradVec_guess, coeff_n, dt, R_sum, n,
								radBoundaries_g_copy, radBoundaryRatios_copy);
		AMREX_ASSERT_WITH_MESSAGE(T_d >= 0., "Dust temperature is negative!");
		// if (T_d < 0.0) {
		// 	amrex::Gpu::Atomic::Add(p_num_failed_dust_local, 1);
		// }
=======

		if constexpr (!enable_dust_gas_thermal_coupling_model_) {
			T_d = T_gas;
		} else {
			const double R_sum = n == 0 ? NAN : sum(Rvec);
			T_d = ComputeDustTemperature(T_gas, T_gas, rho, EradVec_guess, coeff_n, dt, R_sum, n, radBoundaries_g_copy, radBoundaryRatios_copy);
			AMREX_ASSERT_WITH_MESSAGE(T_d >= 0., "Dust temperature is negative!");
			// if (T_d < 0.0) {
			// 	amrex::Gpu::Atomic::Add(p_num_failed_dust_local, 1);
			// }
		}
>>>>>>> 1397edcd

		// 2. Compute kappaP and kappaE at dust temperature

		fourPiBoverC = ComputeThermalRadiationMultiGroup(T_d, radBoundaries_g_copy);

		kappa_expo_and_lower_value = DefineOpacityExponentsAndLowerValues(radBoundaries_g_copy, rho, T_d);
		if constexpr (opacity_model_ == OpacityModel::piecewise_constant_opacity) {
			for (int g = 0; g < nGroups_; ++g) {
				kappaPVec[g] = kappa_expo_and_lower_value[1][g];
				kappaEVec[g] = kappa_expo_and_lower_value[1][g];
			}
		} else if constexpr (opacity_model_ == OpacityModel::PPL_opacity_fixed_slope_spectrum) {
			kappaPVec = ComputeGroupMeanOpacity(kappa_expo_and_lower_value, radBoundaryRatios_copy, alpha_quant_minus_one);
			kappaEVec = kappaPVec;
		} else if constexpr (opacity_model_ == OpacityModel::PPL_opacity_full_spectrum) {
			if (n < max_ite_to_update_alpha_E) {
				alpha_B = ComputeRadQuantityExponents(fourPiBoverC, radBoundaries_g_copy);
				alpha_E = ComputeRadQuantityExponents(EradVec_guess, radBoundaries_g_copy);
			}
			kappaPVec = ComputeGroupMeanOpacity(kappa_expo_and_lower_value, radBoundaryRatios_copy, alpha_B);
			kappaEVec = ComputeGroupMeanOpacity(kappa_expo_and_lower_value, radBoundaryRatios_copy, alpha_E);
		}
		AMREX_ASSERT(!kappaPVec.hasnan());
		AMREX_ASSERT(!kappaEVec.hasnan());
		for (int g = 0; g < nGroups_; ++g) {
			if (kappaEVec[g] > 0.0) {
				kappaPoverE[g] = kappaPVec[g] / kappaEVec[g];
			} else {
				kappaPoverE[g] = 1.0;
			}
		}

		// 3. In the first loop, calculate kappaF, work, tau0, R

		if (n == 0) {

			// Step 1.1: Compute kappaF (required for the work term)

			for (int g = 0; g < nGroups_; ++g) {
				auto const nu_L = radBoundaries_g_copy[g];
				auto const nu_R = radBoundaries_g_copy[g + 1];
				auto const B_L = PlanckFunction(nu_L, T_d); // 4 pi B(nu) / c
				auto const B_R = PlanckFunction(nu_R, T_d); // 4 pi B(nu) / c
				auto const kappa_L = kappa_expo_and_lower_value[1][g];
				auto const kappa_R = kappa_L * std::pow(nu_R / nu_L, kappa_expo_and_lower_value[0][g]);
				delta_nu_kappa_B_at_edge[g] = nu_R * kappa_R * B_R - nu_L * kappa_L * B_L;
				delta_nu_B_at_edge[g] = nu_R * B_R - nu_L * B_L;
			}
			if constexpr (opacity_model_ == OpacityModel::piecewise_constant_opacity) {
				kappaFVec = kappaPVec;
			} else {
				if constexpr (use_diffuse_flux_mean_opacity) {
					kappaFVec = ComputeDiffusionFluxMeanOpacity(kappaPVec, kappaEVec, fourPiBoverC, delta_nu_kappa_B_at_edge,
										    delta_nu_B_at_edge, kappa_expo_and_lower_value[0]);
				} else {
					// for simplicity, I assume kappaF = kappaE when opacity_model_ ==
					// OpacityModel::PPL_opacity_full_spectrum, if !use_diffuse_flux_mean_opacity. We won't
					// use this option anyway.
					kappaFVec = kappaEVec;
				}
			}
			AMREX_ASSERT(!kappaFVec.hasnan());

			if constexpr ((beta_order_ == 1) && (include_work_term_in_source)) {
				// compute the work term at the old state
				// const double gamma = 1.0 / sqrt(1.0 - vsqr / (c * c));
				if (n_outer_iter == 0) {
					for (int g = 0; g < nGroups_; ++g) {
						if constexpr (opacity_model_ == OpacityModel::piecewise_constant_opacity) {
							work_local[g] = vel_times_F[g] * kappaFVec[g] * c_hat_ / (c_light_ * c_light_) * dt;
						} else {
							work_local[g] = vel_times_F[g] * kappaFVec[g] * c_hat_ / (c_light_ * c_light_) * dt *
									(1.0 + kappa_expo_and_lower_value[0][g]);
						}
					}
				} else {
					// If n_outer_iter > 0, use the work term from the previous outer iteration, which is passed as the parameter 'work'
					work_local = work;
				}
			}

			tau0 = dt * rho * kappaPVec * c_hat_;
			tau = tau0;
			Rvec = (fourPiBoverC - EradVec_guess / kappaPoverE) * tau0 + work_local;
			if constexpr (use_D_as_base) {
				// tau0 is used as a scaling factor for Rvec
				for (int g = 0; g < nGroups_; ++g) {
					if (tau0[g] <= 1.0) {
						tau0[g] = 1.0;
					}
				}
			}
		} else { // in the second and later loops, calculate tau and E (given R)
			tau = dt * rho * kappaPVec * c_hat_;
			for (int g = 0; g < nGroups_; ++g) {
				// If tau = 0.0, Erad_guess shouldn't change
				if (tau[g] > 0.0) {
					EradVec_guess[g] = kappaPoverE[g] * (fourPiBoverC[g] - (Rvec[g] - work_local[g]) / tau[g]);
					if constexpr (force_rad_floor_in_iteration) {
						if (EradVec_guess[g] < 0.0) {
							Egas_guess -= (c_light_ / c_hat_) * (Erad_floor_ - EradVec_guess[g]);
							EradVec_guess[g] = Erad_floor_;
						}
					}
				}
			}
		}

		const auto d_fourpiboverc_d_t = ComputeThermalRadiationTempDerivativeMultiGroup(T_d, radBoundaries_g_copy);
		AMREX_ASSERT(!d_fourpiboverc_d_t.hasnan());
		const double c_v = quokka::EOS<problem_t>::ComputeEintTempDerivative(rho, T_gas, massScalars); // Egas = c_v * T

		const auto Egas_diff = Egas_guess - Egas0;
		const auto Erad_diff = EradVec_guess - Erad0Vec;
		JacobianResult<problem_t> jacobian;

<<<<<<< HEAD
		jacobian = ComputeJacobian(T_gas, T_d, Egas_diff, Erad_diff, Rvec, Src, coeff_n, tau, c_v, kappaPoverE, d_fourpiboverc_d_t);
=======
		if (enable_dust_gas_thermal_coupling_model_) {
			jacobian = ComputeJacobianForGasAndDust(T_gas, T_d, Egas_diff, Erad_diff, Rvec, Src, coeff_n, tau, c_v, cscale, kappaPoverE,
								d_fourpiboverc_d_t);
		} else {
			jacobian = ComputeJacobianForPureGas(NAN, NAN, Egas_diff, Erad_diff, Rvec, Src, NAN, tau, c_v, cscale, kappaPoverE, d_fourpiboverc_d_t);
		}
>>>>>>> 1397edcd

		if constexpr (use_D_as_base) {
			jacobian.J0g = jacobian.J0g * tau0;
			jacobian.Jgg = jacobian.Jgg * tau0;
		}

		// check relative convergence of the residuals
		if ((std::abs(jacobian.F0 / Etot0) < resid_tol) && (cscale * jacobian.Fg_abs_sum / Etot0 < resid_tol)) {
			break;
		}

#if 0
		// For debugging: print (Egas0, Erad0Vec, tau0), which defines the initial condition for a Newton-Raphson iteration
		if (n == 0) {
			std::cout << "Egas0 = " << Egas0 << ", Erad0Vec = " << Erad0Vec[0] << ", tau0 = " << tau0[0]
					<< "; C_V = " << c_v << ", a_rad = " << radiation_constant_ << std::endl;
		} else if (n >= 0) {
			std::cout << "n = " << n << ", Egas_guess = " << Egas_guess << ", EradVec_guess = " << EradVec_guess[0]
					<< ", tau = " << tau[0];
			std::cout << ", F_G = " << jacobian.F0 << ", F_D_abs_sum = " << jacobian.Fg_abs_sum << ", Etot0 = " << Etot0 << std::endl;
		}
#endif

		// update variables
		RadSystem<problem_t>::SolveLinearEqs(jacobian, deltaEgas, deltaD);
		AMREX_ASSERT(!std::isnan(deltaEgas));
		AMREX_ASSERT(!deltaD.hasnan());

		// Update independent variables (Egas_guess, Rvec)
		// enable_dE_constrain is used to prevent the gas temperature from dropping/increasing below/above the radiation
		// temperature
		if (!enable_dE_constrain) {
			Egas_guess += deltaEgas;
			if constexpr (use_D_as_base) {
				Rvec += tau0 * deltaD;
			} else {
				Rvec += deltaD;
			}
		} else {
			const double T_rad = std::pow(sum(EradVec_guess) / radiation_constant_, 0.25);
			if (deltaEgas / c_v > std::max(T_gas, T_rad)) {
				Egas_guess = quokka::EOS<problem_t>::ComputeEintFromTgas(rho, T_rad);
				Rvec.fillin(0.0);
			} else {
				Egas_guess += deltaEgas;
				if constexpr (use_D_as_base) {
					Rvec += tau0 * deltaD;
				} else {
					Rvec += deltaD;
				}
			}
		}

		// check relative and absolute convergence of E_r
		// if (std::abs(deltaEgas / Egas_guess) < 1e-7) {
		// 	break;
		// }
	} // END NEWTON-RAPHSON LOOP

	AMREX_ASSERT(Egas_guess > 0.0);
	AMREX_ASSERT(min(EradVec_guess) >= 0.0);

	NewtonIterationResult<problem_t> result;

	if (n > 0) {
		// calculate kappaF since the temperature has changed
		for (int g = 0; g < nGroups_; ++g) {
			auto const nu_L = radBoundaries_g_copy[g];
			auto const nu_R = radBoundaries_g_copy[g + 1];
			auto const B_L = PlanckFunction(nu_L, T_d); // 4 pi B(nu) / c
			auto const B_R = PlanckFunction(nu_R, T_d); // 4 pi B(nu) / c
			auto const kappa_L = kappa_expo_and_lower_value[1][g];
			auto const kappa_R = kappa_L * std::pow(nu_R / nu_L, kappa_expo_and_lower_value[0][g]);
			delta_nu_kappa_B_at_edge[g] = nu_R * kappa_R * B_R - nu_L * kappa_L * B_L;
			delta_nu_B_at_edge[g] = nu_R * B_R - nu_L * B_L;
		}
		if constexpr (opacity_model_ == OpacityModel::piecewise_constant_opacity) {
			kappaFVec = kappaPVec;
		} else {
			if constexpr (use_diffuse_flux_mean_opacity) {
				kappaFVec = ComputeDiffusionFluxMeanOpacity(kappaPVec, kappaEVec, fourPiBoverC, delta_nu_kappa_B_at_edge, delta_nu_B_at_edge,
									    kappa_expo_and_lower_value[0]);
			} else {
				// for simplicity, I assume kappaF = kappaE when opacity_model_ ==
				// OpacityModel::PPL_opacity_full_spectrum, if !use_diffuse_flux_mean_opacity. We won't use this
				// option anyway.
				kappaFVec = kappaEVec;
			}
		}
	}

	result.Egas = Egas_guess;
	result.EradVec = EradVec_guess;
	result.kappaPVec = kappaPVec;
	result.kappaEVec = kappaEVec;
	result.kappaFVec = kappaFVec;
	result.work = work_local;
	result.T_gas = T_gas;
	result.T_d = T_d;
	result.delta_nu_kappa_B_at_edge = delta_nu_kappa_B_at_edge;
	return result;
}

template <typename problem_t>
void RadSystem<problem_t>::AddSourceTermsMultiGroup(array_t &consVar, arrayconst_t &radEnergySource, amrex::Box const &indexRange, amrex::Real dt_radiation,
						    const int stage, double dustGasCoeff, int *p_iteration_counter, int *p_num_failed_coupling,
						    int *p_num_failed_dust, int *p_num_failed_outer_ite)
{
	static_assert(beta_order_ == 0 || beta_order_ == 1);

	arrayconst_t &consPrev = consVar; // make read-only
	array_t &consNew = consVar;
	auto dt = dt_radiation;
	if (stage == 2) {
		dt = (1.0 - IMEX_a32) * dt_radiation;
	}

	amrex::GpuArray<amrex::Real, nGroups_ + 1> radBoundaries_g = radBoundaries_;

	// Add source terms

	// 1. Compute gas energy and radiation energy update following Howell &
	// Greenough [Journal of Computational Physics 184 (2003) 53–78].

	// cell-centered kernel
	amrex::ParallelFor(indexRange, [=] AMREX_GPU_DEVICE(int i, int j, int k) {
		// make a local reference of p_num_failed
		auto p_num_failed_coupling_local = p_num_failed_coupling;
		auto p_num_failed_dust_local = p_num_failed_dust;
		auto p_num_failed_outer_local = p_num_failed_outer_ite;
		auto p_iteration_counter_local = p_iteration_counter;

		const double c = c_light_;
		const double chat = c_hat_;
		const double dustGasCoeff_local = dustGasCoeff;

		// load fluid properties
		const double rho = consPrev(i, j, k, gasDensity_index);
		const double x1GasMom0 = consPrev(i, j, k, x1GasMomentum_index);
		const double x2GasMom0 = consPrev(i, j, k, x2GasMomentum_index);
		const double x3GasMom0 = consPrev(i, j, k, x3GasMomentum_index);
		const std::array<double, 3> gasMtm0 = {x1GasMom0, x2GasMom0, x3GasMom0};
		const double Egastot0 = consPrev(i, j, k, gasEnergy_index);
		auto massScalars = RadSystem<problem_t>::ComputeMassScalars(consPrev, i, j, k);

		// load radiation energy
		quokka::valarray<double, nGroups_> Erad0Vec;
		for (int g = 0; g < nGroups_; ++g) {
			Erad0Vec[g] = consPrev(i, j, k, radEnergy_index + numRadVars_ * g);
		}
		AMREX_ASSERT(min(Erad0Vec) > 0.0);
		const double Erad0 = sum(Erad0Vec);

		// load radiation energy source term
		// plus advection source term (for well-balanced/SDC integrators)
		quokka::valarray<double, nGroups_> Src;
		for (int g = 0; g < nGroups_; ++g) {
			Src[g] = dt * (chat * radEnergySource(i, j, k, g));
		}

		double Egas0 = NAN;
		double Ekin0 = NAN;
		double Etot0 = NAN;
		double Egas_guess = NAN;
		quokka::valarray<double, nGroups_> EradVec_guess{};
		quokka::valarray<double, nGroups_> work{};
		quokka::valarray<double, nGroups_> work_prev{};
		amrex::GpuArray<amrex::Real, 3> dMomentum{};
		amrex::GpuArray<amrex::GpuArray<amrex::Real, nGroups_>, 3> Frad_t1{};

		if constexpr (gamma_ != 1.0) {
			Egas0 = ComputeEintFromEgas(rho, x1GasMom0, x2GasMom0, x3GasMom0, Egastot0);
			Etot0 = Egas0 + (c / chat) * (Erad0 + sum(Src));
			Ekin0 = Egastot0 - Egas0;
		}

		// make a copy of radBoundaries_g
		amrex::GpuArray<double, nGroups_ + 1> radBoundaries_g_copy{};
		amrex::GpuArray<double, nGroups_> radBoundaryRatios_copy{};
		for (int g = 0; g < nGroups_ + 1; ++g) {
			radBoundaries_g_copy[g] = radBoundaries_g[g];
		}
		for (int g = 0; g < nGroups_; ++g) {
			radBoundaryRatios_copy[g] = radBoundaries_g_copy[g + 1] / radBoundaries_g_copy[g];
		}

		// define a list of alpha_quant for the model PPL_opacity_fixed_slope_spectrum
		amrex::GpuArray<double, nGroups_> alpha_quant_minus_one{};
		if constexpr ((opacity_model_ == OpacityModel::PPL_opacity_fixed_slope_spectrum) ||
			      (gamma_ == 1.0 && opacity_model_ == OpacityModel::PPL_opacity_full_spectrum)) {
			if constexpr (!special_edge_bin_slopes) {
				for (int g = 0; g < nGroups_; ++g) {
					alpha_quant_minus_one[g] = -1.0;
				}
			} else {
				alpha_quant_minus_one[0] = 2.0;
				alpha_quant_minus_one[nGroups_ - 1] = -4.0;
				for (int g = 1; g < nGroups_ - 1; ++g) {
					alpha_quant_minus_one[g] = -1.0;
				}
			}
		}

		amrex::Real gas_update_factor = 1.0;
		if (stage == 1) {
			gas_update_factor = IMEX_a32;
		}

		const double num_den = rho / mean_molecular_mass_;
		const double cscale = c / chat;
		double coeff_n = NAN;
		if (enable_dust_gas_thermal_coupling_model_) {
			coeff_n = dt * dustGasCoeff_local * num_den * num_den / cscale;
		}

		// Outer iteration loop
		const int max_ite = 5;
		int ite = 0;
		for (; ite < max_ite; ++ite) {
			quokka::valarray<double, nGroups_> Rvec{};
			quokka::valarray<double, nGroups_> fourPiBoverC{};
			double T_gas = NAN;
			double T_d = NAN;
			quokka::valarray<double, nGroups_> kappaPVec{};
			quokka::valarray<double, nGroups_> kappaEVec{};
			quokka::valarray<double, nGroups_> kappaFVec{};
			amrex::GpuArray<amrex::GpuArray<double, nGroups_ + 1>, 2> kappa_expo_and_lower_value{};
			NewtonIterationResult<problem_t> updated_energy;

			// 1. Compute matter-radiation energy exchange for non-isothermal gas

			if constexpr (gamma_ != 1.0) {

				// Step 1.1: Compute a term required to calculate the work. This is only required in the first outer loop.

				quokka::valarray<double, nGroups_> vel_times_F{};
				if (ite == 0) {
					for (int g = 0; g < nGroups_; ++g) {
						const double frad0 = consPrev(i, j, k, x1RadFlux_index + numRadVars_ * g);
						const double frad1 = consPrev(i, j, k, x2RadFlux_index + numRadVars_ * g);
						const double frad2 = consPrev(i, j, k, x3RadFlux_index + numRadVars_ * g);
						// Compute vel_times_F[g] = sum(vel * F_g)
						vel_times_F[g] = (x1GasMom0 * frad0 + x2GasMom0 * frad1 + x3GasMom0 * frad2);
					}
				}

<<<<<<< HEAD
				// Step 1.2: Compute the gas and radiation energy update. This also updates the opacities. When ite == 0, this also computes the work term.

				if constexpr (enable_dust_gas_thermal_coupling_model_) {
					updated_energy = SolveMatterRadiationEnergyExchange(Egas0, Erad0Vec, rho, coeff_n, dt, massScalars, ite, work, vel_times_F, Src, 
						radBoundaries_g_copy, radBoundaryRatios_copy, &ComputeJacobianForGasAndDust, &ComputeDustTemperatureBateKeto);
				} else {
					updated_energy = SolveMatterRadiationEnergyExchange(Egas0, Erad0Vec, rho, coeff_n, dt, massScalars, ite, work, vel_times_F, Src, 
						radBoundaries_g_copy, radBoundaryRatios_copy, &ComputeJacobianForGas,
						[](double T_gas_, double, double, quokka::valarray<double, nGroups_>, double, double, double, int, amrex::GpuArray<double, nGroups_ + 1>, 
							amrex::GpuArray<double, nGroups_>) -> double {return T_gas_;}
						);
				}
=======
				updated_energy = SolveMatterRadiationEnergyExchange(Egas0, Erad0Vec, rho, coeff_n, dt, massScalars, ite, work, vel_times_F, Src,
										    radBoundaries_g_copy, radBoundaryRatios_copy);
>>>>>>> 1397edcd

				Egas_guess = updated_energy.Egas;
				EradVec_guess = updated_energy.EradVec;
				kappaPVec = updated_energy.kappaPVec;
				kappaEVec = updated_energy.kappaEVec;
				kappaFVec = updated_energy.kappaFVec;

				fourPiBoverC = ComputeThermalRadiationMultiGroup(updated_energy.T_d, radBoundaries_g_copy);
				kappa_expo_and_lower_value = DefineOpacityExponentsAndLowerValues(radBoundaries_g_copy, rho, updated_energy.T_d);

			} else { // not constexpr (gamma_ != 1.0)

				T_gas = quokka::EOS<problem_t>::ComputeTgasFromEint(rho, Egas0, massScalars);
				T_d = T_gas;
				if constexpr (opacity_model_ == OpacityModel::piecewise_constant_opacity) {
					kappa_expo_and_lower_value = DefineOpacityExponentsAndLowerValues(radBoundaries_g_copy, rho, T_d);
					for (int g = 0; g < nGroups_; ++g) {
						kappaFVec[g] = kappa_expo_and_lower_value[1][g];
					}
				} else {
					kappa_expo_and_lower_value = DefineOpacityExponentsAndLowerValues(radBoundaries_g_copy, rho, T_d);
					kappaFVec = ComputeGroupMeanOpacity(kappa_expo_and_lower_value, radBoundaryRatios_copy, alpha_quant_minus_one);
				}

				amrex::ignore_unused(Rvec);
				amrex::ignore_unused(fourPiBoverC);
				amrex::ignore_unused(kappaPVec);
				amrex::ignore_unused(kappaEVec);
				amrex::ignore_unused(updated_energy);

			}

			// Erad_guess is the new radiation energy (excluding work term)
			// Egas_guess is the new gas internal energy

			// 2. Compute radiation flux update

			amrex::GpuArray<amrex::Real, 3> Frad_t0{};
			dMomentum = {0., 0., 0.};

			for (int g = 0; g < nGroups_; ++g) {
				Frad_t0[0] = consPrev(i, j, k, x1RadFlux_index + numRadVars_ * g);
				Frad_t0[1] = consPrev(i, j, k, x2RadFlux_index + numRadVars_ * g);
				Frad_t0[2] = consPrev(i, j, k, x3RadFlux_index + numRadVars_ * g);

				if constexpr ((gamma_ != 1.0) && (beta_order_ == 1)) {
					const auto erad = EradVec_guess[g];
					std::array<double, 3> v_terms{};

					auto fx = Frad_t0[0] / (c_light_ * erad);
					auto fy = Frad_t0[1] / (c_light_ * erad);
					auto fz = Frad_t0[2] / (c_light_ * erad);
					double F_coeff = chat * rho * kappaFVec[g] * dt;
					auto Tedd = ComputeEddingtonTensor(fx, fy, fz);

					for (int n = 0; n < 3; ++n) {
						// compute thermal radiation term
						double Planck_term = NAN;

						if constexpr (include_delta_B) {
							Planck_term = kappaPVec[g] * fourPiBoverC[g] - 1.0 / 3.0 * updated_energy.delta_nu_kappa_B_at_edge[g];
						} else {
							Planck_term = kappaPVec[g] * fourPiBoverC[g];
						}

						Planck_term *= chat * dt * gasMtm0[n];

						// compute radiation pressure
						double pressure_term = 0.0;
						for (int z = 0; z < 3; ++z) {
							pressure_term += gasMtm0[z] * Tedd[n][z] * erad;
						}
						// Simplification: assuming Eddington tensors are the same for all groups, we have kappaP = kappaE
						if constexpr (opacity_model_ == OpacityModel::piecewise_constant_opacity) {
							pressure_term *= chat * dt * kappaEVec[g];
						} else {
							pressure_term *= chat * dt * (1.0 + kappa_expo_and_lower_value[0][g]) * kappaEVec[g];
						}

						v_terms[n] = Planck_term + pressure_term;
					}

					for (int n = 0; n < 3; ++n) {
						// Compute flux update
						Frad_t1[n][g] = (Frad_t0[n] + v_terms[n]) / (1.0 + F_coeff);

						// Compute conservative gas momentum update
						dMomentum[n] += -(Frad_t1[n][g] - Frad_t0[n]) / (c * chat);
					}
				} else { // NOT if constexpr (gamma_ != 1.0 && beta_order_ == 1), i.e. gamma_ == 1.0 or beta_order_ == 0
					for (int n = 0; n < 3; ++n) {
						Frad_t1[n][g] = Frad_t0[n] / (1.0 + rho * kappaFVec[g] * chat * dt);
						// Compute conservative gas momentum update
						dMomentum[n] += -(Frad_t1[n][g] - Frad_t0[n]) / (c * chat);
					}
				}
			} // end loop over radiation groups for flux update

			// 3. Deal with the work term.

			amrex::Real const x1GasMom1 = consPrev(i, j, k, x1GasMomentum_index) + dMomentum[0];
			amrex::Real const x2GasMom1 = consPrev(i, j, k, x2GasMomentum_index) + dMomentum[1];
			amrex::Real const x3GasMom1 = consPrev(i, j, k, x3GasMomentum_index) + dMomentum[2];

			if constexpr ((gamma_ != 1.0) && (beta_order_ == 1)) {
				// compute difference in gas kinetic energy before and after momentum update
				amrex::Real const Egastot1 = ComputeEgasFromEint(rho, x1GasMom1, x2GasMom1, x3GasMom1, Egas_guess);
				amrex::Real const Ekin1 = Egastot1 - Egas_guess;
				amrex::Real const dEkin_work = Ekin1 - Ekin0;

				if constexpr (include_work_term_in_source) {
					// New scheme: the work term is included in the source terms. The work done by radiation went to internal energy, but it
					// should go to the kinetic energy. Remove the work term from internal energy.
					Egas_guess -= dEkin_work;
				} else {
					// Old scheme: since the source term does not include work term, add the work term to radiation energy.

					// compute loss of radiation energy to gas kinetic energy
					auto dErad_work = -(c_hat_ / c_light_) * dEkin_work;

					// apportion dErad_work according to kappaF_i * (v * F_i)
					quokka::valarray<double, nGroups_> energyLossFractions{};
					if constexpr (nGroups_ == 1) {
						energyLossFractions[0] = 1.0;
					} else {
						// compute energyLossFractions
						for (int g = 0; g < nGroups_; ++g) {
							energyLossFractions[g] =
							    kappaFVec[g] * (x1GasMom1 * Frad_t1[0][g] + x2GasMom1 * Frad_t1[1][g] + x3GasMom1 * Frad_t1[2][g]);
						}
						auto energyLossFractionsTot = sum(energyLossFractions);
						if (energyLossFractionsTot != 0.0) {
							energyLossFractions /= energyLossFractionsTot;
						} else {
							energyLossFractions.fillin(0.0);
						}
					}
					for (int g = 0; g < nGroups_; ++g) {
						auto radEnergyNew = EradVec_guess[g] + dErad_work * energyLossFractions[g];
						// AMREX_ASSERT(radEnergyNew > 0.0);
						if (radEnergyNew < Erad_floor_) {
							// return energy to Egas_guess
							Egas_guess -= (Erad_floor_ - radEnergyNew) * (c / chat);
							radEnergyNew = Erad_floor_;
						}
						EradVec_guess[g] = radEnergyNew;
					}
				}
			} // End of step 3

			// 4. Check for convergence of the outer loop

			if constexpr ((beta_order_ == 0) || (gamma_ == 1.0) || (!include_work_term_in_source)) {
				break;
			} else {
				// If you are here, then you are using the new scheme. Step 3 is skipped. The work term is included in the source term, but it
				// is lagged. The work term is updated in the next step.
				for (int g = 0; g < nGroups_; ++g) {
					// copy work to work_prev
					work_prev[g] = updated_energy.work[g];
					// compute new work term from the updated radiation flux and velocity
					// work = v * F * chi
					if constexpr (opacity_model_ == OpacityModel::piecewise_constant_opacity) {
						work[g] = (x1GasMom1 * Frad_t1[0][g] + x2GasMom1 * Frad_t1[1][g] + x3GasMom1 * Frad_t1[2][g]) * kappaFVec[g] *
							  chat / (c * c) * dt;
					} else if constexpr (opacity_model_ == OpacityModel::PPL_opacity_fixed_slope_spectrum ||
							     opacity_model_ == OpacityModel::PPL_opacity_full_spectrum) {
						work[g] = (x1GasMom1 * Frad_t1[0][g] + x2GasMom1 * Frad_t1[1][g] + x3GasMom1 * Frad_t1[2][g]) *
							  (1.0 + kappa_expo_and_lower_value[0][g]) * kappaFVec[g] * chat / (c * c) * dt;
					}
				}

				// Check for convergence of the work term: if the relative change in the work term is less than 1e-13, then break the loop
				const double lag_tol = 1.0e-13;
				if ((sum(abs(work)) == 0.0) || ((c / chat) * sum(abs(work - work_prev)) < lag_tol * Etot0) ||
				    (sum(abs(work - work_prev)) <= lag_tol * sum(Rvec)) || (sum(abs(work - work_prev)) <= 1.0e-8 * sum(abs(work)))) {
					break;
				}
			}
		} // end full-step iteration

		AMREX_ASSERT_WITH_MESSAGE(ite < max_ite, "AddSourceTerms iteration failed to converge!");
		if (ite >= max_ite) {
			amrex::Gpu::Atomic::Add(p_num_failed_outer_local, 1);
		}

		// 4b. Store new radiation energy, gas energy
		// In the first stage of the IMEX scheme, the hydro quantities are updated by a fraction (defined by
		// gas_update_factor) of the time step.
		const auto x1GasMom1 = consPrev(i, j, k, x1GasMomentum_index) + dMomentum[0] * gas_update_factor;
		const auto x2GasMom1 = consPrev(i, j, k, x2GasMomentum_index) + dMomentum[1] * gas_update_factor;
		const auto x3GasMom1 = consPrev(i, j, k, x3GasMomentum_index) + dMomentum[2] * gas_update_factor;
		consNew(i, j, k, x1GasMomentum_index) = x1GasMom1;
		consNew(i, j, k, x2GasMomentum_index) = x2GasMom1;
		consNew(i, j, k, x3GasMomentum_index) = x3GasMom1;
		if constexpr (gamma_ != 1.0) {
			Egas_guess = Egas0 + (Egas_guess - Egas0) * gas_update_factor;
			consNew(i, j, k, gasInternalEnergy_index) = Egas_guess;
			consNew(i, j, k, gasEnergy_index) = ComputeEgasFromEint(rho, x1GasMom1, x2GasMom1, x3GasMom1, Egas_guess);
		} else {
			amrex::ignore_unused(EradVec_guess);
			amrex::ignore_unused(Egas_guess);
			amrex::ignore_unused(Egas0);
			amrex::ignore_unused(Etot0);
			amrex::ignore_unused(work);
			amrex::ignore_unused(work_prev);
		}
		for (int g = 0; g < nGroups_; ++g) {
			if constexpr (gamma_ != 1.0) {
				consNew(i, j, k, radEnergy_index + numRadVars_ * g) = EradVec_guess[g];
			}
			consNew(i, j, k, x1RadFlux_index + numRadVars_ * g) = Frad_t1[0][g];
			consNew(i, j, k, x2RadFlux_index + numRadVars_ * g) = Frad_t1[1][g];
			consNew(i, j, k, x3RadFlux_index + numRadVars_ * g) = Frad_t1[2][g];
		}
	});
}

#endif // RAD_SOURCE_TERMS_MULTI_GROUP_HPP_<|MERGE_RESOLUTION|>--- conflicted
+++ resolved
@@ -98,7 +98,6 @@
 }
 
 template <typename problem_t>
-<<<<<<< HEAD
 AMREX_GPU_HOST_DEVICE auto RadSystem<problem_t>::SolveMatterRadiationEnergyExchange(
 	double const Egas0, quokka::valarray<double, nGroups_> const &Erad0Vec,
 	double const rho, double const coeff_n, double const dt, 
@@ -115,15 +114,6 @@
 	std::function<double(double, double, double, quokka::valarray<double, nGroups_>, double, double, double, int, 
 		amrex::GpuArray<double, nGroups_ + 1>, amrex::GpuArray<double, nGroups_>)> ComputeDustTemperature
 	) -> NewtonIterationResult<problem_t>
-=======
-AMREX_GPU_HOST_DEVICE auto
-RadSystem<problem_t>::SolveMatterRadiationEnergyExchange(double const Egas0, quokka::valarray<double, nGroups_> const &Erad0Vec, double const rho,
-							 double const coeff_n, double const dt, amrex::GpuArray<Real, nmscalars_> const &massScalars,
-							 int const n_outer_iter, quokka::valarray<double, nGroups_> const &work,
-							 quokka::valarray<double, nGroups_> const &vel_times_F, quokka::valarray<double, nGroups_> const &Src,
-							 amrex::GpuArray<double, nGroups_ + 1> const &radBoundaries_g_copy,
-							 amrex::GpuArray<double, nGroups_> const &radBoundaryRatios_copy) -> NewtonIterationResult<problem_t>
->>>>>>> 1397edcd
 {
 	// 1. Compute energy exchange
 
@@ -196,7 +186,6 @@
 		AMREX_ASSERT(T_gas >= 0.);
 
 		// 1. Compute dust temperature
-<<<<<<< HEAD
 		// If the dust model is turned off, ComputeDustTemperature should be a function that returns T_gas.
 
 		const double R_sum = n == 0 ? NAN : sum(Rvec);
@@ -206,19 +195,6 @@
 		// if (T_d < 0.0) {
 		// 	amrex::Gpu::Atomic::Add(p_num_failed_dust_local, 1);
 		// }
-=======
-
-		if constexpr (!enable_dust_gas_thermal_coupling_model_) {
-			T_d = T_gas;
-		} else {
-			const double R_sum = n == 0 ? NAN : sum(Rvec);
-			T_d = ComputeDustTemperature(T_gas, T_gas, rho, EradVec_guess, coeff_n, dt, R_sum, n, radBoundaries_g_copy, radBoundaryRatios_copy);
-			AMREX_ASSERT_WITH_MESSAGE(T_d >= 0., "Dust temperature is negative!");
-			// if (T_d < 0.0) {
-			// 	amrex::Gpu::Atomic::Add(p_num_failed_dust_local, 1);
-			// }
-		}
->>>>>>> 1397edcd
 
 		// 2. Compute kappaP and kappaE at dust temperature
 
@@ -335,16 +311,7 @@
 		const auto Erad_diff = EradVec_guess - Erad0Vec;
 		JacobianResult<problem_t> jacobian;
 
-<<<<<<< HEAD
 		jacobian = ComputeJacobian(T_gas, T_d, Egas_diff, Erad_diff, Rvec, Src, coeff_n, tau, c_v, kappaPoverE, d_fourpiboverc_d_t);
-=======
-		if (enable_dust_gas_thermal_coupling_model_) {
-			jacobian = ComputeJacobianForGasAndDust(T_gas, T_d, Egas_diff, Erad_diff, Rvec, Src, coeff_n, tau, c_v, cscale, kappaPoverE,
-								d_fourpiboverc_d_t);
-		} else {
-			jacobian = ComputeJacobianForPureGas(NAN, NAN, Egas_diff, Erad_diff, Rvec, Src, NAN, tau, c_v, cscale, kappaPoverE, d_fourpiboverc_d_t);
-		}
->>>>>>> 1397edcd
 
 		if constexpr (use_D_as_base) {
 			jacobian.J0g = jacobian.J0g * tau0;
@@ -591,7 +558,6 @@
 					}
 				}
 
-<<<<<<< HEAD
 				// Step 1.2: Compute the gas and radiation energy update. This also updates the opacities. When ite == 0, this also computes the work term.
 
 				if constexpr (enable_dust_gas_thermal_coupling_model_) {
@@ -604,10 +570,6 @@
 							amrex::GpuArray<double, nGroups_>) -> double {return T_gas_;}
 						);
 				}
-=======
-				updated_energy = SolveMatterRadiationEnergyExchange(Egas0, Erad0Vec, rho, coeff_n, dt, massScalars, ite, work, vel_times_F, Src,
-										    radBoundaries_g_copy, radBoundaryRatios_copy);
->>>>>>> 1397edcd
 
 				Egas_guess = updated_energy.Egas;
 				EradVec_guess = updated_energy.EradVec;
