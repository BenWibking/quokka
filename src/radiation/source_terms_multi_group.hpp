// IWYU pragma: private; include "radiation/radiation_system.hpp"
#ifndef RAD_SOURCE_TERMS_MULTI_GROUP_HPP_ // NOLINT
#define RAD_SOURCE_TERMS_MULTI_GROUP_HPP_

#define LARGE 1.e100

#include "radiation/radiation_system.hpp" // IWYU pragma: keep

// Compute the Jacobian of energy update equations for the gas-radiation system. The result is a struct containing the following elements:
// J00: (0, 0) component of the Jacobian matrix. = d F0 / d Egas
// F0: (0) component of the residual. = Egas residual
// Fg_abs_sum: sum of the absolute values of the each component of Fg that has tau(g) > 0
// J0g: (0, g) components of the Jacobian matrix, g = 1, 2, ..., nGroups. = d F0 / d R_g
// Jg0: (g, 0) components of the Jacobian matrix, g = 1, 2, ..., nGroups. = d Fg / d Egas
// Jgg: (g, g) components of the Jacobian matrix, g = 1, 2, ..., nGroups. = d Fg / d R_g
// Fg: (g) components of the residual, g = 1, 2, ..., nGroups. = Erad residual
template <typename problem_t>
AMREX_GPU_DEVICE auto RadSystem<problem_t>::ComputeJacobianForGas(double /*T_d*/, double Egas_diff,
								  quokka::valarray<double, nGroups_> const &Erad_diff,
								  quokka::valarray<double, nGroups_> const &Rvec, quokka::valarray<double, nGroups_> const &Src,
								  quokka::valarray<double, nGroups_> const &tau, double c_v,
								  quokka::valarray<double, nGroups_> const &kappaPoverE,
								  quokka::valarray<double, nGroups_> const &d_fourpiboverc_d_t) -> JacobianResult<problem_t>
{
	JacobianResult<problem_t> result;

	const double cscale = c_light_ / c_hat_;

	result.F0 = Egas_diff;
	result.Fg = Erad_diff - (Rvec + Src);
	result.Fg_abs_sum = 0.0;
	for (int g = 0; g < nGroups_; ++g) {
		if (tau[g] > 0.0) {
			result.Fg_abs_sum += std::abs(result.Fg[g]);
			result.F0 += cscale * Rvec[g];
		}
	}

	// const auto d_fourpiboverc_d_t = ComputeThermalRadiationTempDerivativeMultiGroup(T_d, radBoundaries_g_copy);
	AMREX_ASSERT(!d_fourpiboverc_d_t.hasnan());

	// compute Jacobian elements
	// I assume (kappaPVec / kappaEVec) is constant here. This is usually a reasonable assumption. Note that this assumption
	// only affects the convergence rate of the Newton-Raphson iteration and does not affect the converged solution at all.

	auto dEg_dT = kappaPoverE * d_fourpiboverc_d_t;

	result.J00 = 1.0;
	result.J0g.fillin(cscale);
	result.Jg0 = 1.0 / c_v * dEg_dT;
	for (int g = 0; g < nGroups_; ++g) {
		if (tau[g] <= 0.0) {
			result.Jgg[g] = -std::numeric_limits<double>::infinity();
		} else {
			result.Jgg[g] = -1.0 * kappaPoverE[g] / tau[g] - 1.0;
		}
	}

	return result;
}

// Compute the Jacobian of energy update equations for the gas-dust-radiation system. The result is a struct containing the following elements:
// J00: (0, 0) component of the Jacobian matrix. = d F0 / d Egas
// F0: (0) component of the residual. = Egas residual
// Fg_abs_sum: sum of the absolute values of the each component of Fg that has tau(g) > 0
// J0g: (0, g) components of the Jacobian matrix, g = 1, 2, ..., nGroups. = d F0 / d R_g
// Jg0: (g, 0) components of the Jacobian matrix, g = 1, 2, ..., nGroups. = d Fg / d Egas
// Jgg: (g, g) components of the Jacobian matrix, g = 1, 2, ..., nGroups. = d Fg / d R_g
// Fg: (g) components of the residual, g = 1, 2, ..., nGroups. = Erad residual
template <typename problem_t>
AMREX_GPU_DEVICE auto RadSystem<problem_t>::ComputeJacobianForGasAndDust(
    double T_gas, double T_d, double Egas_diff, quokka::valarray<double, nGroups_> const &Erad_diff, quokka::valarray<double, nGroups_> const &Rvec,
    quokka::valarray<double, nGroups_> const &Src, double coeff_n, quokka::valarray<double, nGroups_> const &tau, double c_v, double /*lambda_gd_time_dt*/,
    quokka::valarray<double, nGroups_> const &kappaPoverE, quokka::valarray<double, nGroups_> const &d_fourpiboverc_d_t) -> JacobianResult<problem_t>
{
	JacobianResult<problem_t> result;

	const double cscale = c_light_ / c_hat_;

	result.F0 = Egas_diff;
	result.Fg = Erad_diff - (Rvec + Src);
	result.Fg_abs_sum = 0.0;
	for (int g = 0; g < nGroups_; ++g) {
		if (tau[g] > 0.0) {
			result.Fg_abs_sum += std::abs(result.Fg[g]);
			result.F0 += cscale * Rvec[g];
		}
	}

	// const auto d_fourpiboverc_d_t = ComputeThermalRadiationTempDerivativeMultiGroup(T_d, radBoundaries_g_copy);
	AMREX_ASSERT(!d_fourpiboverc_d_t.hasnan());

	// compute Jacobian elements
	// I assume (kappaPVec / kappaEVec) is constant here. This is usually a reasonable assumption. Note that this assumption
	// only affects the convergence rate of the Newton-Raphson iteration and does not affect the converged solution at all.

	auto dEg_dT = kappaPoverE * d_fourpiboverc_d_t;

	result.J00 = 1.0;
	result.J0g.fillin(cscale);
	const double d_Td_d_T = 3. / 2. - T_d / (2. * T_gas);
	// const double coeff_n = dt * dustGasCoeff_local * num_den * num_den / cscale;
	dEg_dT *= d_Td_d_T;
	const double dTd_dRg = -1.0 / (coeff_n * std::sqrt(T_gas));
	const auto rg = kappaPoverE * d_fourpiboverc_d_t * dTd_dRg;
	result.Jg0 = 1.0 / c_v * dEg_dT - 1.0 / cscale * rg * result.J00;
	// Note that Fg is modified here, but it does not change Fg_abs_sum, which is used to check the convergence.
	result.Fg = result.Fg - 1.0 / cscale * rg * result.F0;
	for (int g = 0; g < nGroups_; ++g) {
		if (tau[g] <= 0.0) {
			result.Jgg[g] = -std::numeric_limits<double>::infinity();
		} else {
			result.Jgg[g] = -1.0 * kappaPoverE[g] / tau[g] - 1.0;
		}
	}

	return result;
}

// Compute the Jacobian of energy update equations for the gas-dust-radiation system. The result is a struct containing the following elements:
// J00: (0, 0) component of the Jacobian matrix. = d F0 / d Egas
// F0: (0) component of the residual. = Egas residual
// Fg_abs_sum: sum of the absolute values of the each component of Fg that has tau(g) > 0
// J0g: (0, g) components of the Jacobian matrix, g = 1, 2, ..., nGroups. = d F0 / d R_g
// Jg0: (g, 0) components of the Jacobian matrix, g = 1, 2, ..., nGroups. = d Fg / d Egas
// Jgg: (g, g) components of the Jacobian matrix, g = 1, 2, ..., nGroups. = d Fg / d R_g
// Fg: (g) components of the residual, g = 1, 2, ..., nGroups. = Erad residual
template <typename problem_t>
AMREX_GPU_DEVICE auto RadSystem<problem_t>::ComputeJacobianForGasAndDustWithPE(
    double T_gas, double T_d, double Egas_diff, quokka::valarray<double, nGroups_> const &Erad, quokka::valarray<double, nGroups_> const &Erad0, 
		double PE_heating_energy_derivative, quokka::valarray<double, nGroups_> const &Rvec,
    quokka::valarray<double, nGroups_> const &Src, double coeff_n, quokka::valarray<double, nGroups_> const &tau, double c_v, double /*lambda_gd_time_dt*/,
    quokka::valarray<double, nGroups_> const &kappaPoverE, quokka::valarray<double, nGroups_> const &d_fourpiboverc_d_t) -> JacobianResult<problem_t>
{
	JacobianResult<problem_t> result;

	const double cscale = c_light_ / c_hat_;

	result.F0 = Egas_diff;
	result.Fg = Erad - Erad0 - (Rvec + Src);
	result.Fg_abs_sum = 0.0;
	for (int g = 0; g < nGroups_; ++g) {
		if (tau[g] > 0.0) {
			result.Fg_abs_sum += std::abs(result.Fg[g]);
			result.F0 += cscale * Rvec[g];
		}
	}
	result.F0 -= PE_heating_energy_derivative * Erad[nGroups_ - 1];

	// const auto d_fourpiboverc_d_t = ComputeThermalRadiationTempDerivativeMultiGroup(T_d, radBoundaries_g_copy);
	AMREX_ASSERT(!d_fourpiboverc_d_t.hasnan());

	// compute Jacobian elements
	// I assume (kappaPVec / kappaEVec) is constant here. This is usually a reasonable assumption. Note that this assumption
	// only affects the convergence rate of the Newton-Raphson iteration and does not affect the converged solution at all.

	const auto d_Eg_d_Rg = -1.0 * kappaPoverE / tau;

	result.J00 = 1.0;
	result.J0g.fillin(cscale);
	if (tau[nGroups_ - 1] <= 0.0) {
		result.J0g[nGroups_ - 1] = LARGE;
	} else {
		result.J0g[nGroups_ - 1] -= PE_heating_energy_derivative * d_Eg_d_Rg[nGroups_ - 1];
	}
	const double d_Td_d_T = 3. / 2. - T_d / (2. * T_gas);
	// const double coeff_n = dt * dustGasCoeff_local * num_den * num_den / cscale;
	const auto dEg_dT = kappaPoverE * d_fourpiboverc_d_t * d_Td_d_T;
	const double dTd_dRg = -1.0 / (coeff_n * std::sqrt(T_gas));
	const auto rg = kappaPoverE * d_fourpiboverc_d_t * dTd_dRg;
	result.Jg0 = 1.0 / c_v * dEg_dT - 1.0 / cscale * rg * result.J00;
	// Note that Fg is modified here, but it does not change Fg_abs_sum, which is used to check the convergence.
	result.Fg = result.Fg - 1.0 / cscale * rg * result.F0;
	for (int g = 0; g < nGroups_; ++g) {
		if (tau[g] <= 0.0) {
			result.Jgg[g] = - LARGE;
		} else {
			result.Jgg[g] = d_Eg_d_Rg[g] - 1.0;
		}
	}
	result.Jgg[nGroups_ - 1] += rg[nGroups_ - 1] / cscale * PE_heating_energy_derivative * d_Eg_d_Rg[nGroups_ - 1];
	result.Jg1 = rg - 1.0 / cscale * rg * result.J0g[nGroups_ - 1]; // note that this is the (nGroups_ - 1)th column, except for the (nGroups_ - 1)th row

	return result;
}

// Compute the Jacobian of energy update equations for the gas-dust-radiation system with gas and dust decoupled. The result is a struct containing the
// following elements: J00: (0, 0) component of the Jacobian matrix. = d F0 / d T_d F0: (0) component of the residual. = sum_g R_g - lambda_gd_time_dt
// Fg_abs_sum: sum of the absolute values of the each component of Fg that has tau(g) > 0
// J0g: (0, g) components of the Jacobian matrix, g = 1, 2, ..., nGroups. = d F0 / d R_g
// Jg0: (g, 0) components of the Jacobian matrix, g = 1, 2, ..., nGroups. = d Fg / d T_d
// Jgg: (g, g) components of the Jacobian matrix, g = 1, 2, ..., nGroups. = d Fg / d R_g
// Fg: (g) components of the residual, g = 1, 2, ..., nGroups. = Erad residual
template <typename problem_t>
AMREX_GPU_DEVICE auto RadSystem<problem_t>::ComputeJacobianForGasAndDustDecoupled(
    double /*T_gas*/, double /*T_d*/, double /*Egas_diff*/, quokka::valarray<double, nGroups_> const &Erad_diff, quokka::valarray<double, nGroups_> const &Rvec,
    quokka::valarray<double, nGroups_> const &Src, double /*coeff_n*/, quokka::valarray<double, nGroups_> const &tau, double /*c_v*/, double lambda_gd_time_dt,
    quokka::valarray<double, nGroups_> const &kappaPoverE, quokka::valarray<double, nGroups_> const &d_fourpiboverc_d_t) -> JacobianResult<problem_t>
{
	JacobianResult<problem_t> result;

	result.F0 = -lambda_gd_time_dt;
	result.Fg = Erad_diff - (Rvec + Src);
	result.Fg_abs_sum = 0.0;
	for (int g = 0; g < nGroups_; ++g) {
		if (tau[g] > 0.0) {
			result.F0 += Rvec[g];
			result.Fg_abs_sum += std::abs(result.Fg[g]);
		}
	}

	// compute Jacobian elements
	// I assume (kappaPVec / kappaEVec) is constant here. This is usually a reasonable assumption. Note that this assumption
	// only affects the convergence rate of the Newton-Raphson iteration and does not affect the converged solution at all.

	auto dEg_dT = kappaPoverE * d_fourpiboverc_d_t;

	result.J00 = 0.0;
	result.J0g.fillin(1.0);
	result.Jg0 = dEg_dT;
	for (int g = 0; g < nGroups_; ++g) {
		if (tau[g] <= 0.0) {
			result.Jgg[g] = -std::numeric_limits<double>::infinity();
		} else {
			result.Jgg[g] = -1.0 * kappaPoverE[g] / tau[g] - 1.0;
		}
	}

	return result;
}

template <typename problem_t>
AMREX_GPU_DEVICE auto RadSystem<problem_t>::SolveGasRadiationEnergyExchange(
    double const Egas0, quokka::valarray<double, nGroups_> const &Erad0Vec, double const rho, double const dt, amrex::GpuArray<Real, nmscalars_> const &massScalars, int const n_outer_iter,
    quokka::valarray<double, nGroups_> const &work, quokka::valarray<double, nGroups_> const &vel_times_F, quokka::valarray<double, nGroups_> const &Src,
    amrex::GpuArray<double, nGroups_ + 1> const &rad_boundaries, int *p_iteration_counter,
    int *p_iteration_failure_counter) -> NewtonIterationResult<problem_t>
{
	// 1. Compute energy exchange

	// BEGIN NEWTON-RAPHSON LOOP
	// Define the source term: S = dt chat gamma rho (kappa_P B - kappa_E E) + dt chat c^-2 gamma rho kappa_F v * F_i, where gamma =
	// 1 / sqrt(1 - v^2 / c^2) is the Lorentz factor. Solve for the new radiation energy and gas internal energy using a
	// Newton-Raphson method using the base variables (Egas, D_0, D_1,
	// ...), where D_i = R_i / tau_i^(t) and tau_i^(t) = dt * chat * gamma * rho * kappa_{P,i}^(t) is the optical depth across chat
	// * dt for group i at time t. Compared with the old base (Egas, Erad_0, Erad_1, ...), this new base is more stable and
	// converges faster. Furthermore, the PlanckOpacityTempDerivative term is not needed anymore since we assume d/dT (kappa_P /
	// kappa_E) = 0 in the calculation of the Jacobian. Note that this assumption only affects the convergence rate of the
	// Newton-Raphson iteration and does not affect the result at all once the iteration is converged.
	//
	// The Jacobian of F(E_g, D_i) is
	//
	// dF_G / dE_g = 1
	// dF_G / dD_i = c / chat * tau0_i
	// dF_{D,i} / dE_g = 1 / (chat * C_v) * (kappa_{P,i} / kappa_{E,i}) * d/dT (4 \pi B_i)
	// dF_{D,i} / dD_i = - (1 / (chat * dt * rho * kappa_{E,i}) + 1) * tau0_i = - ((1 / tau_i)(kappa_Pi / kappa_Ei) + 1) * tau0_i

	const double c = c_light_; // make a copy of c_light_ to avoid compiler error "undefined in device code"
	const double chat = c_hat_;
	const double cscale = c / chat;

	// const double Etot0 = Egas0 + cscale * (sum(Erad0Vec) + sum(Src));
	double Etot0 = Egas0 + cscale * (sum(Erad0Vec) + sum(Src));

	double T_gas = NAN;
	double T_d = NAN; // a dummy dust temperature, T_d = T_gas for gas-only model
	double delta_x = NAN;
	quokka::valarray<double, nGroups_> delta_R{};
	quokka::valarray<double, nGroups_> F_D{};
	quokka::valarray<double, nGroups_> Rvec{};
	quokka::valarray<double, nGroups_> kappaPVec{};
	quokka::valarray<double, nGroups_> kappaEVec{};
	quokka::valarray<double, nGroups_> kappaFVec{};
	quokka::valarray<double, nGroups_> tau0{};	 // optical depth across c * dt at old state
	quokka::valarray<double, nGroups_> tau{};	 // optical depth across c * dt at new state
	quokka::valarray<double, nGroups_> work_local{}; // work term used in the Newton-Raphson iteration of the current outer iteration
	quokka::valarray<double, nGroups_> fourPiBoverC{};
	amrex::GpuArray<double, nGroups_> delta_nu_kappa_B_at_edge{};
	amrex::GpuArray<double, nGroups_> delta_nu_B_at_edge{};
	amrex::GpuArray<amrex::GpuArray<double, nGroups_ + 1>, 2> kappa_expo_and_lower_value{};
	amrex::GpuArray<double, nGroups_> rad_boundary_ratios{};

	if constexpr (!(opacity_model_ == OpacityModel::piecewise_constant_opacity)) {
		for (int g = 0; g < nGroups_; ++g) {
			rad_boundary_ratios[g] = rad_boundaries[g + 1] / rad_boundaries[g];
		}
	}

	// define a list of alpha_quant for the model PPL_opacity_fixed_slope_spectrum
	amrex::GpuArray<double, nGroups_> alpha_quant_minus_one{};
	if constexpr ((opacity_model_ == OpacityModel::PPL_opacity_fixed_slope_spectrum) ||
		      (gamma_ == 1.0 && opacity_model_ == OpacityModel::PPL_opacity_full_spectrum)) {
		if constexpr (!special_edge_bin_slopes) {
			for (int g = 0; g < nGroups_; ++g) {
				alpha_quant_minus_one[g] = -1.0;
			}
		} else {
			alpha_quant_minus_one[0] = 2.0;
			alpha_quant_minus_one[nGroups_ - 1] = -4.0;
			for (int g = 1; g < nGroups_ - 1; ++g) {
				alpha_quant_minus_one[g] = -1.0;
			}
		}
	}

	double Egas_guess = Egas0;
	auto EradVec_guess = Erad0Vec;

	const double resid_tol = 1.0e-11; // 1.0e-15;
	const int maxIter = 100;
	int n = 0;
	for (; n < maxIter; ++n) {
		amrex::GpuArray<double, nGroups_> alpha_B{};
		amrex::GpuArray<double, nGroups_> alpha_E{};
		quokka::valarray<double, nGroups_> kappaPoverE{};

		// 1. Compute dust temperature
		// If the dust model is turned off, ComputeDustTemperature should be a function that returns T_gas.

		T_gas = quokka::EOS<problem_t>::ComputeTgasFromEint(rho, Egas_guess, massScalars);
		AMREX_ASSERT(T_gas >= 0.);
		T_d = T_gas;

		// 2. Compute kappaP and kappaE at dust temperature

		fourPiBoverC = ComputeThermalRadiationMultiGroup(T_d, rad_boundaries);

		kappa_expo_and_lower_value = DefineOpacityExponentsAndLowerValues(rad_boundaries, rho, T_d);
		if constexpr (opacity_model_ == OpacityModel::piecewise_constant_opacity) {
			for (int g = 0; g < nGroups_; ++g) {
				kappaPVec[g] = kappa_expo_and_lower_value[1][g];
				kappaEVec[g] = kappa_expo_and_lower_value[1][g];
			}
		} else if constexpr (opacity_model_ == OpacityModel::PPL_opacity_fixed_slope_spectrum) {
			kappaPVec = ComputeGroupMeanOpacity(kappa_expo_and_lower_value, rad_boundary_ratios, alpha_quant_minus_one);
			kappaEVec = kappaPVec;
		} else if constexpr (opacity_model_ == OpacityModel::PPL_opacity_full_spectrum) {
			if (n < max_iter_to_update_alpha_E) {
				alpha_B = ComputeRadQuantityExponents(fourPiBoverC, rad_boundaries);
				alpha_E = ComputeRadQuantityExponents(EradVec_guess, rad_boundaries);
			}
			kappaPVec = ComputeGroupMeanOpacity(kappa_expo_and_lower_value, rad_boundary_ratios, alpha_B);
			kappaEVec = ComputeGroupMeanOpacity(kappa_expo_and_lower_value, rad_boundary_ratios, alpha_E);
		}
		AMREX_ASSERT(!kappaPVec.hasnan());
		AMREX_ASSERT(!kappaEVec.hasnan());
		for (int g = 0; g < nGroups_; ++g) {
			if (kappaEVec[g] > 0.0) {
				kappaPoverE[g] = kappaPVec[g] / kappaEVec[g];
			} else {
				kappaPoverE[g] = 1.0;
			}
		}

		// 3. In the first loop, calculate kappaF, work, tau0, R

		if (n == 0) {

			// Step 1.1: Compute kappaF (required for the work term)

			for (int g = 0; g < nGroups_; ++g) {
				auto const nu_L = rad_boundaries[g];
				auto const nu_R = rad_boundaries[g + 1];
				auto const B_L = PlanckFunction(nu_L, T_d); // 4 pi B(nu) / c
				auto const B_R = PlanckFunction(nu_R, T_d); // 4 pi B(nu) / c
				auto const kappa_L = kappa_expo_and_lower_value[1][g];
				auto const kappa_R = kappa_L * std::pow(nu_R / nu_L, kappa_expo_and_lower_value[0][g]);
				delta_nu_kappa_B_at_edge[g] = nu_R * kappa_R * B_R - nu_L * kappa_L * B_L;
				delta_nu_B_at_edge[g] = nu_R * B_R - nu_L * B_L;
			}
			if constexpr (opacity_model_ == OpacityModel::piecewise_constant_opacity) {
				kappaFVec = kappaPVec;
			} else {
				if constexpr (use_diffuse_flux_mean_opacity) {
					kappaFVec = ComputeDiffusionFluxMeanOpacity(kappaPVec, kappaEVec, fourPiBoverC, delta_nu_kappa_B_at_edge,
										    delta_nu_B_at_edge, kappa_expo_and_lower_value[0]);
				} else {
					// for simplicity, I assume kappaF = kappaE when opacity_model_ ==
					// OpacityModel::PPL_opacity_full_spectrum, if !use_diffuse_flux_mean_opacity. We won't
					// use this option anyway.
					kappaFVec = kappaEVec;
				}
			}
			AMREX_ASSERT(!kappaFVec.hasnan());

			if constexpr ((beta_order_ == 1) && (include_work_term_in_source)) {
				// compute the work term at the old state
				// const double gamma = 1.0 / sqrt(1.0 - vsqr / (c * c));
				if (n_outer_iter == 0) {
					for (int g = 0; g < nGroups_; ++g) {
						if constexpr (opacity_model_ == OpacityModel::piecewise_constant_opacity) {
							work_local[g] = vel_times_F[g] * kappaFVec[g] * chat / (c * c) * dt;
						} else {
							work_local[g] =
							    vel_times_F[g] * kappaFVec[g] * chat / (c * c) * dt * (1.0 + kappa_expo_and_lower_value[0][g]);
						}
					}
				} else {
					// If n_outer_iter > 0, use the work term from the previous outer iteration, which is passed as the parameter 'work'
					work_local = work;
				}
			} else {
				work_local.fillin(0.0);
			}

			tau0 = dt * rho * kappaPVec * chat;
			tau = tau0;
			Rvec = (fourPiBoverC - EradVec_guess / kappaPoverE) * tau0 + work_local;
			if constexpr (use_D_as_base) {
				// tau0 is used as a scaling factor for Rvec
				for (int g = 0; g < nGroups_; ++g) {
					if (tau0[g] <= 1.0) {
						tau0[g] = 1.0;
					}
				}
			}
		} else { // in the second and later loops, calculate tau and E (given R)
			tau = dt * rho * kappaPVec * chat;
			for (int g = 0; g < nGroups_; ++g) {
				// If tau = 0.0, Erad_guess shouldn't change
				if (tau[g] > 0.0) {
					EradVec_guess[g] = kappaPoverE[g] * (fourPiBoverC[g] - (Rvec[g] - work_local[g]) / tau[g]);
					if constexpr (force_rad_floor_in_iteration) {
						if (EradVec_guess[g] < 0.0) {
							Egas_guess -= cscale * (Erad_floor_ - EradVec_guess[g]);
							EradVec_guess[g] = Erad_floor_;
						}
					}
				}
			}
		}

		const auto d_fourpiboverc_d_t = ComputeThermalRadiationTempDerivativeMultiGroup(T_d, rad_boundaries);
		AMREX_ASSERT(!d_fourpiboverc_d_t.hasnan());
		const double c_v = quokka::EOS<problem_t>::ComputeEintTempDerivative(rho, T_gas, massScalars); // Egas = c_v * T

		const auto Egas_diff = Egas_guess - Egas0;
		const auto Erad_diff = EradVec_guess - Erad0Vec;

		auto jacobian = ComputeJacobianForGas(T_d, Egas_diff, Erad_diff, Rvec, Src, tau, c_v, kappaPoverE, d_fourpiboverc_d_t);

		if constexpr (use_D_as_base) {
			jacobian.J0g = jacobian.J0g * tau0;
			jacobian.Jgg = jacobian.Jgg * tau0;
		}

		// check relative convergence of the residuals
		if ((std::abs(jacobian.F0 / Etot0) < resid_tol) && (cscale * jacobian.Fg_abs_sum / Etot0 < resid_tol)) {
			break;
		}

#if 0
		// For debugging: print (Egas0, Erad0Vec, tau0), which defines the initial condition for a Newton-Raphson iteration
		if (n == 0) {
			std::cout << "Egas0 = " << Egas0 << ", Erad0Vec = " << Erad0Vec[0] << ", tau0 = " << tau0[0]
					<< "; C_V = " << c_v << ", a_rad = " << radiation_constant_ << std::endl;
		} else if (n >= 0) {
			std::cout << "n = " << n << ", Egas_guess = " << Egas_guess << ", EradVec_guess = " << EradVec_guess[0]
					<< ", tau = " << tau[0];
			std::cout << ", F_G = " << jacobian.F0 << ", F_D_abs_sum = " << jacobian.Fg_abs_sum << ", Etot0 = " << Etot0 << std::endl;
		}
#endif

		// update variables
		RadSystem<problem_t>::SolveLinearEqs(jacobian, delta_x, delta_R); // This is modify delta_x and delta_R in place
		AMREX_ASSERT(!std::isnan(delta_x));
		AMREX_ASSERT(!delta_R.hasnan());

		// Update independent variables (Egas_guess, Rvec)
		// enable_dE_constrain is used to prevent the gas temperature from dropping/increasing below/above the radiation
		// temperature
		const double T_rad = std::sqrt(std::sqrt(sum(EradVec_guess) / radiation_constant_));
		if (enable_dE_constrain && delta_x / c_v > std::max(T_gas, T_rad)) {
			Egas_guess = quokka::EOS<problem_t>::ComputeEintFromTgas(rho, T_rad);
			// Rvec.fillin(0.0);
		} else {
			Egas_guess += delta_x;
			if constexpr (use_D_as_base) {
				Rvec += tau0 * delta_R;
			} else {
				Rvec += delta_R;
			}
		}

		// check relative and absolute convergence of E_r
		// if (std::abs(deltaEgas / Egas_guess) < 1e-7) {
		// 	break;
		// }
	} // END NEWTON-RAPHSON LOOP

	AMREX_ASSERT(Egas_guess > 0.0);
	AMREX_ASSERT(min(EradVec_guess) >= 0.0);

	AMREX_ASSERT_WITH_MESSAGE(n < maxIter, "Newton-Raphson iteration failed to converge!");
	if (n >= maxIter) {
		amrex::Gpu::Atomic::Add(&p_iteration_failure_counter[0], 1); // NOLINT
	}

	amrex::Gpu::Atomic::Add(&p_iteration_counter[0], 1);	 // total number of radiation updates. NOLINT
	amrex::Gpu::Atomic::Add(&p_iteration_counter[1], n + 1); // total number of Newton-Raphson iterations. NOLINT
	amrex::Gpu::Atomic::Max(&p_iteration_counter[2], n + 1); // maximum number of Newton-Raphson iterations. NOLINT

	NewtonIterationResult<problem_t> result;

	if (n > 0) {
		// calculate kappaF since the temperature has changed
		for (int g = 0; g < nGroups_; ++g) {
			auto const nu_L = rad_boundaries[g];
			auto const nu_R = rad_boundaries[g + 1];
			auto const B_L = PlanckFunction(nu_L, T_d); // 4 pi B(nu) / c
			auto const B_R = PlanckFunction(nu_R, T_d); // 4 pi B(nu) / c
			auto const kappa_L = kappa_expo_and_lower_value[1][g];
			auto const kappa_R = kappa_L * std::pow(nu_R / nu_L, kappa_expo_and_lower_value[0][g]);
			delta_nu_kappa_B_at_edge[g] = nu_R * kappa_R * B_R - nu_L * kappa_L * B_L;
			delta_nu_B_at_edge[g] = nu_R * B_R - nu_L * B_L;
		}
		if constexpr (opacity_model_ == OpacityModel::piecewise_constant_opacity) {
			kappaFVec = kappaPVec;
		} else {
			if constexpr (use_diffuse_flux_mean_opacity) {
				kappaFVec = ComputeDiffusionFluxMeanOpacity(kappaPVec, kappaEVec, fourPiBoverC, delta_nu_kappa_B_at_edge, delta_nu_B_at_edge,
									    kappa_expo_and_lower_value[0]);
			} else {
				// for simplicity, I assume kappaF = kappaE when opacity_model_ ==
				// OpacityModel::PPL_opacity_full_spectrum, if !use_diffuse_flux_mean_opacity. We won't use this
				// option anyway.
				kappaFVec = kappaEVec;
			}
		}
	}

	result.Egas = Egas_guess;
	result.EradVec = EradVec_guess;
	result.kappaPVec = kappaPVec;
	result.kappaEVec = kappaEVec;
	result.kappaFVec = kappaFVec;
	result.work = work_local;
	result.T_gas = T_gas;
	result.T_d = T_d;
	result.delta_nu_kappa_B_at_edge = delta_nu_kappa_B_at_edge;
	return result;
}

template <typename problem_t>
AMREX_GPU_DEVICE auto RadSystem<problem_t>::SolveGasDustRadiationEnergyExchange(
    double const Egas0, quokka::valarray<double, nGroups_> const &Erad0Vec, double const rho, double const coeff_n, 
		double const dt, amrex::GpuArray<Real, nmscalars_> const &massScalars, int const n_outer_iter,
    quokka::valarray<double, nGroups_> const &work, quokka::valarray<double, nGroups_> const &vel_times_F, quokka::valarray<double, nGroups_> const &Src,
    amrex::GpuArray<double, nGroups_ + 1> const &rad_boundaries, int *p_iteration_counter,
    int *p_iteration_failure_counter) -> NewtonIterationResult<problem_t>
{
	// 1. Compute energy exchange

	// BEGIN NEWTON-RAPHSON LOOP
	// Define the source term: S = dt chat gamma rho (kappa_P B - kappa_E E) + dt chat c^-2 gamma rho kappa_F v * F_i, where gamma =
	// 1 / sqrt(1 - v^2 / c^2) is the Lorentz factor. Solve for the new radiation energy and gas internal energy using a
	// Newton-Raphson method using the base variables (Egas, D_0, D_1,
	// ...), where D_i = R_i / tau_i^(t) and tau_i^(t) = dt * chat * gamma * rho * kappa_{P,i}^(t) is the optical depth across chat
	// * dt for group i at time t. Compared with the old base (Egas, Erad_0, Erad_1, ...), this new base is more stable and
	// converges faster. Furthermore, the PlanckOpacityTempDerivative term is not needed anymore since we assume d/dT (kappa_P /
	// kappa_E) = 0 in the calculation of the Jacobian. Note that this assumption only affects the convergence rate of the
	// Newton-Raphson iteration and does not affect the result at all once the iteration is converged.
	//
	// The Jacobian of F(E_g, D_i) is
	//
	// dF_G / dE_g = 1
	// dF_G / dD_i = c / chat * tau0_i
	// dF_{D,i} / dE_g = 1 / (chat * C_v) * (kappa_{P,i} / kappa_{E,i}) * d/dT (4 \pi B_i)
	// dF_{D,i} / dD_i = - (1 / (chat * dt * rho * kappa_{E,i}) + 1) * tau0_i = - ((1 / tau_i)(kappa_Pi / kappa_Ei) + 1) * tau0_i

	const double c = c_light_; // make a copy of c_light_ to avoid compiler error "undefined in device code"
	const double chat = c_hat_;
	const double cscale = c / chat;

	int dust_model = 1;
	double T_d0 = NAN;
	double lambda_gd_times_dt = NAN;
	const double T_gas0 = quokka::EOS<problem_t>::ComputeTgasFromEint(rho, Egas0, massScalars);
	AMREX_ASSERT(T_gas0 >= 0.);
	T_d0 = ComputeDustTemperatureBateKeto(T_gas0, T_gas0, rho, Erad0Vec, coeff_n, dt, NAN, 0, rad_boundaries);
	AMREX_ASSERT_WITH_MESSAGE(T_d0 >= 0., "Dust temperature is negative!");
	if (T_d0 < 0.0) {
		amrex::Gpu::Atomic::Add(&p_iteration_failure_counter[1], 1); // NOLINT
	}

	const double max_Gamma_gd = coeff_n * std::max(std::sqrt(T_gas0) * T_gas0, std::sqrt(T_d0) * T_d0);
	if (cscale * max_Gamma_gd < ISM_Traits<problem_t>::gas_dust_coupling_threshold * Egas0) {
		dust_model = 2;
		lambda_gd_times_dt = coeff_n * std::sqrt(T_gas0) * (T_gas0 - T_d0);
	}

	// const double Etot0 = Egas0 + cscale * (sum(Erad0Vec) + sum(Src));
	double Etot0 = NAN;
	if (dust_model == 1) {
		Etot0 = Egas0 + cscale * (sum(Erad0Vec) + sum(Src));
	} else {
		// for dust_model == 2 (decoupled gas and dust), Egas0 is not involved in the iteration
		const double fourPiBoverC = sum(ComputeThermalRadiationMultiGroup(T_d0, rad_boundaries));
		Etot0 = std::abs(lambda_gd_times_dt) + fourPiBoverC + (sum(Erad0Vec) + sum(Src));
	}

	double T_gas = NAN;
	double T_d = NAN;
	double delta_x = NAN;
	quokka::valarray<double, nGroups_> delta_R{};
	quokka::valarray<double, nGroups_> F_D{};
	quokka::valarray<double, nGroups_> Rvec{};
	quokka::valarray<double, nGroups_> kappaPVec{};
	quokka::valarray<double, nGroups_> kappaEVec{};
	quokka::valarray<double, nGroups_> kappaFVec{};
	quokka::valarray<double, nGroups_> tau0{};	 // optical depth across c * dt at old state
	quokka::valarray<double, nGroups_> tau{};	 // optical depth across c * dt at new state
	quokka::valarray<double, nGroups_> work_local{}; // work term used in the Newton-Raphson iteration of the current outer iteration
	quokka::valarray<double, nGroups_> fourPiBoverC{};
	amrex::GpuArray<double, nGroups_> delta_nu_kappa_B_at_edge{};
	amrex::GpuArray<double, nGroups_> delta_nu_B_at_edge{};
	amrex::GpuArray<amrex::GpuArray<double, nGroups_ + 1>, 2> kappa_expo_and_lower_value{};
	amrex::GpuArray<double, nGroups_> rad_boundary_ratios{};

	if constexpr (!(opacity_model_ == OpacityModel::piecewise_constant_opacity)) {
		for (int g = 0; g < nGroups_; ++g) {
			rad_boundary_ratios[g] = rad_boundaries[g + 1] / rad_boundaries[g];
		}
	}

	// define a list of alpha_quant for the model PPL_opacity_fixed_slope_spectrum
	amrex::GpuArray<double, nGroups_> alpha_quant_minus_one{};
	if constexpr ((opacity_model_ == OpacityModel::PPL_opacity_fixed_slope_spectrum) ||
		      (gamma_ == 1.0 && opacity_model_ == OpacityModel::PPL_opacity_full_spectrum)) {
		if constexpr (!special_edge_bin_slopes) {
			for (int g = 0; g < nGroups_; ++g) {
				alpha_quant_minus_one[g] = -1.0;
			}
		} else {
			alpha_quant_minus_one[0] = 2.0;
			alpha_quant_minus_one[nGroups_ - 1] = -4.0;
			for (int g = 1; g < nGroups_ - 1; ++g) {
				alpha_quant_minus_one[g] = -1.0;
			}
		}
	}

	double Egas_guess = Egas0;
	auto EradVec_guess = Erad0Vec;

	T_gas = quokka::EOS<problem_t>::ComputeTgasFromEint(rho, Egas_guess, massScalars);
	AMREX_ASSERT(T_gas >= 0.);

	if (dust_model == 2) {
		Egas_guess = Egas0 - cscale * lambda_gd_times_dt; // update Egas_guess once for all
	}

	const double resid_tol = 1.0e-11; // 1.0e-15;
	const int maxIter = 100;
	int n = 0;
	for (; n < maxIter; ++n) {
		amrex::GpuArray<double, nGroups_> alpha_B{};
		amrex::GpuArray<double, nGroups_> alpha_E{};
		quokka::valarray<double, nGroups_> kappaPoverE{};

		// 1. Compute dust temperature
		// If the dust model is turned off, ComputeDustTemperature should be a function that returns T_gas.

		if (n > 0) {
			T_gas = quokka::EOS<problem_t>::ComputeTgasFromEint(rho, Egas_guess, massScalars);
			AMREX_ASSERT(T_gas >= 0.);
		}

		if (dust_model == 1) {
			if (n == 0) {
				T_d = T_d0;
			} else {
				T_d = T_gas - sum(Rvec) / (coeff_n * std::sqrt(T_gas));
			}
		} else {
			if (n == 0) {
				T_d = T_d0;
			}
		}
		AMREX_ASSERT_WITH_MESSAGE(T_d >= 0., "Dust temperature is negative! Consider increasing ISM_Traits::gas_dust_coupling_threshold");
		if (T_d < 0.0) {
			amrex::Gpu::Atomic::Add(&p_iteration_failure_counter[1], 1); // NOLINT
		}

		// 2. Compute kappaP and kappaE at dust temperature

		fourPiBoverC = ComputeThermalRadiationMultiGroup(T_d, rad_boundaries);

		kappa_expo_and_lower_value = DefineOpacityExponentsAndLowerValues(rad_boundaries, rho, T_d);
		if constexpr (opacity_model_ == OpacityModel::piecewise_constant_opacity) {
			for (int g = 0; g < nGroups_; ++g) {
				kappaPVec[g] = kappa_expo_and_lower_value[1][g];
				kappaEVec[g] = kappa_expo_and_lower_value[1][g];
			}
		} else if constexpr (opacity_model_ == OpacityModel::PPL_opacity_fixed_slope_spectrum) {
			kappaPVec = ComputeGroupMeanOpacity(kappa_expo_and_lower_value, rad_boundary_ratios, alpha_quant_minus_one);
			kappaEVec = kappaPVec;
		} else if constexpr (opacity_model_ == OpacityModel::PPL_opacity_full_spectrum) {
			if (n < max_iter_to_update_alpha_E) {
				alpha_B = ComputeRadQuantityExponents(fourPiBoverC, rad_boundaries);
				alpha_E = ComputeRadQuantityExponents(EradVec_guess, rad_boundaries);
			}
			kappaPVec = ComputeGroupMeanOpacity(kappa_expo_and_lower_value, rad_boundary_ratios, alpha_B);
			kappaEVec = ComputeGroupMeanOpacity(kappa_expo_and_lower_value, rad_boundary_ratios, alpha_E);
		}
		AMREX_ASSERT(!kappaPVec.hasnan());
		AMREX_ASSERT(!kappaEVec.hasnan());
		for (int g = 0; g < nGroups_; ++g) {
			if (kappaEVec[g] > 0.0) {
				kappaPoverE[g] = kappaPVec[g] / kappaEVec[g];
			} else {
				kappaPoverE[g] = 1.0;
			}
		}

		// 3. In the first loop, calculate kappaF, work, tau0, R

		if (n == 0) {

			// Step 1.1: Compute kappaF (required for the work term)

			for (int g = 0; g < nGroups_; ++g) {
				auto const nu_L = rad_boundaries[g];
				auto const nu_R = rad_boundaries[g + 1];
				auto const B_L = PlanckFunction(nu_L, T_d); // 4 pi B(nu) / c
				auto const B_R = PlanckFunction(nu_R, T_d); // 4 pi B(nu) / c
				auto const kappa_L = kappa_expo_and_lower_value[1][g];
				auto const kappa_R = kappa_L * std::pow(nu_R / nu_L, kappa_expo_and_lower_value[0][g]);
				delta_nu_kappa_B_at_edge[g] = nu_R * kappa_R * B_R - nu_L * kappa_L * B_L;
				delta_nu_B_at_edge[g] = nu_R * B_R - nu_L * B_L;
			}
			if constexpr (opacity_model_ == OpacityModel::piecewise_constant_opacity) {
				kappaFVec = kappaPVec;
			} else {
				if constexpr (use_diffuse_flux_mean_opacity) {
					kappaFVec = ComputeDiffusionFluxMeanOpacity(kappaPVec, kappaEVec, fourPiBoverC, delta_nu_kappa_B_at_edge,
										    delta_nu_B_at_edge, kappa_expo_and_lower_value[0]);
				} else {
					// for simplicity, I assume kappaF = kappaE when opacity_model_ ==
					// OpacityModel::PPL_opacity_full_spectrum, if !use_diffuse_flux_mean_opacity. We won't
					// use this option anyway.
					kappaFVec = kappaEVec;
				}
			}
			AMREX_ASSERT(!kappaFVec.hasnan());

			if constexpr ((beta_order_ == 1) && (include_work_term_in_source)) {
				// compute the work term at the old state
				// const double gamma = 1.0 / sqrt(1.0 - vsqr / (c * c));
				if (n_outer_iter == 0) {
					for (int g = 0; g < nGroups_; ++g) {
						if constexpr (opacity_model_ == OpacityModel::piecewise_constant_opacity) {
							work_local[g] = vel_times_F[g] * kappaFVec[g] * chat / (c * c) * dt;
						} else {
							work_local[g] =
							    vel_times_F[g] * kappaFVec[g] * chat / (c * c) * dt * (1.0 + kappa_expo_and_lower_value[0][g]);
						}
					}
				} else {
					// If n_outer_iter > 0, use the work term from the previous outer iteration, which is passed as the parameter 'work'
					work_local = work;
				}
			} else {
				work_local.fillin(0.0);
			}

			tau0 = dt * rho * kappaPVec * chat;
			tau = tau0;
			Rvec = (fourPiBoverC - EradVec_guess / kappaPoverE) * tau0 + work_local;
			if constexpr (use_D_as_base) {
				// tau0 is used as a scaling factor for Rvec
				for (int g = 0; g < nGroups_; ++g) {
					if (tau0[g] <= 1.0) {
						tau0[g] = 1.0;
					}
				}
			}
		} else { // in the second and later loops, calculate tau and E (given R)
			tau = dt * rho * kappaPVec * chat;
			for (int g = 0; g < nGroups_; ++g) {
				// If tau = 0.0, Erad_guess shouldn't change
				if (tau[g] > 0.0) {
					EradVec_guess[g] = kappaPoverE[g] * (fourPiBoverC[g] - (Rvec[g] - work_local[g]) / tau[g]);
					if constexpr (force_rad_floor_in_iteration) {
						if (EradVec_guess[g] < 0.0) {
							Egas_guess -= cscale * (Erad_floor_ - EradVec_guess[g]);
							EradVec_guess[g] = Erad_floor_;
						}
					}
				}
			}
		}

		const auto d_fourpiboverc_d_t = ComputeThermalRadiationTempDerivativeMultiGroup(T_d, rad_boundaries);
		AMREX_ASSERT(!d_fourpiboverc_d_t.hasnan());
		const double c_v = quokka::EOS<problem_t>::ComputeEintTempDerivative(rho, T_gas, massScalars); // Egas = c_v * T

		const auto Egas_diff = Egas_guess - Egas0;
		const auto Erad_diff = EradVec_guess - Erad0Vec;

		JacobianResult<problem_t> jacobian;

		if (dust_model == 1) {
			jacobian = ComputeJacobianForGasAndDust(T_gas, T_d, Egas_diff, Erad_diff, Rvec, Src, coeff_n, tau, c_v, lambda_gd_times_dt, kappaPoverE, d_fourpiboverc_d_t);
		} else {
			jacobian = ComputeJacobianForGasAndDustDecoupled(T_gas, T_d, Egas_diff, Erad_diff, Rvec, Src, coeff_n, tau, c_v, lambda_gd_times_dt, kappaPoverE, d_fourpiboverc_d_t);
		}

		if constexpr (use_D_as_base) {
			jacobian.J0g = jacobian.J0g * tau0;
			jacobian.Jgg = jacobian.Jgg * tau0;
		}

		// check relative convergence of the residuals
		if ((std::abs(jacobian.F0 / Etot0) < resid_tol) && (cscale * jacobian.Fg_abs_sum / Etot0 < resid_tol)) {
			break;
		}

#if 0
		// For debugging: print (Egas0, Erad0Vec, tau0), which defines the initial condition for a Newton-Raphson iteration
		if (n == 0) {
			std::cout << "Egas0 = " << Egas0 << ", Erad0Vec = " << Erad0Vec[0] << ", tau0 = " << tau0[0]
					<< "; C_V = " << c_v << ", a_rad = " << radiation_constant_ << std::endl;
		} else if (n >= 0) {
			std::cout << "n = " << n << ", Egas_guess = " << Egas_guess << ", EradVec_guess = " << EradVec_guess[0]
					<< ", tau = " << tau[0];
			std::cout << ", F_G = " << jacobian.F0 << ", F_D_abs_sum = " << jacobian.Fg_abs_sum << ", Etot0 = " << Etot0 << std::endl;
		}
#endif

		// update variables
		RadSystem<problem_t>::SolveLinearEqs(jacobian, delta_x, delta_R); // This is modify delta_x and delta_R in place
		AMREX_ASSERT(!std::isnan(delta_x));
		AMREX_ASSERT(!delta_R.hasnan());

		// Update independent variables (Egas_guess, Rvec)
		// enable_dE_constrain is used to prevent the gas temperature from dropping/increasing below/above the radiation
		// temperature
		if (dust_model == 2) {
			T_d += delta_x;
			Rvec += delta_R;
		} else {
			const double T_rad = std::sqrt(std::sqrt(sum(EradVec_guess) / radiation_constant_));
			if (enable_dE_constrain && delta_x / c_v > std::max(T_gas, T_rad)) {
				Egas_guess = quokka::EOS<problem_t>::ComputeEintFromTgas(rho, T_rad);
				// Rvec.fillin(0.0);
			} else {
				Egas_guess += delta_x;
				if constexpr (use_D_as_base) {
					Rvec += tau0 * delta_R;
				} else {
					Rvec += delta_R;
				}
			}
		}

		// check relative and absolute convergence of E_r
		// if (std::abs(deltaEgas / Egas_guess) < 1e-7) {
		// 	break;
		// }
	} // END NEWTON-RAPHSON LOOP

	AMREX_ASSERT(Egas_guess > 0.0);
	AMREX_ASSERT(min(EradVec_guess) >= 0.0);

	AMREX_ASSERT_WITH_MESSAGE(n < maxIter, "Newton-Raphson iteration for matter-radiation coupling failed to converge!");
	if (n >= maxIter) {
		amrex::Gpu::Atomic::Add(&p_iteration_failure_counter[0], 1); // NOLINT
	}

	amrex::Gpu::Atomic::Add(&p_iteration_counter[0], 1);	 // total number of radiation updates. NOLINT
	amrex::Gpu::Atomic::Add(&p_iteration_counter[1], n + 1); // total number of Newton-Raphson iterations. NOLINT
	amrex::Gpu::Atomic::Max(&p_iteration_counter[2], n + 1); // maximum number of Newton-Raphson iterations. NOLINT
	if (dust_model == 2) {
		amrex::Gpu::Atomic::Add(&p_iteration_counter[3], 1); // total number of decoupled gas-dust iterations. NOLINT
	}

	NewtonIterationResult<problem_t> result;

	if (n > 0) {
		// calculate kappaF since the temperature has changed
		for (int g = 0; g < nGroups_; ++g) {
			auto const nu_L = rad_boundaries[g];
			auto const nu_R = rad_boundaries[g + 1];
			auto const B_L = PlanckFunction(nu_L, T_d); // 4 pi B(nu) / c
			auto const B_R = PlanckFunction(nu_R, T_d); // 4 pi B(nu) / c
			auto const kappa_L = kappa_expo_and_lower_value[1][g];
			auto const kappa_R = kappa_L * std::pow(nu_R / nu_L, kappa_expo_and_lower_value[0][g]);
			delta_nu_kappa_B_at_edge[g] = nu_R * kappa_R * B_R - nu_L * kappa_L * B_L;
			delta_nu_B_at_edge[g] = nu_R * B_R - nu_L * B_L;
		}
		if constexpr (opacity_model_ == OpacityModel::piecewise_constant_opacity) {
			kappaFVec = kappaPVec;
		} else {
			if constexpr (use_diffuse_flux_mean_opacity) {
				kappaFVec = ComputeDiffusionFluxMeanOpacity(kappaPVec, kappaEVec, fourPiBoverC, delta_nu_kappa_B_at_edge, delta_nu_B_at_edge,
									    kappa_expo_and_lower_value[0]);
			} else {
				// for simplicity, I assume kappaF = kappaE when opacity_model_ ==
				// OpacityModel::PPL_opacity_full_spectrum, if !use_diffuse_flux_mean_opacity. We won't use this
				// option anyway.
				kappaFVec = kappaEVec;
			}
		}
	}

	result.Egas = Egas_guess;
	result.EradVec = EradVec_guess;
	result.kappaPVec = kappaPVec;
	result.kappaEVec = kappaEVec;
	result.kappaFVec = kappaFVec;
	result.work = work_local;
	result.T_gas = T_gas;
	result.T_d = T_d;
	result.delta_nu_kappa_B_at_edge = delta_nu_kappa_B_at_edge;
	return result;
}

template <typename problem_t>
AMREX_GPU_DEVICE auto RadSystem<problem_t>::SolveGasDustRadiationEnergyExchangeWithPE(
    double const Egas0, quokka::valarray<double, nGroups_> const &Erad0Vec, double const rho, double const coeff_n, 
		double const dt, amrex::GpuArray<Real, nmscalars_> const &massScalars, int const n_outer_iter,
    quokka::valarray<double, nGroups_> const &work, quokka::valarray<double, nGroups_> const &vel_times_F, quokka::valarray<double, nGroups_> const &Src,
<<<<<<< HEAD
    amrex::GpuArray<double, nGroups_ + 1> const &rad_boundaries, int *p_iteration_counter,
    int *p_iteration_failure_counter) -> NewtonIterationResult<problem_t>
=======
    amrex::GpuArray<double, nGroups_ + 1> const &rad_boundaries, JacobianFunc ComputeJacobian, int *p_iteration_counter, int *p_iteration_failure_counter)
    -> NewtonIterationResult<problem_t>
>>>>>>> 4f4d128e
{
	// 1. Compute energy exchange

	// BEGIN NEWTON-RAPHSON LOOP
	// Define the source term: S = dt chat gamma rho (kappa_P B - kappa_E E) + dt chat c^-2 gamma rho kappa_F v * F_i, where gamma =
	// 1 / sqrt(1 - v^2 / c^2) is the Lorentz factor. Solve for the new radiation energy and gas internal energy using a
	// Newton-Raphson method using the base variables (Egas, D_0, D_1,
	// ...), where D_i = R_i / tau_i^(t) and tau_i^(t) = dt * chat * gamma * rho * kappa_{P,i}^(t) is the optical depth across chat
	// * dt for group i at time t. Compared with the old base (Egas, Erad_0, Erad_1, ...), this new base is more stable and
	// converges faster. Furthermore, the PlanckOpacityTempDerivative term is not needed anymore since we assume d/dT (kappa_P /
	// kappa_E) = 0 in the calculation of the Jacobian. Note that this assumption only affects the convergence rate of the
	// Newton-Raphson iteration and does not affect the result at all once the iteration is converged.
	//
	// The Jacobian of F(E_g, D_i) is
	//
	// dF_G / dE_g = 1
	// dF_G / dD_i = c / chat * tau0_i
	// dF_{D,i} / dE_g = 1 / (chat * C_v) * (kappa_{P,i} / kappa_{E,i}) * d/dT (4 \pi B_i)
	// dF_{D,i} / dD_i = - (1 / (chat * dt * rho * kappa_{E,i}) + 1) * tau0_i = - ((1 / tau_i)(kappa_Pi / kappa_Ei) + 1) * tau0_i

	const double c = c_light_; // make a copy of c_light_ to avoid compiler error "undefined in device code"
	const double chat = c_hat_;
	const double cscale = c / chat;

	int dust_model = 1;
	double T_d0 = NAN;
	double lambda_gd_times_dt = NAN;
	const double T_gas0 = quokka::EOS<problem_t>::ComputeTgasFromEint(rho, Egas0, massScalars);
	AMREX_ASSERT(T_gas0 >= 0.);
	T_d0 = ComputeDustTemperatureBateKeto(T_gas0, T_gas0, rho, Erad0Vec, coeff_n, dt, NAN, 0, rad_boundaries);
	AMREX_ASSERT_WITH_MESSAGE(T_d0 >= 0., "Dust temperature is negative!");
	if (T_d0 < 0.0) {
		amrex::Gpu::Atomic::Add(&p_iteration_failure_counter[1], 1); // NOLINT
	}

	const double max_Gamma_gd = coeff_n * std::max(std::sqrt(T_gas0) * T_gas0, std::sqrt(T_d0) * T_d0);
	if (cscale * max_Gamma_gd < ISM_Traits<problem_t>::gas_dust_coupling_threshold * Egas0) {
		dust_model = 2;
		lambda_gd_times_dt = coeff_n * std::sqrt(T_gas0) * (T_gas0 - T_d0);
	}

	// const double Etot0 = Egas0 + cscale * (sum(Erad0Vec) + sum(Src));
	double Etot0 = NAN;
	if (dust_model == 1) {
		Etot0 = Egas0 + cscale * (sum(Erad0Vec) + sum(Src));
	} else {
		// for dust_model == 2 (decoupled gas and dust), Egas0 is not involved in the iteration
		Etot0 = std::abs(lambda_gd_times_dt) + (sum(Erad0Vec) + sum(Src));
	}

	double T_gas = NAN;
	double T_d = NAN;
	double delta_x = NAN;
	quokka::valarray<double, nGroups_> delta_R{};
	quokka::valarray<double, nGroups_> F_D{};
	quokka::valarray<double, nGroups_> Rvec{};
	quokka::valarray<double, nGroups_> kappaPVec{};
	quokka::valarray<double, nGroups_> kappaEVec{};
	quokka::valarray<double, nGroups_> kappaFVec{};
	quokka::valarray<double, nGroups_> tau0{};	 // optical depth across c * dt at old state
	quokka::valarray<double, nGroups_> tau{};	 // optical depth across c * dt at new state
	quokka::valarray<double, nGroups_> work_local{}; // work term used in the Newton-Raphson iteration of the current outer iteration
	quokka::valarray<double, nGroups_> fourPiBoverC{};
	amrex::GpuArray<double, nGroups_> delta_nu_kappa_B_at_edge{};
	amrex::GpuArray<double, nGroups_> delta_nu_B_at_edge{};
	amrex::GpuArray<amrex::GpuArray<double, nGroups_ + 1>, 2> kappa_expo_and_lower_value{};
	amrex::GpuArray<double, nGroups_> rad_boundary_ratios{};

	if constexpr (!(opacity_model_ == OpacityModel::piecewise_constant_opacity)) {
		for (int g = 0; g < nGroups_; ++g) {
			rad_boundary_ratios[g] = rad_boundaries[g + 1] / rad_boundaries[g];
		}
	}

	// define a list of alpha_quant for the model PPL_opacity_fixed_slope_spectrum
	amrex::GpuArray<double, nGroups_> alpha_quant_minus_one{};
	if constexpr ((opacity_model_ == OpacityModel::PPL_opacity_fixed_slope_spectrum) ||
		      (gamma_ == 1.0 && opacity_model_ == OpacityModel::PPL_opacity_full_spectrum)) {
		if constexpr (!special_edge_bin_slopes) {
			for (int g = 0; g < nGroups_; ++g) {
				alpha_quant_minus_one[g] = -1.0;
			}
		} else {
			alpha_quant_minus_one[0] = 2.0;
			alpha_quant_minus_one[nGroups_ - 1] = -4.0;
			for (int g = 1; g < nGroups_ - 1; ++g) {
				alpha_quant_minus_one[g] = -1.0;
			}
		}
	}

	double Egas_guess = Egas0;
	auto EradVec_guess = Erad0Vec;

	T_gas = quokka::EOS<problem_t>::ComputeTgasFromEint(rho, Egas_guess, massScalars);
	AMREX_ASSERT(T_gas >= 0.);

	if (dust_model == 2) {
		Egas_guess = Egas0 - cscale * lambda_gd_times_dt; // update Egas_guess once for all
	}

	// phtoelectric heating
	const double num_den = rho / mean_molecular_mass_;
	const double PE_heating_energy_derivative = dt * DefinePhotoelectricHeatingE1Derivative(T_gas, num_den);

	const double resid_tol = 1.0e-11; // 1.0e-15;
	const int maxIter = 100;
	int n = 0;
	for (; n < maxIter; ++n) {
		amrex::GpuArray<double, nGroups_> alpha_B{};
		amrex::GpuArray<double, nGroups_> alpha_E{};
		quokka::valarray<double, nGroups_> kappaPoverE{};

		// 1. Compute dust temperature
		// If the dust model is turned off, ComputeDustTemperature should be a function that returns T_gas.

		if (n > 0) {
			T_gas = quokka::EOS<problem_t>::ComputeTgasFromEint(rho, Egas_guess, massScalars);
			AMREX_ASSERT(T_gas >= 0.);
		}

		if (dust_model == 1) {
			if (n == 0) {
				T_d = T_d0;
			} else {
				T_d = T_gas - sum(Rvec) / (coeff_n * std::sqrt(T_gas));
			}
		} else {
			if (n == 0) {
				T_d = T_d0;
			}
		}
		AMREX_ASSERT_WITH_MESSAGE(T_d >= 0., "Dust temperature is negative! Consider increasing ISM_Traits::gas_dust_coupling_threshold");
		if (T_d < 0.0) {
			amrex::Gpu::Atomic::Add(&p_iteration_failure_counter[1], 1); // NOLINT
		}

		// 2. Compute kappaP and kappaE at dust temperature

		fourPiBoverC = ComputeThermalRadiationMultiGroup(T_d, rad_boundaries);

		kappa_expo_and_lower_value = DefineOpacityExponentsAndLowerValues(rad_boundaries, rho, T_d);
		if constexpr (opacity_model_ == OpacityModel::piecewise_constant_opacity) {
			for (int g = 0; g < nGroups_; ++g) {
				kappaPVec[g] = kappa_expo_and_lower_value[1][g];
				kappaEVec[g] = kappa_expo_and_lower_value[1][g];
			}
		} else if constexpr (opacity_model_ == OpacityModel::PPL_opacity_fixed_slope_spectrum) {
			kappaPVec = ComputeGroupMeanOpacity(kappa_expo_and_lower_value, rad_boundary_ratios, alpha_quant_minus_one);
			kappaEVec = kappaPVec;
		} else if constexpr (opacity_model_ == OpacityModel::PPL_opacity_full_spectrum) {
			if (n < max_iter_to_update_alpha_E) {
				alpha_B = ComputeRadQuantityExponents(fourPiBoverC, rad_boundaries);
				alpha_E = ComputeRadQuantityExponents(EradVec_guess, rad_boundaries);
			}
			kappaPVec = ComputeGroupMeanOpacity(kappa_expo_and_lower_value, rad_boundary_ratios, alpha_B);
			kappaEVec = ComputeGroupMeanOpacity(kappa_expo_and_lower_value, rad_boundary_ratios, alpha_E);
		}
		AMREX_ASSERT(!kappaPVec.hasnan());
		AMREX_ASSERT(!kappaEVec.hasnan());
		for (int g = 0; g < nGroups_; ++g) {
			if (kappaEVec[g] > 0.0) {
				kappaPoverE[g] = kappaPVec[g] / kappaEVec[g];
			} else {
				kappaPoverE[g] = 1.0;
			}
		}

		// 3. In the first loop, calculate kappaF, work, tau0, R

		if (n == 0) {

			// Step 1.1: Compute kappaF (required for the work term)

			for (int g = 0; g < nGroups_; ++g) {
				auto const nu_L = rad_boundaries[g];
				auto const nu_R = rad_boundaries[g + 1];
				auto const B_L = PlanckFunction(nu_L, T_d); // 4 pi B(nu) / c
				auto const B_R = PlanckFunction(nu_R, T_d); // 4 pi B(nu) / c
				auto const kappa_L = kappa_expo_and_lower_value[1][g];
				auto const kappa_R = kappa_L * std::pow(nu_R / nu_L, kappa_expo_and_lower_value[0][g]);
				delta_nu_kappa_B_at_edge[g] = nu_R * kappa_R * B_R - nu_L * kappa_L * B_L;
				delta_nu_B_at_edge[g] = nu_R * B_R - nu_L * B_L;
			}
			if constexpr (opacity_model_ == OpacityModel::piecewise_constant_opacity) {
				kappaFVec = kappaPVec;
			} else {
				if constexpr (use_diffuse_flux_mean_opacity) {
					kappaFVec = ComputeDiffusionFluxMeanOpacity(kappaPVec, kappaEVec, fourPiBoverC, delta_nu_kappa_B_at_edge,
										    delta_nu_B_at_edge, kappa_expo_and_lower_value[0]);
				} else {
					// for simplicity, I assume kappaF = kappaE when opacity_model_ ==
					// OpacityModel::PPL_opacity_full_spectrum, if !use_diffuse_flux_mean_opacity. We won't
					// use this option anyway.
					kappaFVec = kappaEVec;
				}
			}
			AMREX_ASSERT(!kappaFVec.hasnan());

			if constexpr ((beta_order_ == 1) && (include_work_term_in_source)) {
				// compute the work term at the old state
				// const double gamma = 1.0 / sqrt(1.0 - vsqr / (c * c));
				if (n_outer_iter == 0) {
					for (int g = 0; g < nGroups_; ++g) {
						if constexpr (opacity_model_ == OpacityModel::piecewise_constant_opacity) {
							work_local[g] = vel_times_F[g] * kappaFVec[g] * chat / (c * c) * dt;
						} else {
							work_local[g] =
							    vel_times_F[g] * kappaFVec[g] * chat / (c * c) * dt * (1.0 + kappa_expo_and_lower_value[0][g]);
						}
					}
				} else {
					// If n_outer_iter > 0, use the work term from the previous outer iteration, which is passed as the parameter 'work'
					work_local = work;
				}
			} else {
				work_local.fillin(0.0);
			}

			tau0 = dt * rho * kappaPVec * chat;
			tau = tau0;
			Rvec = (fourPiBoverC - EradVec_guess / kappaPoverE) * tau0 + work_local;
			if constexpr (use_D_as_base) {
				// tau0 is used as a scaling factor for Rvec
				for (int g = 0; g < nGroups_; ++g) {
					if (tau0[g] <= 1.0) {
						tau0[g] = 1.0;
					}
				}
			}
		} else { // in the second and later loops, calculate tau and E (given R)
			tau = dt * rho * kappaPVec * chat;
			for (int g = 0; g < nGroups_; ++g) {
				// If tau = 0.0, Erad_guess shouldn't change
				if (tau[g] > 0.0) {
					EradVec_guess[g] = kappaPoverE[g] * (fourPiBoverC[g] - (Rvec[g] - work_local[g]) / tau[g]);
					if constexpr (force_rad_floor_in_iteration) {
						if (EradVec_guess[g] < 0.0) {
							Egas_guess -= cscale * (Erad_floor_ - EradVec_guess[g]);
							EradVec_guess[g] = Erad_floor_;
						}
					}
				}
			}
		}

		const auto d_fourpiboverc_d_t = ComputeThermalRadiationTempDerivativeMultiGroup(T_d, rad_boundaries);
		AMREX_ASSERT(!d_fourpiboverc_d_t.hasnan());
		const double c_v = quokka::EOS<problem_t>::ComputeEintTempDerivative(rho, T_gas, massScalars); // Egas = c_v * T

		const auto Egas_diff = Egas_guess - Egas0;
		const auto Erad_diff = EradVec_guess - Erad0Vec;

		JacobianResult<problem_t> jacobian;

		if (dust_model == 1) {
			jacobian = ComputeJacobianForGasAndDustWithPE(T_gas, T_d, Egas_diff, EradVec_guess, Erad0Vec, PE_heating_energy_derivative, Rvec, Src, coeff_n, tau, c_v, lambda_gd_times_dt, kappaPoverE, d_fourpiboverc_d_t);
		} else {
			jacobian = ComputeJacobianForGasAndDustDecoupled(T_gas, T_d, Egas_diff, Erad_diff, Rvec, Src, coeff_n, tau, c_v, lambda_gd_times_dt, kappaPoverE, d_fourpiboverc_d_t);
		}

		if constexpr (use_D_as_base) {
			jacobian.J0g = jacobian.J0g * tau0;
			jacobian.Jgg = jacobian.Jgg * tau0;
		}

		// check relative convergence of the residuals
		if ((std::abs(jacobian.F0 / Etot0) < resid_tol) && (cscale * jacobian.Fg_abs_sum / Etot0 < resid_tol)) {
			break;
		}

#if 0
		// For debugging: print (Egas0, Erad0Vec, tau0), which defines the initial condition for a Newton-Raphson iteration
		if (n == 0) {
			std::cout << "Egas0 = " << Egas0 << ", Erad0Vec = " << Erad0Vec[0] << ", tau0 = " << tau0[0]
					<< "; C_V = " << c_v << ", a_rad = " << radiation_constant_ << std::endl;
		} else if (n >= 0) {
			std::cout << "n = " << n << ", Egas_guess = " << Egas_guess << ", EradVec_guess = " << EradVec_guess[0]
					<< ", tau = " << tau[0];
			std::cout << ", F_G = " << jacobian.F0 << ", F_D_abs_sum = " << jacobian.Fg_abs_sum << ", Etot0 = " << Etot0 << std::endl;
		}
#endif

		// update variables
		RadSystem<problem_t>::SolveLinearEqsWithLastColumn(jacobian, delta_x, delta_R); // This is modify delta_x and delta_R in place
		AMREX_ASSERT(!std::isnan(delta_x));
		AMREX_ASSERT(!delta_R.hasnan());

		// Update independent variables (Egas_guess, Rvec)
		// enable_dE_constrain is used to prevent the gas temperature from dropping/increasing below/above the radiation
		// temperature
		if (dust_model == 2) {
			T_d += delta_x;
			Rvec += delta_R;
		} else {
			const double T_rad = std::sqrt(std::sqrt(sum(EradVec_guess) / radiation_constant_));
			if (enable_dE_constrain && delta_x / c_v > std::max(T_gas, T_rad)) {
				Egas_guess = quokka::EOS<problem_t>::ComputeEintFromTgas(rho, T_rad);
				// Rvec.fillin(0.0);
			} else {
				Egas_guess += delta_x;
				if constexpr (use_D_as_base) {
					Rvec += tau0 * delta_R;
				} else {
					Rvec += delta_R;
				}
			}
		}

		// check relative and absolute convergence of E_r
		// if (std::abs(deltaEgas / Egas_guess) < 1e-7) {
		// 	break;
		// }
	} // END NEWTON-RAPHSON LOOP

	AMREX_ASSERT(Egas_guess > 0.0);
	AMREX_ASSERT(min(EradVec_guess) >= 0.0);

	AMREX_ASSERT_WITH_MESSAGE(n < maxIter, "Newton-Raphson iteration failed to converge!");
	if (n >= maxIter) {
		amrex::Gpu::Atomic::Add(&p_iteration_failure_counter[0], 1); // NOLINT
	}

	amrex::Gpu::Atomic::Add(&p_iteration_counter[0], 1);	 // total number of radiation updates. NOLINT
	amrex::Gpu::Atomic::Add(&p_iteration_counter[1], n + 1); // total number of Newton-Raphson iterations. NOLINT
	amrex::Gpu::Atomic::Max(&p_iteration_counter[2], n + 1); // maximum number of Newton-Raphson iterations. NOLINT

	NewtonIterationResult<problem_t> result;

	if (n > 0) {
		// calculate kappaF since the temperature has changed
		for (int g = 0; g < nGroups_; ++g) {
			auto const nu_L = rad_boundaries[g];
			auto const nu_R = rad_boundaries[g + 1];
			auto const B_L = PlanckFunction(nu_L, T_d); // 4 pi B(nu) / c
			auto const B_R = PlanckFunction(nu_R, T_d); // 4 pi B(nu) / c
			auto const kappa_L = kappa_expo_and_lower_value[1][g];
			auto const kappa_R = kappa_L * std::pow(nu_R / nu_L, kappa_expo_and_lower_value[0][g]);
			delta_nu_kappa_B_at_edge[g] = nu_R * kappa_R * B_R - nu_L * kappa_L * B_L;
			delta_nu_B_at_edge[g] = nu_R * B_R - nu_L * B_L;
		}
		if constexpr (opacity_model_ == OpacityModel::piecewise_constant_opacity) {
			kappaFVec = kappaPVec;
		} else {
			if constexpr (use_diffuse_flux_mean_opacity) {
				kappaFVec = ComputeDiffusionFluxMeanOpacity(kappaPVec, kappaEVec, fourPiBoverC, delta_nu_kappa_B_at_edge, delta_nu_B_at_edge,
									    kappa_expo_and_lower_value[0]);
			} else {
				// for simplicity, I assume kappaF = kappaE when opacity_model_ ==
				// OpacityModel::PPL_opacity_full_spectrum, if !use_diffuse_flux_mean_opacity. We won't use this
				// option anyway.
				kappaFVec = kappaEVec;
			}
		}
	}

	result.Egas = Egas_guess;
	result.EradVec = EradVec_guess;
	result.kappaPVec = kappaPVec;
	result.kappaEVec = kappaEVec;
	result.kappaFVec = kappaFVec;
	result.work = work_local;
	result.T_gas = T_gas;
	result.T_d = T_d;
	result.delta_nu_kappa_B_at_edge = delta_nu_kappa_B_at_edge;
	return result;
}

// Update radiation flux and gas momentum. Returns FluxUpdateResult struct. The function also updates energy.Egas and energy.work.
template <typename problem_t>
AMREX_GPU_DEVICE auto RadSystem<problem_t>::UpdateFlux(int const i, int const j, int const k, arrayconst_t &consPrev, NewtonIterationResult<problem_t> &energy,
						       double const dt, double const gas_update_factor, double const Ekin0) -> FluxUpdateResult<problem_t>
{
	amrex::GpuArray<amrex::Real, 3> Frad_t0{};
	amrex::GpuArray<amrex::Real, 3> dMomentum{0., 0., 0.};
	amrex::GpuArray<amrex::GpuArray<amrex::Real, nGroups_>, 3> Frad_t1{};

	// make a copy of radBoundaries_
	amrex::GpuArray<amrex::Real, nGroups_ + 1> radBoundaries_g = radBoundaries_;

	double const rho = consPrev(i, j, k, gasDensity_index);
	const double x1GasMom0 = consPrev(i, j, k, x1GasMomentum_index);
	const double x2GasMom0 = consPrev(i, j, k, x2GasMomentum_index);
	const double x3GasMom0 = consPrev(i, j, k, x3GasMomentum_index);
	const std::array<double, 3> gasMtm0 = {x1GasMom0, x2GasMom0, x3GasMom0};

	auto const fourPiBoverC = ComputeThermalRadiationMultiGroup(energy.T_d, radBoundaries_g);
	auto const kappa_expo_and_lower_value = DefineOpacityExponentsAndLowerValues(radBoundaries_g, rho, energy.T_d);

	const double chat = c_hat_;

	for (int g = 0; g < nGroups_; ++g) {
		Frad_t0[0] = consPrev(i, j, k, x1RadFlux_index + numRadVars_ * g);
		Frad_t0[1] = consPrev(i, j, k, x2RadFlux_index + numRadVars_ * g);
		Frad_t0[2] = consPrev(i, j, k, x3RadFlux_index + numRadVars_ * g);

		if constexpr ((gamma_ == 1.0) || (beta_order_ == 0)) {
			for (int n = 0; n < 3; ++n) {
				Frad_t1[n][g] = Frad_t0[n] / (1.0 + rho * energy.kappaFVec[g] * chat * dt);
				// Compute conservative gas momentum update
				dMomentum[n] += -(Frad_t1[n][g] - Frad_t0[n]) / (c_light_ * chat);
			}
		} else {
			const auto erad = energy.EradVec[g];
			std::array<double, 3> v_terms{};

			auto fx = Frad_t0[0] / (c_light_ * erad);
			auto fy = Frad_t0[1] / (c_light_ * erad);
			auto fz = Frad_t0[2] / (c_light_ * erad);
			double F_coeff = chat * rho * energy.kappaFVec[g] * dt;
			auto Tedd = ComputeEddingtonTensor(fx, fy, fz);

			for (int n = 0; n < 3; ++n) {
				// compute thermal radiation term
				double Planck_term = NAN;

				if constexpr (include_delta_B) {
					Planck_term = energy.kappaPVec[g] * fourPiBoverC[g] - 1.0 / 3.0 * energy.delta_nu_kappa_B_at_edge[g];
				} else {
					Planck_term = energy.kappaPVec[g] * fourPiBoverC[g];
				}

				Planck_term *= chat * dt * gasMtm0[n];

				// compute radiation pressure
				double pressure_term = 0.0;
				for (int z = 0; z < 3; ++z) {
					pressure_term += gasMtm0[z] * Tedd[n][z] * erad;
				}
				// Simplification: assuming Eddington tensors are the same for all groups, we have kappaP = kappaE
				if constexpr (opacity_model_ == OpacityModel::piecewise_constant_opacity) {
					pressure_term *= chat * dt * energy.kappaEVec[g];
				} else {
					pressure_term *= chat * dt * (1.0 + kappa_expo_and_lower_value[0][g]) * energy.kappaEVec[g];
				}

				v_terms[n] = Planck_term + pressure_term;
			}

			for (int n = 0; n < 3; ++n) {
				// Compute flux update
				Frad_t1[n][g] = (Frad_t0[n] + v_terms[n]) / (1.0 + F_coeff);

				// Compute conservative gas momentum update
				dMomentum[n] += -(Frad_t1[n][g] - Frad_t0[n]) / (c_light_ * chat);
			}
		}
	}

	amrex::Real x1GasMom1 = consPrev(i, j, k, x1GasMomentum_index) + dMomentum[0];
	amrex::Real x2GasMom1 = consPrev(i, j, k, x2GasMomentum_index) + dMomentum[1];
	amrex::Real x3GasMom1 = consPrev(i, j, k, x3GasMomentum_index) + dMomentum[2];

	FluxUpdateResult<problem_t> updated_flux;

	for (int g = 0; g < nGroups_; ++g) {
		updated_flux.Erad[g] = energy.EradVec[g];
	}

	// 3. Deal with the work term.
	if constexpr ((gamma_ != 1.0) && (beta_order_ == 1)) {
		// compute difference in gas kinetic energy before and after momentum update
		amrex::Real const Egastot1 = ComputeEgasFromEint(rho, x1GasMom1, x2GasMom1, x3GasMom1, energy.Egas);
		amrex::Real const Ekin1 = Egastot1 - energy.Egas;
		amrex::Real const dEkin_work = Ekin1 - Ekin0;

		if constexpr (include_work_term_in_source) {
			// New scheme: the work term is included in the source terms. The work done by radiation went to internal energy, but it
			// should go to the kinetic energy. Remove the work term from internal energy.
			energy.Egas -= dEkin_work;
			// The work term is included in the source term, but it is lagged. We update the work term here.
			for (int g = 0; g < nGroups_; ++g) {
				// compute new work term from the updated radiation flux and velocity
				// work = v * F * chi
				if constexpr (opacity_model_ == OpacityModel::piecewise_constant_opacity) {
					energy.work[g] = (x1GasMom1 * Frad_t1[0][g] + x2GasMom1 * Frad_t1[1][g] + x3GasMom1 * Frad_t1[2][g]) *
							 energy.kappaFVec[g] * chat / (c_light_ * c_light_) * dt;
				} else if constexpr (opacity_model_ == OpacityModel::PPL_opacity_fixed_slope_spectrum ||
						     opacity_model_ == OpacityModel::PPL_opacity_full_spectrum) {
					energy.work[g] = (x1GasMom1 * Frad_t1[0][g] + x2GasMom1 * Frad_t1[1][g] + x3GasMom1 * Frad_t1[2][g]) *
							 (1.0 + kappa_expo_and_lower_value[0][g]) * energy.kappaFVec[g] * chat / (c_light_ * c_light_) * dt;
				}
			}
		} else {
			// Old scheme: the source term does not include the work term, so we add the work term to the Erad.

			// compute loss of radiation energy to gas kinetic energy
			auto dErad_work = -(c_hat_ / c_light_) * dEkin_work;

			// apportion dErad_work according to kappaF_i * (v * F_i)
			quokka::valarray<double, nGroups_> energyLossFractions{};
			if constexpr (nGroups_ == 1) {
				energyLossFractions[0] = 1.0;
			} else {
				// compute energyLossFractions
				for (int g = 0; g < nGroups_; ++g) {
					energyLossFractions[g] =
					    energy.kappaFVec[g] * (x1GasMom1 * Frad_t1[0][g] + x2GasMom1 * Frad_t1[1][g] + x3GasMom1 * Frad_t1[2][g]);
				}
				auto energyLossFractionsTot = sum(energyLossFractions);
				if (energyLossFractionsTot != 0.0) {
					energyLossFractions /= energyLossFractionsTot;
				} else {
					energyLossFractions.fillin(0.0);
				}
			}
			for (int g = 0; g < nGroups_; ++g) {
				auto radEnergyNew = energy.EradVec[g] + dErad_work * energyLossFractions[g];
				// AMREX_ASSERT(radEnergyNew > 0.0);
				if (radEnergyNew < Erad_floor_) {
					// return energy to Egas_guess
					energy.Egas -= (Erad_floor_ - radEnergyNew) * (c_light_ / c_hat_);
					radEnergyNew = Erad_floor_;
				}
				updated_flux.Erad[g] = radEnergyNew;
			}
		}
	}

	x1GasMom1 = consPrev(i, j, k, x1GasMomentum_index) + dMomentum[0] * gas_update_factor;
	x2GasMom1 = consPrev(i, j, k, x2GasMomentum_index) + dMomentum[1] * gas_update_factor;
	x3GasMom1 = consPrev(i, j, k, x3GasMomentum_index) + dMomentum[2] * gas_update_factor;
	updated_flux.gasMomentum = {x1GasMom1, x2GasMom1, x3GasMom1};
	updated_flux.Frad = Frad_t1;

	return updated_flux;
}

template <typename problem_t>
void RadSystem<problem_t>::AddSourceTermsMultiGroup(array_t &consVar, arrayconst_t &radEnergySource, amrex::Box const &indexRange, amrex::Real dt_radiation,
						    const int stage, double dustGasCoeff, int *p_iteration_counter, int *p_iteration_failure_counter)
{
	static_assert(beta_order_ == 0 || beta_order_ == 1);

	arrayconst_t &consPrev = consVar; // make read-only
	array_t &consNew = consVar;
	auto dt = dt_radiation;
	if (stage == 2) {
		dt = (1.0 - IMEX_a32) * dt_radiation;
	}

	amrex::GpuArray<amrex::Real, nGroups_ + 1> radBoundaries_g = radBoundaries_;

	// Add source terms

	// 1. Compute gas energy and radiation energy update following Howell &
	// Greenough [Journal of Computational Physics 184 (2003) 53–78].

	// cell-centered kernel
	amrex::ParallelFor(indexRange, [=] AMREX_GPU_DEVICE(int i, int j, int k) {
		// make a local reference
		auto p_iteration_counter_local = p_iteration_counter;		      // NOLINT
		auto p_iteration_failure_counter_local = p_iteration_failure_counter; // NOLINT

		const double c = c_light_;
		const double chat = c_hat_;
		const double dustGasCoeff_local = dustGasCoeff;

		// load fluid properties
		const double rho = consPrev(i, j, k, gasDensity_index);
		const double x1GasMom0 = consPrev(i, j, k, x1GasMomentum_index);
		const double x2GasMom0 = consPrev(i, j, k, x2GasMomentum_index);
		const double x3GasMom0 = consPrev(i, j, k, x3GasMomentum_index);
		const double Egastot0 = consPrev(i, j, k, gasEnergy_index);
		auto massScalars = RadSystem<problem_t>::ComputeMassScalars(consPrev, i, j, k);

		// load radiation energy
		quokka::valarray<double, nGroups_> Erad0Vec;
		for (int g = 0; g < nGroups_; ++g) {
			Erad0Vec[g] = consPrev(i, j, k, radEnergy_index + numRadVars_ * g);
		}
		AMREX_ASSERT(min(Erad0Vec) > 0.0);
		const double Erad0 = sum(Erad0Vec);

		// load radiation energy source term
		// plus advection source term (for well-balanced/SDC integrators)
		quokka::valarray<double, nGroups_> Src;
		for (int g = 0; g < nGroups_; ++g) {
			Src[g] = dt * (chat * radEnergySource(i, j, k, g));
		}

		double Egas0 = NAN;
		double Ekin0 = NAN;
		double Etot0 = NAN;
		double Egas_guess = NAN;
		quokka::valarray<double, nGroups_> EradVec_guess{};
		quokka::valarray<double, nGroups_> work{};
		quokka::valarray<double, nGroups_> work_prev{};

		if constexpr (gamma_ != 1.0) {
			Egas0 = ComputeEintFromEgas(rho, x1GasMom0, x2GasMom0, x3GasMom0, Egastot0);
			Etot0 = Egas0 + (c / chat) * (Erad0 + sum(Src));
			Ekin0 = Egastot0 - Egas0;
		}

		// make a copy of radBoundaries_g
		amrex::GpuArray<double, nGroups_ + 1> radBoundaries_g_copy{};
		amrex::GpuArray<double, nGroups_> radBoundaryRatios_copy{};
		for (int g = 0; g < nGroups_ + 1; ++g) {
			radBoundaries_g_copy[g] = radBoundaries_g[g];
		}
		for (int g = 0; g < nGroups_; ++g) {
			radBoundaryRatios_copy[g] = radBoundaries_g_copy[g + 1] / radBoundaries_g_copy[g];
		}

		// define a list of alpha_quant for the model PPL_opacity_fixed_slope_spectrum
		amrex::GpuArray<double, nGroups_> alpha_quant_minus_one{};
		if constexpr ((opacity_model_ == OpacityModel::PPL_opacity_fixed_slope_spectrum) ||
			      (gamma_ == 1.0 && opacity_model_ == OpacityModel::PPL_opacity_full_spectrum)) {
			if constexpr (!special_edge_bin_slopes) {
				for (int g = 0; g < nGroups_; ++g) {
					alpha_quant_minus_one[g] = -1.0;
				}
			} else {
				alpha_quant_minus_one[0] = 2.0;
				alpha_quant_minus_one[nGroups_ - 1] = -4.0;
				for (int g = 1; g < nGroups_ - 1; ++g) {
					alpha_quant_minus_one[g] = -1.0;
				}
			}
		}

		amrex::Real gas_update_factor = 1.0;
		if (stage == 1) {
			gas_update_factor = IMEX_a32;
		}

		const double num_den = rho / mean_molecular_mass_;
		const double cscale = c / chat;
		double coeff_n = NAN;
		if constexpr (enable_dust_gas_thermal_coupling_model_) {
			coeff_n = dt * dustGasCoeff_local * num_den * num_den / cscale;
		}

		// Outer iteration loop to update the work term until it converges
		const int max_iter = 5;
		int iter = 0;
		for (; iter < max_iter; ++iter) {
			amrex::GpuArray<amrex::GpuArray<double, nGroups_ + 1>, 2> kappa_expo_and_lower_value{};
			NewtonIterationResult<problem_t> updated_energy;

			// 1. Compute matter-radiation energy exchange for non-isothermal gas

			if constexpr (gamma_ != 1.0) {

				// 1.2. Compute a term required to calculate the work. This is only required in the first outer loop.

				quokka::valarray<double, nGroups_> vel_times_F{};
				if constexpr (include_work_term_in_source) {
					if (iter == 0) {
						for (int g = 0; g < nGroups_; ++g) {
							// Compute vel_times_F[g] = sum(vel * F_g)
							const double frad0 = consPrev(i, j, k, x1RadFlux_index + numRadVars_ * g);
							const double frad1 = consPrev(i, j, k, x2RadFlux_index + numRadVars_ * g);
							const double frad2 = consPrev(i, j, k, x3RadFlux_index + numRadVars_ * g);
							vel_times_F[g] = (x1GasMom0 * frad0 + x2GasMom0 * frad1 + x3GasMom0 * frad2);
						}
					}
				}

				// 1.3. Compute the gas and radiation energy update. This also updates the opacities. When iter == 0, this also computes
				// the work term.

				if constexpr (!enable_dust_gas_thermal_coupling_model_) {
					updated_energy = SolveGasRadiationEnergyExchange(
					    Egas0, Erad0Vec, rho, dt, massScalars, iter, work, vel_times_F, Src,
					    radBoundaries_g_copy, p_iteration_counter_local, p_iteration_failure_counter_local);
				} else {
					if constexpr (!enable_photoelectric_heating_) {
						updated_energy = SolveGasDustRadiationEnergyExchange(
								Egas0, Erad0Vec, rho, coeff_n, dt, massScalars, iter, work, vel_times_F, Src,
								radBoundaries_g_copy, p_iteration_counter_local, p_iteration_failure_counter_local);
					} else {
						// auto ComputeJacobian = (dust_model == 1) ? &ComputeJacobianForGasAndDustWithPE : &ComputeJacobianForGasAndDustDecoupled;
						// auto ComputeJacobian = &ComputeJacobianForGasAndDustDecoupledWithPE;
						updated_energy = SolveGasDustRadiationEnergyExchangeWithPE(
								Egas0, Erad0Vec, rho, coeff_n, dt, massScalars, iter, work, vel_times_F, Src,
								radBoundaries_g_copy, p_iteration_counter_local, p_iteration_failure_counter_local);
					}
				}

				Egas_guess = updated_energy.Egas;

				// copy work to work_prev
				for (int g = 0; g < nGroups_; ++g) {
					work_prev[g] = updated_energy.work[g];
				}

				kappa_expo_and_lower_value = DefineOpacityExponentsAndLowerValues(radBoundaries_g_copy, rho, updated_energy.T_d);
			} else { // constexpr (gamma_ == 1.0)
				if constexpr (opacity_model_ == OpacityModel::piecewise_constant_opacity) {
					kappa_expo_and_lower_value = DefineOpacityExponentsAndLowerValues(radBoundaries_g_copy, rho, NAN);
					for (int g = 0; g < nGroups_; ++g) {
						updated_energy.kappaFVec[g] = kappa_expo_and_lower_value[1][g];
					}
				} else {
					kappa_expo_and_lower_value = DefineOpacityExponentsAndLowerValues(radBoundaries_g_copy, rho, NAN);
					updated_energy.kappaFVec =
					    ComputeGroupMeanOpacity(kappa_expo_and_lower_value, radBoundaryRatios_copy, alpha_quant_minus_one);
				}
			}

			// Erad_guess is the new radiation energy (excluding work term)
			// Egas_guess is the new gas internal energy

			// 2. Compute radiation flux update

			// 2.1. Update flux and gas momentum
			auto updated_flux = UpdateFlux(i, j, k, consPrev, updated_energy, dt, gas_update_factor, Ekin0);

			// 2.2. Check for convergence of the work term
			bool work_converged = true;
			if constexpr ((beta_order_ == 0) || (gamma_ == 1.0) || (!include_work_term_in_source)) {
				// pass
			} else {
				work = updated_energy.work;

				// Check for convergence of the work term
				auto const Egastot1 =
				    ComputeEgasFromEint(rho, updated_flux.gasMomentum[0], updated_flux.gasMomentum[1], updated_flux.gasMomentum[2], Egas_guess);
				const double rel_lag_tol = 1.0e-8;
				const double lag_tol = 1.0e-13;
				double ref_work = rel_lag_tol * sum(abs(work));
				ref_work = std::max(ref_work, lag_tol * Egastot1 / (c_light_ / c_hat_));
				// ref_work = std::max(ref_work, lag_tol * sum(Rvec)); // comment out because Rvec is not accessible here
				if (sum(abs(work - work_prev)) > ref_work) {
					work_converged = false;
				}
			}

			// 3. If converged, store new radiation energy, gas energy
			if (work_converged) {
				consNew(i, j, k, x1GasMomentum_index) = updated_flux.gasMomentum[0];
				consNew(i, j, k, x2GasMomentum_index) = updated_flux.gasMomentum[1];
				consNew(i, j, k, x3GasMomentum_index) = updated_flux.gasMomentum[2];
				for (int g = 0; g < nGroups_; ++g) {
					consNew(i, j, k, radEnergy_index + numRadVars_ * g) = updated_flux.Erad[g];
					consNew(i, j, k, x1RadFlux_index + numRadVars_ * g) = updated_flux.Frad[0][g];
					consNew(i, j, k, x2RadFlux_index + numRadVars_ * g) = updated_flux.Frad[1][g];
					consNew(i, j, k, x3RadFlux_index + numRadVars_ * g) = updated_flux.Frad[2][g];
				}
				if constexpr (gamma_ != 1.0) {
					Egas_guess = updated_energy.Egas;
				}
				break;
			}
		} // end full-step iteration

		AMREX_ASSERT_WITH_MESSAGE(iter < max_iter, "AddSourceTerms iteration failed to converge!");
		if (iter >= max_iter) {
			amrex::Gpu::Atomic::Add(&p_iteration_failure_counter_local[2], 1); // NOLINT
		}

		// 4b. Store new radiation energy, gas energy
		// In the first stage of the IMEX scheme, the hydro quantities are updated by a fraction (defined by
		// gas_update_factor) of the time step.
		const auto x1GasMom1 = consNew(i, j, k, x1GasMomentum_index);
		const auto x2GasMom1 = consNew(i, j, k, x2GasMomentum_index);
		const auto x3GasMom1 = consNew(i, j, k, x3GasMomentum_index);

		if constexpr (gamma_ != 1.0) {
			Egas_guess = Egas0 + (Egas_guess - Egas0) * gas_update_factor;
			consNew(i, j, k, gasInternalEnergy_index) = Egas_guess;
			consNew(i, j, k, gasEnergy_index) = ComputeEgasFromEint(rho, x1GasMom1, x2GasMom1, x3GasMom1, Egas_guess);
		} else {
			amrex::ignore_unused(Egas_guess);
			amrex::ignore_unused(Egas0);
			amrex::ignore_unused(Etot0);
			amrex::ignore_unused(work);
			amrex::ignore_unused(work_prev);
		}
	});
}

#endif // RAD_SOURCE_TERMS_MULTI_GROUP_HPP_<|MERGE_RESOLUTION|>--- conflicted
+++ resolved
@@ -233,8 +233,7 @@
 AMREX_GPU_DEVICE auto RadSystem<problem_t>::SolveGasRadiationEnergyExchange(
     double const Egas0, quokka::valarray<double, nGroups_> const &Erad0Vec, double const rho, double const dt, amrex::GpuArray<Real, nmscalars_> const &massScalars, int const n_outer_iter,
     quokka::valarray<double, nGroups_> const &work, quokka::valarray<double, nGroups_> const &vel_times_F, quokka::valarray<double, nGroups_> const &Src,
-    amrex::GpuArray<double, nGroups_ + 1> const &rad_boundaries, int *p_iteration_counter,
-    int *p_iteration_failure_counter) -> NewtonIterationResult<problem_t>
+    amrex::GpuArray<double, nGroups_ + 1> const &rad_boundaries, int *p_iteration_counter, int *p_iteration_failure_counter) -> NewtonIterationResult<problem_t>
 {
 	// 1. Compute energy exchange
 
@@ -921,13 +920,8 @@
     double const Egas0, quokka::valarray<double, nGroups_> const &Erad0Vec, double const rho, double const coeff_n, 
 		double const dt, amrex::GpuArray<Real, nmscalars_> const &massScalars, int const n_outer_iter,
     quokka::valarray<double, nGroups_> const &work, quokka::valarray<double, nGroups_> const &vel_times_F, quokka::valarray<double, nGroups_> const &Src,
-<<<<<<< HEAD
     amrex::GpuArray<double, nGroups_ + 1> const &rad_boundaries, int *p_iteration_counter,
     int *p_iteration_failure_counter) -> NewtonIterationResult<problem_t>
-=======
-    amrex::GpuArray<double, nGroups_ + 1> const &rad_boundaries, JacobianFunc ComputeJacobian, int *p_iteration_counter, int *p_iteration_failure_counter)
-    -> NewtonIterationResult<problem_t>
->>>>>>> 4f4d128e
 {
 	// 1. Compute energy exchange
 
