--- conflicted
+++ resolved
@@ -275,14 +275,6 @@
 	AMREX_GPU_HOST_DEVICE static auto ComputeDustTemperature(double T_gas, double T_d_init, double rho, quokka::valarray<double, nGroups_> const &Erad,
 								 double dustGasCoeff, amrex::GpuArray<double, nGroups_ + 1> const &rad_boundaries = amrex::GpuArray<double, nGroups_ + 1>{},
 								 amrex::GpuArray<double, nGroups_> const &rad_boundary_ratios = amrex::GpuArray<double, nGroups_>{}) -> double;
-
-<<<<<<< HEAD
-	// AMREX_GPU_HOST_DEVICE static auto ComputeDustTemperatureSingleGroup(double T_gas, double T_d_init, double rho, double Erad,
-	// 							 double dustGasCoeff) -> double;
-=======
-	AMREX_GPU_HOST_DEVICE static auto ComputeDustTemperatureSingleGroup(double T_gas, double T_d_init, double rho, double Erad,
-									    double dustGasCoeff) -> double;
->>>>>>> 74d13503
 
 	template <FluxDir DIR>
 	AMREX_GPU_DEVICE static auto
@@ -1217,58 +1209,6 @@
 }
 
 template <typename problem_t>
-<<<<<<< HEAD
-=======
-AMREX_GPU_HOST_DEVICE auto RadSystem<problem_t>::ComputeDustTemperatureSingleGroup(double const T_gas, double const T_d_init, double const rho,
-										   double const Erad, double dustGasCoeff) -> double
-{
-	double kappaP = NAN;
-	double kappaE = NAN;
-
-	const double num_density = rho / mean_molecular_mass_;
-	const double Lambda_compare = dustGasCoeff * num_density * num_density * std::sqrt(T_gas) * T_gas;
-
-	// solve for dust temperature T_d using Newton iteration
-	double T_d = T_d_init;
-	const double lambda_rel_tol = 1.0e-10;
-	const int max_ite_td = 100;
-	int ite_td = 0;
-	for (; ite_td < max_ite_td; ++ite_td) {
-		const auto fourPiBoverC = ComputeThermalRadiationSingleGroup(T_d);
-
-		kappaP = ComputePlanckOpacity(rho, T_d);
-		kappaE = ComputeEnergyMeanOpacity(rho, T_d);
-		AMREX_ASSERT(!std::isnan(kappaP));
-		AMREX_ASSERT(!std::isnan(kappaE));
-
-		const double LHS =
-		    c_light_ * rho * (kappaE * Erad - kappaP * fourPiBoverC) + dustGasCoeff * num_density * num_density * std::sqrt(T_gas) * (T_gas - T_d);
-
-		if (std::abs(LHS) < lambda_rel_tol * std::abs(Lambda_compare)) {
-			break;
-		}
-
-		const auto d_fourpib_over_c_d_t = ComputeThermalRadiationTempDerivativeSingleGroup(T_d);
-		const double dLHS_dTd = -c_light_ * rho * kappaP * d_fourpib_over_c_d_t - dustGasCoeff * num_density * num_density * std::sqrt(T_gas);
-		const double delta_T_d = LHS / dLHS_dTd;
-		T_d -= delta_T_d;
-
-		if (ite_td > 0) {
-			if (std::abs(delta_T_d) < lambda_rel_tol * std::abs(T_d)) {
-				break;
-			}
-		}
-	}
-
-	AMREX_ASSERT_WITH_MESSAGE(ite_td < max_ite_td, "Newton iteration for dust temperature failed to converge.");
-	if (ite_td >= max_ite_td) {
-		T_d = -1.0;
-	}
-	return T_d;
-}
-
-template <typename problem_t>
->>>>>>> 74d13503
 AMREX_GPU_HOST_DEVICE auto RadSystem<problem_t>::ComputeDustTemperature(double const T_gas, double const T_d_init, double const rho,
 									quokka::valarray<double, nGroups_> const &Erad, double dustGasCoeff,
 									amrex::GpuArray<double, nGroups_ + 1> const &rad_boundaries,
