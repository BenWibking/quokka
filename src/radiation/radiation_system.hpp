--- conflicted
+++ resolved
@@ -2123,13 +2123,8 @@
 						is_dust_gas_decoupled = true;
 						gamma_gd_time_dt = dust_coeff * std::sqrt(T_gas) * (T_gas - T_d);
 
-<<<<<<< HEAD
 						// In the decoupled case, we update gas and radiation energy via forward Euler. This is nonetheless stable and a good approximation since 
 						// cscale * gamma_gd_time_dt is much smaller than Egas0.
-=======
-						// In decoupled case, we update gas and radiation energy via forward Euler. This is stable and a good
-						// approximation since cscale * gamma_gd_time_dt is much smaller than Egas0.
->>>>>>> f3e44202
 						if (Erad_guess - gamma_gd_time_dt < Erad_floor_) {
 							// Radiation field cannot cool down any further
 							Egas_guess += cscale * (Erad_guess - Erad_floor_);
