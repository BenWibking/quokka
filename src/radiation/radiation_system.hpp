--- conflicted
+++ resolved
@@ -193,6 +193,7 @@
 	// Assertion: has to use single_group when nGroups_ == 1
 	static_assert(((nGroups_ > 1 && opacity_model_ != OpacityModel::single_group) || (nGroups_ == 1 && opacity_model_ == OpacityModel::single_group)),
 		      "OpacityModel::single_group MUST be used when nGroups_ == 1. If nGroups_ > 1, you MUST set opacity_model."); // NOLINT
+		      "OpacityModel::single_group MUST be used when nGroups_ == 1. If nGroups_ > 1, you MUST set opacity_model."); // NOLINT
 
 	// Assertion: PPL_opacity_full_spectrum requires at least 3 photon groups
 	static_assert(!(nGroups_ < 3 && opacity_model_ == OpacityModel::PPL_opacity_full_spectrum), // NOLINT
@@ -226,19 +227,10 @@
 				       amrex::Real time);
 
 	static void AddSourceTermsMultiGroup(array_t &consVar, arrayconst_t &radEnergySource, amrex::Box const &indexRange, amrex::Real dt, int stage,
-<<<<<<< HEAD
 					     double dustGasCoeff, int *p_iteration_counter, int *p_iteration_failure_counter);
 
 	static void AddSourceTermsSingleGroup(array_t &consVar, arrayconst_t &radEnergySource, amrex::Box const &indexRange, amrex::Real dt, int stage,
 					      double dustGasCoeff, int *p_iteration_counter, int *p_iteration_failure_counter);
-=======
-					     double dustGasCoeff, int *p_iteration_counter, int *num_failed_coupling, int *num_failed_dust,
-					     int *p_num_failed_outer_ite);
-
-	static void AddSourceTermsSingleGroup(array_t &consVar, arrayconst_t &radEnergySource, amrex::Box const &indexRange, amrex::Real dt, int stage,
-					      double dustGasCoeff, int *p_iteration_counter, int *num_failed_coupling, int *num_failed_dust,
-					      int *p_num_failed_outer_ite);
->>>>>>> f145580e
 
 	static void balanceMatterRadiation(arrayconst_t &consPrev, array_t &consNew, amrex::Box const &indexRange);
 
@@ -293,14 +285,19 @@
 	    -> quokka::valarray<amrex::Real, nGroups_>;
 
 	AMREX_GPU_HOST_DEVICE static auto ComputeThermalRadiationSingleGroup(amrex::Real temperature) -> double;
+	AMREX_GPU_HOST_DEVICE static auto ComputeThermalRadiationMultiGroup(amrex::Real temperature, amrex::GpuArray<double, nGroups_ + 1> const &boundaries)
+	    -> quokka::valarray<amrex::Real, nGroups_>;
+
+	AMREX_GPU_HOST_DEVICE static auto ComputeThermalRadiationSingleGroup(amrex::Real temperature) -> double;
 
 	AMREX_GPU_HOST_DEVICE static auto
 	ComputeThermalRadiationTempDerivativeMultiGroup(amrex::Real temperature,
 							amrex::GpuArray<double, nGroups_ + 1> const &boundaries) -> quokka::valarray<amrex::Real, nGroups_>;
+	ComputeThermalRadiationTempDerivativeMultiGroup(amrex::Real temperature,
+							amrex::GpuArray<double, nGroups_ + 1> const &boundaries) -> quokka::valarray<amrex::Real, nGroups_>;
 
 	AMREX_GPU_HOST_DEVICE static auto ComputeThermalRadiationTempDerivativeSingleGroup(amrex::Real temperature) -> Real;
 
-<<<<<<< HEAD
 	AMREX_GPU_DEVICE static auto
 	ComputeDustTemperatureBateKeto(double T_gas, double T_d_init, double rho, quokka::valarray<double, nGroups_> const &Erad, double N_d,
 						 double dt, double R_sum, int n_step,
@@ -331,12 +328,6 @@
 						 amrex::GpuArray<double, nGroups_ + 1> const &radBoundaries_g_copy, amrex::GpuArray<double, nGroups_> const &radBoundaryRatios_copy,
 						 JacobianFunc ComputeJacobian, DustTempFunc ComputeDustTemperature, int *p_iteration_counter, int *p_iteration_failure_counter
 						 ) -> NewtonIterationResult<problem_t>;
-=======
-	AMREX_GPU_HOST_DEVICE static auto
-	ComputeDustTemperature(double T_gas, double T_d_init, double rho, quokka::valarray<double, nGroups_> const &Erad, double dustGasCoeff,
-			       amrex::GpuArray<double, nGroups_ + 1> const &rad_boundaries = amrex::GpuArray<double, nGroups_ + 1>{},
-			       amrex::GpuArray<double, nGroups_> const &rad_boundary_ratios = amrex::GpuArray<double, nGroups_>{}) -> double;
->>>>>>> f145580e
 
 	template <FluxDir DIR>
 	AMREX_GPU_DEVICE static auto
@@ -399,12 +390,28 @@
 }
 
 // define ComputeThermalRadiationMultiGroup, returns the thermal radiation power for each photon group. = a_r * T^4 * radEnergyFractions
+// define ComputeThermalRadiation for single-group, returns the thermal radiation power = a_r * T^4
+template <typename problem_t> AMREX_GPU_HOST_DEVICE auto RadSystem<problem_t>::ComputeThermalRadiationSingleGroup(amrex::Real temperature) -> Real
+{
+	double power = radiation_constant_ * std::pow(temperature, 4);
+	// set floor
+	if (power < Erad_floor_) {
+		power = Erad_floor_;
+	}
+	return power;
+}
+
+// define ComputeThermalRadiationMultiGroup, returns the thermal radiation power for each photon group. = a_r * T^4 * radEnergyFractions
 template <typename problem_t>
 AMREX_GPU_HOST_DEVICE auto
 RadSystem<problem_t>::ComputeThermalRadiationMultiGroup(amrex::Real temperature,
 							amrex::GpuArray<double, nGroups_ + 1> const &boundaries) -> quokka::valarray<amrex::Real, nGroups_>
+AMREX_GPU_HOST_DEVICE auto
+RadSystem<problem_t>::ComputeThermalRadiationMultiGroup(amrex::Real temperature,
+							amrex::GpuArray<double, nGroups_ + 1> const &boundaries) -> quokka::valarray<amrex::Real, nGroups_>
 {
 	const double power = radiation_constant_ * std::pow(temperature, 4);
+	const auto radEnergyFractions = ComputePlanckEnergyFractions(boundaries, temperature);
 	const auto radEnergyFractions = ComputePlanckEnergyFractions(boundaries, temperature);
 	auto Erad_g = power * radEnergyFractions;
 	// set floor
@@ -422,7 +429,15 @@
 	return 4. * radiation_constant_ * std::pow(temperature, 3);
 }
 
-template <typename problem_t>
+template <typename problem_t> AMREX_GPU_HOST_DEVICE auto RadSystem<problem_t>::ComputeThermalRadiationTempDerivativeSingleGroup(amrex::Real temperature) -> Real
+{
+	// by default, d emission/dT = 4 emission / T
+	return 4. * radiation_constant_ * std::pow(temperature, 3);
+}
+
+template <typename problem_t>
+AMREX_GPU_HOST_DEVICE auto RadSystem<problem_t>::ComputeThermalRadiationTempDerivativeMultiGroup(
+    amrex::Real temperature, amrex::GpuArray<double, nGroups_ + 1> const &boundaries) -> quokka::valarray<amrex::Real, nGroups_>
 AMREX_GPU_HOST_DEVICE auto RadSystem<problem_t>::ComputeThermalRadiationTempDerivativeMultiGroup(
     amrex::Real temperature, amrex::GpuArray<double, nGroups_ + 1> const &boundaries) -> quokka::valarray<amrex::Real, nGroups_>
 {
@@ -1311,6 +1326,13 @@
 		} else {
 			fourPiBoverC = ComputeThermalRadiationMultiGroup(T_d, rad_boundaries);
 		}
+		quokka::valarray<double, nGroups_> fourPiBoverC{};
+
+		if constexpr (nGroups_ == 1) {
+			fourPiBoverC[0] = ComputeThermalRadiationSingleGroup(T_d);
+		} else {
+			fourPiBoverC = ComputeThermalRadiationMultiGroup(T_d, rad_boundaries);
+		}
 
 		if constexpr (opacity_model_ == OpacityModel::single_group) {
 			kappaPVec[0] = ComputePlanckOpacity(rho, T_d);
@@ -1347,11 +1369,7 @@
 		} else {
 			d_fourpib_over_c_d_t = ComputeThermalRadiationTempDerivativeMultiGroup(T_d, rad_boundaries);
 		}
-<<<<<<< HEAD
 		const double dLHS_dTd = -c_hat_ * dt * rho * sum(kappaPVec * d_fourpib_over_c_d_t) - N_d * std::sqrt(T_gas);
-=======
-		const double dLHS_dTd = -c_light_ * rho * sum(kappaPVec * d_fourpib_over_c_d_t) - dustGasCoeff * num_density * num_density * std::sqrt(T_gas);
->>>>>>> f145580e
 		const double delta_T_d = LHS / dLHS_dTd;
 		T_d -= delta_T_d;
 
@@ -1369,12 +1387,7 @@
 	return T_d;
 }
 
-<<<<<<< HEAD
 #include "radiation/source_terms_multi_group.hpp"  // IWYU pragma: export
 #include "radiation/source_terms_single_group.hpp" // IWYU pragma: export
-=======
-#include "source_terms_multi_group.hpp"	 // IWYU pragma: export
-#include "source_terms_single_group.hpp" // IWYU pragma: export
->>>>>>> f145580e
 
 #endif // RADIATION_SYSTEM_HPP_