--- conflicted
+++ resolved
@@ -89,17 +89,6 @@
 	double S;		       // maximum wavespeed for the radiation system
 };
 
-<<<<<<< HEAD
-// A struct to hold the results of ComputeJacobianForPureGas or ComputeJacobianForGasAndDust
-template <typename problem_t> struct JacobianResult {
-	double J00;
-	quokka::valarray<double, Physics_Traits<problem_t>::nGroups> J0g;
-	quokka::valarray<double, Physics_Traits<problem_t>::nGroups> Jg0;
-	quokka::valarray<double, Physics_Traits<problem_t>::nGroups> Jgg;
-	double F0;
-	quokka::valarray<double, Physics_Traits<problem_t>::nGroups> Fg;
-	double Fg_abs_sum;
-=======
 // A struct to hold the results of the Newton-Raphson iteration for energy update, containing the following elements:
 // Egas, T_gas, T_d, EradVec, kappaPVec, kappaEVec, kappaFVec, work, delta_nu_kappa_B_at_edge
 template <typename problem_t> struct NewtonIterationResult {
@@ -124,7 +113,6 @@
 	quokka::valarray<double, Physics_Traits<problem_t>::nGroups> Jg0; // (g, 0) components of the Jacobian matrix, g = 1, 2, ..., nGroups
 	quokka::valarray<double, Physics_Traits<problem_t>::nGroups> Jgg; // (g, g) components of the Jacobian matrix, g = 1, 2, ..., nGroups
 	quokka::valarray<double, Physics_Traits<problem_t>::nGroups> Fg;  // (g) components of the residual, g = 1, 2, ..., nGroups
->>>>>>> 28623a23
 };
 
 [[nodiscard]] AMREX_GPU_HOST_DEVICE AMREX_FORCE_INLINE static auto minmod_func(double a, double b) -> double
@@ -239,16 +227,6 @@
 	static void SetRadEnergySource(array_t &radEnergySource, amrex::Box const &indexRange, amrex::GpuArray<amrex::Real, AMREX_SPACEDIM> const &dx,
 				       amrex::GpuArray<amrex::Real, AMREX_SPACEDIM> const &prob_lo, amrex::GpuArray<amrex::Real, AMREX_SPACEDIM> const &prob_hi,
 				       amrex::Real time);
-
-	static auto ComputeJacobianForPureGas(double T_gas, double T_d, double Egas_diff, quokka::valarray<double, nGroups_> const &Erad_diff, 
-		quokka::valarray<double, nGroups_> const &Rvec, quokka::valarray<double, nGroups_> const &Src, double coeff_n,
-		quokka::valarray<double, nGroups_> const &tau, double c_v, double cscale, quokka::valarray<double, nGroups_> const &kappaPoverE, 
-		quokka::valarray<double, nGroups_> const &d_fourpiboverc_d_t) -> JacobianResult<problem_t>;
-
-	static auto ComputeJacobianForGasAndDust(double T_gas, double T_d, double Egas_diff, quokka::valarray<double, nGroups_> const &Erad_diff, 
-		quokka::valarray<double, nGroups_> const &Rvec, quokka::valarray<double, nGroups_> const &Src, double coeff_n,
-		quokka::valarray<double, nGroups_> const &tau, double c_v, double cscale, quokka::valarray<double, nGroups_> const &kappaPoverE, 
-		quokka::valarray<double, nGroups_> const &d_fourpiboverc_d_t) -> JacobianResult<problem_t>;
 
 	static void AddSourceTermsMultiGroup(array_t &consVar, arrayconst_t &radEnergySource, amrex::Box const &indexRange, amrex::Real dt, int stage,
 					     double dustGasCoeff, int *p_iteration_counter, int *p_iteration_failure_counter);
@@ -297,11 +275,7 @@
 	AMREX_GPU_HOST_DEVICE static auto
 	ComputeRadQuantityExponents(ArrayType const &quant, amrex::GpuArray<double, nGroups_ + 1> const &boundaries) -> amrex::GpuArray<double, nGroups_>;
 
-<<<<<<< HEAD
-	AMREX_GPU_HOST_DEVICE static void SolveLinearEqs(JacobianResult<problem_t> jacobian, double &x0, quokka::valarray<double, nGroups_> &xi);
-=======
 	AMREX_GPU_HOST_DEVICE static void SolveLinearEqs(JacobianResult<problem_t> const &jacobian, double &x0, quokka::valarray<double, nGroups_> &xi);
->>>>>>> 28623a23
 
 	AMREX_GPU_HOST_DEVICE static auto Solve3x3matrix(double C00, double C01, double C02, double C10, double C11, double C12, double C20, double C21,
 							 double C22, double Y0, double Y1, double Y2) -> std::tuple<amrex::Real, amrex::Real, amrex::Real>;
@@ -459,12 +433,7 @@
 //   [Jg0 Jgg] [xg] - [Fg] = 0
 // for x0 and xg, where g = 1, 2, ..., nGroups
 template <typename problem_t>
-<<<<<<< HEAD
-AMREX_GPU_HOST_DEVICE void RadSystem<problem_t>::SolveLinearEqs(
-	JacobianResult<problem_t> jacobian, double &x0, quokka::valarray<double, nGroups_> &xi)
-=======
 AMREX_GPU_HOST_DEVICE void RadSystem<problem_t>::SolveLinearEqs(JacobianResult<problem_t> const &jacobian, double &x0, quokka::valarray<double, nGroups_> &xi)
->>>>>>> 28623a23
 {
 	auto ratios = jacobian.J0g / jacobian.Jgg;
 	x0 = (sum(ratios * jacobian.Fg) - jacobian.F0) / (-sum(ratios * jacobian.Jg0) + jacobian.J00);
@@ -1387,11 +1356,7 @@
 	return T_d;
 }
 
-<<<<<<< HEAD
-#include "radiation/source_terms_multi_group.hpp"	 // IWYU pragma: export
-=======
 #include "radiation/source_terms_multi_group.hpp"  // IWYU pragma: export
->>>>>>> 28623a23
 #include "radiation/source_terms_single_group.hpp" // IWYU pragma: export
 
 #endif // RADIATION_SYSTEM_HPP_