--- conflicted
+++ resolved
@@ -263,19 +263,6 @@
 					if (std::abs(F_G) < resid_tol * Etot0 && cscale * F_D_abs < resid_tol * Etot0) {
 						break;
 					}
-<<<<<<< HEAD
-					// check convergence of the average of two consecutive iterations
-					if (n > 0 && n % 2 == 0) {
-						Egas_mid_prev = Egas_mid;
-						Erad_mid_prev = Erad_mid;
-						Egas_mid = 0.5 * (Egas_prev + Egas_guess);
-						Erad_mid = 0.5 * (Erad_prev + Erad_guess);
-						if (std::abs(F_G) < resid_tol * Etot0 && std::abs(Egas_mid - Egas_mid_prev) < mid_tol * Etot0 &&
-						    cscale * std::abs(Erad_mid - Erad_mid_prev) < mid_tol * Etot0) {
-							// for debugging
-							// amrex::Print() << "Converged at n = " << n << " via mid-point method.\n";
-							break;
-=======
 					if constexpr (do_midpoint_convergence_check) {
 						// check convergence of the average of two consecutive iterations
 						if (n > 0 && n % 2 == 0) {
@@ -289,7 +276,6 @@
 								// amrex::Print() << "Converged at n = " << n << " via mid-point method.\n";
 								break;
 							}
->>>>>>> 598bd7fb
 						}
 					}
 
