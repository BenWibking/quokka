//  Copyright John Maddock 2015.
//  Use, modification and distribution are subject to the
//  Boost Software License, Version 1.0. (See accompanying file
//  LICENSE_1_0.txt or copy at http://www.boost.org/LICENSE_1_0.txt)

#ifndef GAUSS_HPP
#define GAUSS_HPP

#include <array>
#include <cmath>
#include <limits>

#include "AMReX.H"

namespace quokka::math::quadrature
{
namespace detail
{

template <class T> struct gauss_constant_category {
	static const unsigned value =
	    (std::numeric_limits<T>::is_specialized == 0) ? 999
	    : (std::numeric_limits<T>::radix == 2)
		? ((std::numeric_limits<T>::digits <= std::numeric_limits<float>::digits) && std::is_convertible<float, T>::value		? 0
		   : (std::numeric_limits<T>::digits <= std::numeric_limits<double>::digits) && std::is_convertible<double, T>::value		? 1
		   : (std::numeric_limits<T>::digits <= std::numeric_limits<long double>::digits) && std::is_convertible<long double, T>::value ? 2
		   :
#ifdef BOOST_HAS_FLOAT128
		   (std::numeric_limits<T>::digits <= 113) && std::is_constructible<__float128, T>::value ? 3
		   :
#endif
		   (std::numeric_limits<T>::digits10 <= 110) ? 4
							     : 999)
	    : (std::numeric_limits<T>::digits10 <= 110) ? 4
							: 999;
};

template <class Real, unsigned N, unsigned Category> class gauss_detail;

template <class T> class gauss_detail<T, 7, 0>
{
      public:
	AMREX_GPU_DEVICE static auto abscissa() -> std::array<T, 4> const &
	{
		static constexpr std::array<T, 4> data = {
		    0.000000000e+00F,
		    4.058451514e-01F,
		    7.415311856e-01F,
		    9.491079123e-01F,
		};
		return data;
	}
	AMREX_GPU_DEVICE static auto weights() -> std::array<T, 4> const &
	{
		static constexpr std::array<T, 4> data = {
		    4.179591837e-01F,
		    3.818300505e-01F,
		    2.797053915e-01F,
		    1.294849662e-01F,
		};
		return data;
	}
};

template <class T> class gauss_detail<T, 7, 1>
{
      public:
	AMREX_GPU_DEVICE static auto abscissa() -> std::array<T, 4> const &
	{
		static constexpr std::array<T, 4> data = {
		    0.00000000000000000e+00,
		    4.05845151377397167e-01,
		    7.41531185599394440e-01,
		    9.49107912342758525e-01,
		};
		return data;
	}
	AMREX_GPU_DEVICE static auto weights() -> std::array<T, 4> const &
	{
		static constexpr std::array<T, 4> data = {
		    4.17959183673469388e-01,
		    3.81830050505118945e-01,
		    2.79705391489276668e-01,
		    1.29484966168869693e-01,
		};
		return data;
	}
};

template <class T> class gauss_detail<T, 7, 2>
{
      public:
	AMREX_GPU_DEVICE static auto abscissa() -> std::array<T, 4> const &
	{
		static constexpr std::array<T, 4> data = {
		    0.00000000000000000000000000000000000e+00L,
		    4.05845151377397166906606412076961463e-01L,
		    7.41531185599394439863864773280788407e-01L,
		    9.49107912342758524526189684047851262e-01L,
		};
		return data;
	}
	AMREX_GPU_DEVICE static auto weights() -> std::array<T, 4> const &
	{
		static constexpr std::array<T, 4> data = {
		    4.17959183673469387755102040816326531e-01L,
		    3.81830050505118944950369775488975134e-01L,
		    2.79705391489276667901467771423779582e-01L,
		    1.29484966168869693270611432679082018e-01L,
		};
		return data;
	}
};
#ifdef BOOST_HAS_FLOAT128
template <class T> class gauss_detail<T, 7, 3>
{
      public:
	static std::array<T, 4> const &abscissa()
	{
		static const std::array<T, 4> data = {
		    0.00000000000000000000000000000000000e+00Q,
		    4.05845151377397166906606412076961463e-01Q,
		    7.41531185599394439863864773280788407e-01Q,
		    9.49107912342758524526189684047851262e-01Q,
		};
		return data;
	}
	static std::array<T, 4> const &weights()
	{
		static const std::array<T, 4> data = {
		    4.17959183673469387755102040816326531e-01Q,
		    3.81830050505118944950369775488975134e-01Q,
		    2.79705391489276667901467771423779582e-01Q,
		    1.29484966168869693270611432679082018e-01Q,
		};
		return data;
	}
};
#endif

template <class T> class gauss_detail<T, 10, 0>
{
      public:
	AMREX_GPU_DEVICE static auto abscissa() -> std::array<T, 5> const &
	{
		static constexpr std::array<T, 5> data = {
		    1.488743390e-01F, 4.333953941e-01F, 6.794095683e-01F, 8.650633667e-01F, 9.739065285e-01F,
		};
		return data;
	}
	AMREX_GPU_DEVICE static auto weights() -> std::array<T, 5> const &
	{
		static constexpr std::array<T, 5> data = {
		    2.955242247e-01F, 2.692667193e-01F, 2.190863625e-01F, 1.494513492e-01F, 6.667134431e-02F,
		};
		return data;
	}
};

template <class T> class gauss_detail<T, 10, 1>
{
      public:
	AMREX_GPU_DEVICE static auto abscissa() -> std::array<T, 5> const &
	{
		static constexpr std::array<T, 5> data = {
		    1.48874338981631211e-01, 4.33395394129247191e-01, 6.79409568299024406e-01, 8.65063366688984511e-01, 9.73906528517171720e-01,
		};
		return data;
	}
	AMREX_GPU_DEVICE static auto weights() -> std::array<T, 5> const &
	{
		static constexpr std::array<T, 5> data = {
		    2.95524224714752870e-01, 2.69266719309996355e-01, 2.19086362515982044e-01, 1.49451349150580593e-01, 6.66713443086881376e-02,
		};
		return data;
	}
};

template <class T> class gauss_detail<T, 10, 2>
{
      public:
	AMREX_GPU_DEVICE static auto abscissa() -> std::array<T, 5> const &
	{
		static constexpr std::array<T, 5> data = {
		    1.48874338981631210884826001129719985e-01L, 4.33395394129247190799265943165784162e-01L, 6.79409568299024406234327365114873576e-01L,
		    8.65063366688984510732096688423493049e-01L, 9.73906528517171720077964012084452053e-01L,
		};
		return data;
	}
	AMREX_GPU_DEVICE static auto weights() -> std::array<T, 5> const &
	{
		static constexpr std::array<T, 5> data = {
		    2.95524224714752870173892994651338329e-01L, 2.69266719309996355091226921569469353e-01L, 2.19086362515982043995534934228163192e-01L,
		    1.49451349150580593145776339657697332e-01L, 6.66713443086881375935688098933317929e-02L,
		};
		return data;
	}
};
#ifdef BOOST_HAS_FLOAT128
template <class T> class gauss_detail<T, 10, 3>
{
      public:
	static std::array<T, 5> const &abscissa()
	{
		static const std::array<T, 5> data = {
		    1.48874338981631210884826001129719985e-01Q, 4.33395394129247190799265943165784162e-01Q, 6.79409568299024406234327365114873576e-01Q,
		    8.65063366688984510732096688423493049e-01Q, 9.73906528517171720077964012084452053e-01Q,
		};
		return data;
	}
	static std::array<T, 5> const &weights()
	{
		static const std::array<T, 5> data = {
		    2.95524224714752870173892994651338329e-01Q, 2.69266719309996355091226921569469353e-01Q, 2.19086362515982043995534934228163192e-01Q,
		    1.49451349150580593145776339657697332e-01Q, 6.66713443086881375935688098933317929e-02Q,
		};
		return data;
	}
};
#endif

template <class T> class gauss_detail<T, 15, 0>
{
      public:
	AMREX_GPU_DEVICE static auto abscissa() -> std::array<T, 8> const &
	{
		static constexpr std::array<T, 8> data = {
		    0.000000000e+00F, 2.011940940e-01F, 3.941513471e-01F, 5.709721726e-01F,
		    7.244177314e-01F, 8.482065834e-01F, 9.372733924e-01F, 9.879925180e-01F,
		};
		return data;
	}
	AMREX_GPU_DEVICE static auto weights() -> std::array<T, 8> const &
	{
		static constexpr std::array<T, 8> data = {
		    2.025782419e-01F, 1.984314853e-01F, 1.861610000e-01F, 1.662692058e-01F,
		    1.395706779e-01F, 1.071592205e-01F, 7.036604749e-02F, 3.075324200e-02F,
		};
		return data;
	}
};

template <class T> class gauss_detail<T, 15, 1>
{
      public:
	AMREX_GPU_DEVICE static auto abscissa() -> std::array<T, 8> const &
	{
		static constexpr std::array<T, 8> data = {
		    0.00000000000000000e+00, 2.01194093997434522e-01, 3.94151347077563370e-01, 5.70972172608538848e-01,
		    7.24417731360170047e-01, 8.48206583410427216e-01, 9.37273392400705904e-01, 9.87992518020485428e-01,
		};
		return data;
	}
	AMREX_GPU_DEVICE static auto weights() -> std::array<T, 8> const &
	{
		static constexpr std::array<T, 8> data = {
		    2.02578241925561273e-01, 1.98431485327111576e-01, 1.86161000015562211e-01, 1.66269205816993934e-01,
		    1.39570677926154314e-01, 1.07159220467171935e-01, 7.03660474881081247e-02, 3.07532419961172684e-02,
		};
		return data;
	}
};

template <class T> class gauss_detail<T, 15, 2>
{
      public:
	AMREX_GPU_DEVICE static auto abscissa() -> std::array<T, 8> const &
	{
		static constexpr std::array<T, 8> data = {
		    0.00000000000000000000000000000000000e+00L, 2.01194093997434522300628303394596208e-01L, 3.94151347077563369897207370981045468e-01L,
		    5.70972172608538847537226737253910641e-01L, 7.24417731360170047416186054613938010e-01L, 8.48206583410427216200648320774216851e-01L,
		    9.37273392400705904307758947710209471e-01L, 9.87992518020485428489565718586612581e-01L,
		};
		return data;
	}
	AMREX_GPU_DEVICE static auto weights() -> std::array<T, 8> const &
	{
		static constexpr std::array<T, 8> data = {
		    2.02578241925561272880620199967519315e-01L, 1.98431485327111576456118326443839325e-01L, 1.86161000015562211026800561866422825e-01L,
		    1.66269205816993933553200860481208811e-01L, 1.39570677926154314447804794511028323e-01L, 1.07159220467171935011869546685869303e-01L,
		    7.03660474881081247092674164506673385e-02L, 3.07532419961172683546283935772044177e-02L,
		};
		return data;
	}
};
#ifdef BOOST_HAS_FLOAT128
template <class T> class gauss_detail<T, 15, 3>
{
      public:
	static std::array<T, 8> const &abscissa()
	{
		static const std::array<T, 8> data = {
		    0.00000000000000000000000000000000000e+00Q, 2.01194093997434522300628303394596208e-01Q, 3.94151347077563369897207370981045468e-01Q,
		    5.70972172608538847537226737253910641e-01Q, 7.24417731360170047416186054613938010e-01Q, 8.48206583410427216200648320774216851e-01Q,
		    9.37273392400705904307758947710209471e-01Q, 9.87992518020485428489565718586612581e-01Q,
		};
		return data;
	}
	static std::array<T, 8> const &weights()
	{
		static const std::array<T, 8> data = {
		    2.02578241925561272880620199967519315e-01Q, 1.98431485327111576456118326443839325e-01Q, 1.86161000015562211026800561866422825e-01Q,
		    1.66269205816993933553200860481208811e-01Q, 1.39570677926154314447804794511028323e-01Q, 1.07159220467171935011869546685869303e-01Q,
		    7.03660474881081247092674164506673385e-02Q, 3.07532419961172683546283935772044177e-02Q,
		};
		return data;
	}
};
#endif

template <class T> class gauss_detail<T, 20, 0>
{
      public:
	AMREX_GPU_DEVICE static auto abscissa() -> std::array<T, 10> const &
	{
		static constexpr std::array<T, 10> data = {
		    7.652652113e-02F, 2.277858511e-01F, 3.737060887e-01F, 5.108670020e-01F, 6.360536807e-01F,
		    7.463319065e-01F, 8.391169718e-01F, 9.122344283e-01F, 9.639719273e-01F, 9.931285992e-01F,
		};
		return data;
	}
	AMREX_GPU_DEVICE static auto weights() -> std::array<T, 10> const &
	{
		static constexpr std::array<T, 10> data = {
		    1.527533871e-01F, 1.491729865e-01F, 1.420961093e-01F, 1.316886384e-01F, 1.181945320e-01F,
		    1.019301198e-01F, 8.327674158e-02F, 6.267204833e-02F, 4.060142980e-02F, 1.761400714e-02F,
		};
		return data;
	}
};

template <class T> class gauss_detail<T, 20, 1>
{
      public:
	AMREX_GPU_DEVICE static auto abscissa() -> std::array<T, 10> const &
	{
		static constexpr std::array<T, 10> data = {
		    7.65265211334973338e-02, 2.27785851141645078e-01, 3.73706088715419561e-01, 5.10867001950827098e-01, 6.36053680726515025e-01,
		    7.46331906460150793e-01, 8.39116971822218823e-01, 9.12234428251325906e-01, 9.63971927277913791e-01, 9.93128599185094925e-01,
		};
		return data;
	}
	AMREX_GPU_DEVICE static auto weights() -> std::array<T, 10> const &
	{
		static constexpr std::array<T, 10> data = {
		    1.52753387130725851e-01, 1.49172986472603747e-01, 1.42096109318382051e-01, 1.31688638449176627e-01, 1.18194531961518417e-01,
		    1.01930119817240435e-01, 8.32767415767047487e-02, 6.26720483341090636e-02, 4.06014298003869413e-02, 1.76140071391521183e-02,
		};
		return data;
	}
};

template <class T> class gauss_detail<T, 20, 2>
{
      public:
	AMREX_GPU_DEVICE static auto abscissa() -> std::array<T, 10> const &
	{
		static constexpr std::array<T, 10> data = {
		    7.65265211334973337546404093988382110e-02L, 2.27785851141645078080496195368574625e-01L, 3.73706088715419560672548177024927237e-01L,
		    5.10867001950827098004364050955250998e-01L, 6.36053680726515025452836696226285937e-01L, 7.46331906460150792614305070355641590e-01L,
		    8.39116971822218823394529061701520685e-01L, 9.12234428251325905867752441203298113e-01L, 9.63971927277913791267666131197277222e-01L,
		    9.93128599185094924786122388471320278e-01L,
		};
		return data;
	}
	AMREX_GPU_DEVICE static auto weights() -> std::array<T, 10> const &
	{
		static constexpr std::array<T, 10> data = {
		    1.52753387130725850698084331955097593e-01L, 1.49172986472603746787828737001969437e-01L, 1.42096109318382051329298325067164933e-01L,
		    1.31688638449176626898494499748163135e-01L, 1.18194531961518417312377377711382287e-01L, 1.01930119817240435036750135480349876e-01L,
		    8.32767415767047487247581432220462061e-02L, 6.26720483341090635695065351870416064e-02L, 4.06014298003869413310399522749321099e-02L,
		    1.76140071391521183118619623518528164e-02L,
		};
		return data;
	}
};
#ifdef BOOST_HAS_FLOAT128
template <class T> class gauss_detail<T, 20, 3>
{
      public:
	static std::array<T, 10> const &abscissa()
	{
		static const std::array<T, 10> data = {
		    7.65265211334973337546404093988382110e-02Q, 2.27785851141645078080496195368574625e-01Q, 3.73706088715419560672548177024927237e-01Q,
		    5.10867001950827098004364050955250998e-01Q, 6.36053680726515025452836696226285937e-01Q, 7.46331906460150792614305070355641590e-01Q,
		    8.39116971822218823394529061701520685e-01Q, 9.12234428251325905867752441203298113e-01Q, 9.63971927277913791267666131197277222e-01Q,
		    9.93128599185094924786122388471320278e-01Q,
		};
		return data;
	}
	static std::array<T, 10> const &weights()
	{
		static const std::array<T, 10> data = {
		    1.52753387130725850698084331955097593e-01Q, 1.49172986472603746787828737001969437e-01Q, 1.42096109318382051329298325067164933e-01Q,
		    1.31688638449176626898494499748163135e-01Q, 1.18194531961518417312377377711382287e-01Q, 1.01930119817240435036750135480349876e-01Q,
		    8.32767415767047487247581432220462061e-02Q, 6.26720483341090635695065351870416064e-02Q, 4.06014298003869413310399522749321099e-02Q,
		    1.76140071391521183118619623518528164e-02Q,
		};
		return data;
	}
};
#endif

template <class T> class gauss_detail<T, 25, 0>
{
      public:
	AMREX_GPU_DEVICE static auto abscissa() -> std::array<T, 13> const &
	{
		static constexpr std::array<T, 13> data = {
		    0.000000000e+00F, 1.228646926e-01F, 2.438668837e-01F, 3.611723058e-01F, 4.730027314e-01F, 5.776629302e-01F, 6.735663685e-01F,
		    7.592592630e-01F, 8.334426288e-01F, 8.949919979e-01F, 9.429745712e-01F, 9.766639215e-01F, 9.955569698e-01F,
		};
		return data;
	}
	AMREX_GPU_DEVICE static auto weights() -> std::array<T, 13> const &
	{
		static constexpr std::array<T, 13> data = {
		    1.231760537e-01F, 1.222424430e-01F, 1.194557635e-01F, 1.148582591e-01F, 1.085196245e-01F, 1.005359491e-01F, 9.102826198e-02F,
		    8.014070034e-02F, 6.803833381e-02F, 5.490469598e-02F, 4.093915670e-02F, 2.635498662e-02F, 1.139379850e-02F,
		};
		return data;
	}
};

template <class T> class gauss_detail<T, 25, 1>
{
      public:
	AMREX_GPU_DEVICE static auto abscissa() -> std::array<T, 13> const &
	{
		static constexpr std::array<T, 13> data = {
		    0.00000000000000000e+00, 1.22864692610710396e-01, 2.43866883720988432e-01, 3.61172305809387838e-01, 4.73002731445714961e-01,
		    5.77662930241222968e-01, 6.73566368473468364e-01, 7.59259263037357631e-01, 8.33442628760834001e-01, 8.94991997878275369e-01,
		    9.42974571228974339e-01, 9.76663921459517511e-01, 9.95556969790498098e-01,
		};
		return data;
	}
	AMREX_GPU_DEVICE static auto weights() -> std::array<T, 13> const &
	{
		static constexpr std::array<T, 13> data = {
		    1.23176053726715451e-01, 1.22242442990310042e-01, 1.19455763535784772e-01, 1.14858259145711648e-01, 1.08519624474263653e-01,
		    1.00535949067050644e-01, 9.10282619829636498e-02, 8.01407003350010180e-02, 6.80383338123569172e-02, 5.49046959758351919e-02,
		    4.09391567013063127e-02, 2.63549866150321373e-02, 1.13937985010262879e-02,
		};
		return data;
	}
};

template <class T> class gauss_detail<T, 25, 2>
{
      public:
	AMREX_GPU_DEVICE static auto abscissa() -> std::array<T, 13> const &
	{
		static constexpr std::array<T, 13> data = {
		    0.00000000000000000000000000000000000e+00L, 1.22864692610710396387359818808036806e-01L, 2.43866883720988432045190362797451586e-01L,
		    3.61172305809387837735821730127640667e-01L, 4.73002731445714960522182115009192041e-01L, 5.77662930241222967723689841612654067e-01L,
		    6.73566368473468364485120633247622176e-01L, 7.59259263037357630577282865204360976e-01L, 8.33442628760834001421021108693569569e-01L,
		    8.94991997878275368851042006782804954e-01L, 9.42974571228974339414011169658470532e-01L, 9.76663921459517511498315386479594068e-01L,
		    9.95556969790498097908784946893901617e-01L,
		};
		return data;
	}
	AMREX_GPU_DEVICE static auto weights() -> std::array<T, 13> const &
	{
		static constexpr std::array<T, 13> data = {
		    1.23176053726715451203902873079050142e-01L, 1.22242442990310041688959518945851506e-01L, 1.19455763535784772228178126512901047e-01L,
		    1.14858259145711648339325545869555809e-01L, 1.08519624474263653116093957050116619e-01L, 1.00535949067050644202206890392685827e-01L,
		    9.10282619829636498114972207028916534e-02L, 8.01407003350010180132349596691113023e-02L, 6.80383338123569172071871856567079686e-02L,
		    5.49046959758351919259368915404733242e-02L, 4.09391567013063126556234877116459537e-02L, 2.63549866150321372619018152952991449e-02L,
		    1.13937985010262879479029641132347736e-02L,
		};
		return data;
	}
};
#ifdef BOOST_HAS_FLOAT128
template <class T> class gauss_detail<T, 25, 3>
{
      public:
	static std::array<T, 13> const &abscissa()
	{
		static const std::array<T, 13> data = {
		    0.00000000000000000000000000000000000e+00Q, 1.22864692610710396387359818808036806e-01Q, 2.43866883720988432045190362797451586e-01Q,
		    3.61172305809387837735821730127640667e-01Q, 4.73002731445714960522182115009192041e-01Q, 5.77662930241222967723689841612654067e-01Q,
		    6.73566368473468364485120633247622176e-01Q, 7.59259263037357630577282865204360976e-01Q, 8.33442628760834001421021108693569569e-01Q,
		    8.94991997878275368851042006782804954e-01Q, 9.42974571228974339414011169658470532e-01Q, 9.76663921459517511498315386479594068e-01Q,
		    9.95556969790498097908784946893901617e-01Q,
		};
		return data;
	}
	static std::array<T, 13> const &weights()
	{
		static const std::array<T, 13> data = {
		    1.23176053726715451203902873079050142e-01Q, 1.22242442990310041688959518945851506e-01Q, 1.19455763535784772228178126512901047e-01Q,
		    1.14858259145711648339325545869555809e-01Q, 1.08519624474263653116093957050116619e-01Q, 1.00535949067050644202206890392685827e-01Q,
		    9.10282619829636498114972207028916534e-02Q, 8.01407003350010180132349596691113023e-02Q, 6.80383338123569172071871856567079686e-02Q,
		    5.49046959758351919259368915404733242e-02Q, 4.09391567013063126556234877116459537e-02Q, 2.63549866150321372619018152952991449e-02Q,
		    1.13937985010262879479029641132347736e-02Q,
		};
		return data;
	}
};
#endif

template <class T> class gauss_detail<T, 30, 0>
{
      public:
	AMREX_GPU_DEVICE static auto abscissa() -> std::array<T, 15> const &
	{
		static constexpr std::array<T, 15> data = {
		    5.147184256e-02F, 1.538699136e-01F, 2.546369262e-01F, 3.527047255e-01F, 4.470337695e-01F,
		    5.366241481e-01F, 6.205261830e-01F, 6.978504948e-01F, 7.677774321e-01F, 8.295657624e-01F,
		    8.825605358e-01F, 9.262000474e-01F, 9.600218650e-01F, 9.836681233e-01F, 9.968934841e-01F,
		};
		return data;
	}
	AMREX_GPU_DEVICE static auto weights() -> std::array<T, 15> const &
	{
		static constexpr std::array<T, 15> data = {
		    1.028526529e-01F, 1.017623897e-01F, 9.959342059e-02F, 9.636873717e-02F, 9.212252224e-02F,
		    8.689978720e-02F, 8.075589523e-02F, 7.375597474e-02F, 6.597422988e-02F, 5.749315622e-02F,
		    4.840267283e-02F, 3.879919257e-02F, 2.878470788e-02F, 1.846646831e-02F, 7.968192496e-03F,
		};
		return data;
	}
};

template <class T> class gauss_detail<T, 30, 1>
{
      public:
	AMREX_GPU_DEVICE static auto abscissa() -> std::array<T, 15> const &
	{
		static constexpr std::array<T, 15> data = {
		    5.14718425553176958e-02, 1.53869913608583547e-01, 2.54636926167889846e-01, 3.52704725530878113e-01, 4.47033769538089177e-01,
		    5.36624148142019899e-01, 6.20526182989242861e-01, 6.97850494793315797e-01, 7.67777432104826195e-01, 8.29565762382768397e-01,
		    8.82560535792052682e-01, 9.26200047429274326e-01, 9.60021864968307512e-01, 9.83668123279747210e-01, 9.96893484074649540e-01,
		};
		return data;
	}
	AMREX_GPU_DEVICE static auto weights() -> std::array<T, 15> const &
	{
		static constexpr std::array<T, 15> data = {
		    1.02852652893558840e-01, 1.01762389748405505e-01, 9.95934205867952671e-02, 9.63687371746442596e-02, 9.21225222377861287e-02,
		    8.68997872010829798e-02, 8.07558952294202154e-02, 7.37559747377052063e-02, 6.59742298821804951e-02, 5.74931562176190665e-02,
		    4.84026728305940529e-02, 3.87991925696270496e-02, 2.87847078833233693e-02, 1.84664683110909591e-02, 7.96819249616660562e-03,
		};
		return data;
	}
};

template <class T> class gauss_detail<T, 30, 2>
{
      public:
	AMREX_GPU_DEVICE static auto abscissa() -> std::array<T, 15> const &
	{
		static constexpr std::array<T, 15> data = {
		    5.14718425553176958330252131667225737e-02L, 1.53869913608583546963794672743255920e-01L, 2.54636926167889846439805129817805108e-01L,
		    3.52704725530878113471037207089373861e-01L, 4.47033769538089176780609900322854000e-01L, 5.36624148142019899264169793311072794e-01L,
		    6.20526182989242861140477556431189299e-01L, 6.97850494793315796932292388026640068e-01L, 7.67777432104826194917977340974503132e-01L,
		    8.29565762382768397442898119732501916e-01L, 8.82560535792052681543116462530225590e-01L, 9.26200047429274325879324277080474004e-01L,
		    9.60021864968307512216871025581797663e-01L, 9.83668123279747209970032581605662802e-01L, 9.96893484074649540271630050918695283e-01L,
		};
		return data;
	}
	AMREX_GPU_DEVICE static auto weights() -> std::array<T, 15> const &
	{
		static constexpr std::array<T, 15> data = {
		    1.02852652893558840341285636705415044e-01L, 1.01762389748405504596428952168554045e-01L, 9.95934205867952670627802821035694765e-02L,
		    9.63687371746442596394686263518098651e-02L, 9.21225222377861287176327070876187672e-02L, 8.68997872010829798023875307151257026e-02L,
		    8.07558952294202153546949384605297309e-02L, 7.37559747377052062682438500221907342e-02L, 6.59742298821804951281285151159623612e-02L,
		    5.74931562176190664817216894020561288e-02L, 4.84026728305940529029381404228075178e-02L, 3.87991925696270495968019364463476920e-02L,
		    2.87847078833233693497191796112920436e-02L, 1.84664683110909591423021319120472691e-02L, 7.96819249616660561546588347467362245e-03L,
		};
		return data;
	}
};
#ifdef BOOST_HAS_FLOAT128
template <class T> class gauss_detail<T, 30, 3>
{
      public:
	static std::array<T, 15> const &abscissa()
	{
		static const std::array<T, 15> data = {
		    5.14718425553176958330252131667225737e-02Q, 1.53869913608583546963794672743255920e-01Q, 2.54636926167889846439805129817805108e-01Q,
		    3.52704725530878113471037207089373861e-01Q, 4.47033769538089176780609900322854000e-01Q, 5.36624148142019899264169793311072794e-01Q,
		    6.20526182989242861140477556431189299e-01Q, 6.97850494793315796932292388026640068e-01Q, 7.67777432104826194917977340974503132e-01Q,
		    8.29565762382768397442898119732501916e-01Q, 8.82560535792052681543116462530225590e-01Q, 9.26200047429274325879324277080474004e-01Q,
		    9.60021864968307512216871025581797663e-01Q, 9.83668123279747209970032581605662802e-01Q, 9.96893484074649540271630050918695283e-01Q,
		};
		return data;
	}
	static std::array<T, 15> const &weights()
	{
		static const std::array<T, 15> data = {
		    1.02852652893558840341285636705415044e-01Q, 1.01762389748405504596428952168554045e-01Q, 9.95934205867952670627802821035694765e-02Q,
		    9.63687371746442596394686263518098651e-02Q, 9.21225222377861287176327070876187672e-02Q, 8.68997872010829798023875307151257026e-02Q,
		    8.07558952294202153546949384605297309e-02Q, 7.37559747377052062682438500221907342e-02Q, 6.59742298821804951281285151159623612e-02Q,
		    5.74931562176190664817216894020561288e-02Q, 4.84026728305940529029381404228075178e-02Q, 3.87991925696270495968019364463476920e-02Q,
		    2.87847078833233693497191796112920436e-02Q, 1.84664683110909591423021319120472691e-02Q, 7.96819249616660561546588347467362245e-03Q,
		};
		return data;
	}
};
#endif

} // namespace detail

template <class Real, unsigned N> class gauss : public detail::gauss_detail<Real, N, detail::gauss_constant_category<Real>::value>
{
<<<<<<< HEAD
   using base = detail::gauss_detail<Real, N, detail::gauss_constant_category<Real>::value>;
public:

   template <class F>
   AMREX_GPU_DEVICE static auto integrate(F f, Real* pL1 = nullptr)->decltype(std::declval<F>()(std::declval<Real>()))
   {
     // In many math texts, K represents the field of real or complex numbers.
     // Too bad we can't put blackboard bold into C++ source!
      using K = decltype(f(Real(0)));
      static_assert(!std::is_integral<K>::value,
                   "The return type cannot be integral, it must be either a real or complex floating point type.");
      using std::abs;
      unsigned non_zero_start = 1;
      K result = Real(0);
      if (N & 1) {
         result = f(Real(0)) * base::weights()[0];
      }
      else {
         result = 0;
         non_zero_start = 0;
      }
      Real L1 = abs(result);
      for (unsigned i = non_zero_start; i < base::abscissa().size(); ++i)
      {
         K fp = f(base::abscissa()[i]);
         K fm = f(-base::abscissa()[i]);
         result += (fp + fm) * base::weights()[i];
         L1 += (abs(fp) + abs(fm)) *  base::weights()[i];
      }
      if (pL1) {
         *pL1 = L1;
      }
      return result;
   }
   
   template <class F>
   AMREX_GPU_DEVICE static auto integrate(F f, Real a, Real b, Real* pL1 = nullptr)->decltype(std::declval<F>()(std::declval<Real>()))
   {
      using K = decltype(f(a));
      if (!(std::isnan)(a) && !(std::isnan)(b))
      {
         // Infinite limits:
         Real min_inf = -std::numeric_limits<Real>::max();
         if ((a <= min_inf) && (b >= std::numeric_limits<Real>::max()))
         {
            auto u = [&](const Real& t)->K
            {
               Real t_sq = t*t;
               Real inv = 1 / (1 - t_sq);
               K res = f(t*inv)*(1 + t_sq)*inv*inv;
               return res;
            };
            return integrate(u, pL1);
         }

         // Right limit is infinite:
         if ((std::isfinite(a)) && (b >= std::numeric_limits<Real>::max()))
         {
            auto u = [&](const Real& t)->K
            {
               Real z = 1 / (t + 1);
               Real arg = 2 * z + a - 1;
               K res = f(arg)*z*z;
               return res;
            };
            K Q = Real(2) * integrate(u, pL1);
            if (pL1)
            {
               *pL1 *= 2;
            }
            return Q;
         }

         if ((std::isfinite(b)) && (a <= -std::numeric_limits<Real>::max()))
         {
            auto v = [&](const Real& t)->K
            {
               Real z = 1 / (t + 1);
               Real arg = 2 * z - 1;
               K res = f(b - arg) * z * z;
               return res;
            };
            K Q = Real(2) * integrate(v, pL1);
            if (pL1)
            {
               *pL1 *= 2;
            }
            return Q;
         }

         if ((std::isfinite(a)) && (std::isfinite(b)))
         {
            if (a == b)
            {
               return K(0);
            }
            if (b < a)
            {
               return -integrate(f, b, a, pL1);
            }
            Real avg = 0.5 * (a + b);
            Real scale = 0.5 * (b - a);

            auto u = [&](Real z)->K
            {
               return f(avg + scale*z);
            };
            K Q = scale*integrate(u, pL1);

            if (pL1)
            {
               *pL1 *= scale;
            }
            return Q;
         }
      }
      return std::numeric_limits<K>::signaling_NaN();
   }
=======
	using base = detail::gauss_detail<Real, N, detail::gauss_constant_category<Real>::value>;

      public:
	template <class F> AMREX_GPU_DEVICE static auto integrate(F f, Real *pL1 = nullptr) -> decltype(std::declval<F>()(std::declval<Real>()))
	{
		// In many math texts, K represents the field of real or complex numbers.
		// Too bad we can't put blackboard bold into C++ source!
		using K = decltype(f(Real(0)));
		static_assert(!std::is_integral<K>::value, "The return type cannot be integral, it must be either a real or complex floating point type.");
		using std::abs;
		unsigned non_zero_start = 1;
		K result = Real(0);
		if (N & 1) {
			result = f(Real(0)) * base::weights()[0];
		} else {
			result = 0;
			non_zero_start = 0;
		}
		Real L1 = abs(result);
		for (unsigned i = non_zero_start; i < base::abscissa().size(); ++i) {
			K fp = f(base::abscissa()[i]);
			K fm = f(-base::abscissa()[i]);
			result += (fp + fm) * base::weights()[i];
			L1 += (abs(fp) + abs(fm)) * base::weights()[i];
		}
		if (pL1) {
			*pL1 = L1;
		}
		return result;
	}

	template <class F> AMREX_GPU_DEVICE static auto integrate(F f, Real a, Real b, Real *pL1 = nullptr) -> decltype(std::declval<F>()(std::declval<Real>()))
	{
		using K = decltype(f(a));
		static const char *function = "boost::math::quadrature::gauss<%1%>::integrate(f, %1%, %1%)";
		if (!(std::isnan)(a) && !(std::isnan)(b)) {
			// Infinite limits:
			Real min_inf = -std::numeric_limits<Real>::max();
			if ((a <= min_inf) && (b >= std::numeric_limits<Real>::max())) {
				auto u = [&](const Real &t) -> K {
					Real t_sq = t * t;
					Real inv = 1 / (1 - t_sq);
					K res = f(t * inv) * (1 + t_sq) * inv * inv;
					return res;
				};
				return integrate(u, pL1);
			}

			// Right limit is infinite:
			if ((std::isfinite(a)) && (b >= std::numeric_limits<Real>::max())) {
				auto u = [&](const Real &t) -> K {
					Real z = 1 / (t + 1);
					Real arg = 2 * z + a - 1;
					K res = f(arg) * z * z;
					return res;
				};
				K Q = Real(2) * integrate(u, pL1);
				if (pL1) {
					*pL1 *= 2;
				}
				return Q;
			}

			if ((std::isfinite(b)) && (a <= -std::numeric_limits<Real>::max())) {
				auto v = [&](const Real &t) -> K {
					Real z = 1 / (t + 1);
					Real arg = 2 * z - 1;
					K res = f(b - arg) * z * z;
					return res;
				};
				K Q = Real(2) * integrate(v, pL1);
				if (pL1) {
					*pL1 *= 2;
				}
				return Q;
			}

			if ((std::isfinite(a)) && (std::isfinite(b))) {
				if (a == b) {
					return K(0);
				}
				if (b < a) {
					return -integrate(f, b, a, pL1);
				}
				Real avg = 0.5 * (a + b);
				Real scale = 0.5 * (b - a);

				auto u = [&](Real z) -> K { return f(avg + scale * z); };
				K Q = scale * integrate(u, pL1);

				if (pL1) {
					*pL1 *= scale;
				}
				return Q;
			}
		}
		return std::numeric_limits<K>::signaling_NaN();
	}
>>>>>>> eb90a2cb
};

} // namespace quokka::math::quadrature

#endif // GAUSS_HPP<|MERGE_RESOLUTION|>--- conflicted
+++ resolved
@@ -605,126 +605,6 @@
 
 template <class Real, unsigned N> class gauss : public detail::gauss_detail<Real, N, detail::gauss_constant_category<Real>::value>
 {
-<<<<<<< HEAD
-   using base = detail::gauss_detail<Real, N, detail::gauss_constant_category<Real>::value>;
-public:
-
-   template <class F>
-   AMREX_GPU_DEVICE static auto integrate(F f, Real* pL1 = nullptr)->decltype(std::declval<F>()(std::declval<Real>()))
-   {
-     // In many math texts, K represents the field of real or complex numbers.
-     // Too bad we can't put blackboard bold into C++ source!
-      using K = decltype(f(Real(0)));
-      static_assert(!std::is_integral<K>::value,
-                   "The return type cannot be integral, it must be either a real or complex floating point type.");
-      using std::abs;
-      unsigned non_zero_start = 1;
-      K result = Real(0);
-      if (N & 1) {
-         result = f(Real(0)) * base::weights()[0];
-      }
-      else {
-         result = 0;
-         non_zero_start = 0;
-      }
-      Real L1 = abs(result);
-      for (unsigned i = non_zero_start; i < base::abscissa().size(); ++i)
-      {
-         K fp = f(base::abscissa()[i]);
-         K fm = f(-base::abscissa()[i]);
-         result += (fp + fm) * base::weights()[i];
-         L1 += (abs(fp) + abs(fm)) *  base::weights()[i];
-      }
-      if (pL1) {
-         *pL1 = L1;
-      }
-      return result;
-   }
-   
-   template <class F>
-   AMREX_GPU_DEVICE static auto integrate(F f, Real a, Real b, Real* pL1 = nullptr)->decltype(std::declval<F>()(std::declval<Real>()))
-   {
-      using K = decltype(f(a));
-      if (!(std::isnan)(a) && !(std::isnan)(b))
-      {
-         // Infinite limits:
-         Real min_inf = -std::numeric_limits<Real>::max();
-         if ((a <= min_inf) && (b >= std::numeric_limits<Real>::max()))
-         {
-            auto u = [&](const Real& t)->K
-            {
-               Real t_sq = t*t;
-               Real inv = 1 / (1 - t_sq);
-               K res = f(t*inv)*(1 + t_sq)*inv*inv;
-               return res;
-            };
-            return integrate(u, pL1);
-         }
-
-         // Right limit is infinite:
-         if ((std::isfinite(a)) && (b >= std::numeric_limits<Real>::max()))
-         {
-            auto u = [&](const Real& t)->K
-            {
-               Real z = 1 / (t + 1);
-               Real arg = 2 * z + a - 1;
-               K res = f(arg)*z*z;
-               return res;
-            };
-            K Q = Real(2) * integrate(u, pL1);
-            if (pL1)
-            {
-               *pL1 *= 2;
-            }
-            return Q;
-         }
-
-         if ((std::isfinite(b)) && (a <= -std::numeric_limits<Real>::max()))
-         {
-            auto v = [&](const Real& t)->K
-            {
-               Real z = 1 / (t + 1);
-               Real arg = 2 * z - 1;
-               K res = f(b - arg) * z * z;
-               return res;
-            };
-            K Q = Real(2) * integrate(v, pL1);
-            if (pL1)
-            {
-               *pL1 *= 2;
-            }
-            return Q;
-         }
-
-         if ((std::isfinite(a)) && (std::isfinite(b)))
-         {
-            if (a == b)
-            {
-               return K(0);
-            }
-            if (b < a)
-            {
-               return -integrate(f, b, a, pL1);
-            }
-            Real avg = 0.5 * (a + b);
-            Real scale = 0.5 * (b - a);
-
-            auto u = [&](Real z)->K
-            {
-               return f(avg + scale*z);
-            };
-            K Q = scale*integrate(u, pL1);
-
-            if (pL1)
-            {
-               *pL1 *= scale;
-            }
-            return Q;
-         }
-      }
-      return std::numeric_limits<K>::signaling_NaN();
-   }
-=======
 	using base = detail::gauss_detail<Real, N, detail::gauss_constant_category<Real>::value>;
 
       public:
@@ -759,7 +639,6 @@
 	template <class F> AMREX_GPU_DEVICE static auto integrate(F f, Real a, Real b, Real *pL1 = nullptr) -> decltype(std::declval<F>()(std::declval<Real>()))
 	{
 		using K = decltype(f(a));
-		static const char *function = "boost::math::quadrature::gauss<%1%>::integrate(f, %1%, %1%)";
 		if (!(std::isnan)(a) && !(std::isnan)(b)) {
 			// Infinite limits:
 			Real min_inf = -std::numeric_limits<Real>::max();
@@ -823,7 +702,6 @@
 		}
 		return std::numeric_limits<K>::signaling_NaN();
 	}
->>>>>>> eb90a2cb
 };
 
 } // namespace quokka::math::quadrature
