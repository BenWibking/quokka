--- conflicted
+++ resolved
@@ -34,11 +34,7 @@
 template <typename problem_t> void computeChemistry(amrex::MultiFab &mf, const Real dt, const Real max_density_allowed, const Real min_density_allowed)
 {
 
-<<<<<<< HEAD
-	BL_PROFILE("Chemistry::computeChemistry()");
-=======
 	const BL_PROFILE("Chemistry::computeChemistry()");
->>>>>>> e28998d9
 	for (amrex::MFIter iter(mf); iter.isValid(); ++iter) {
 		const amrex::Box &indexRange = iter.validbox();
 		auto const &state = mf.array(iter);
