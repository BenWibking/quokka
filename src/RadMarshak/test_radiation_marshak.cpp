//==============================================================================
// TwoMomentRad - a radiation transport library for patch-based AMR codes
// Copyright 2020 Benjamin Wibking.
// Released under the MIT license. See LICENSE file included in the GitHub repo.
//==============================================================================
/// \file test_radiation_marshak.cpp
/// \brief Defines a test problem for radiation in the diffusion regime.
///

#include <cmath>

#include "AMReX_BLassert.H"
#include "AMReX_ParallelDescriptor.H"

#include "RadhydroSimulation.hpp"
#include "fextract.hpp"
#include "test_radiation_marshak.hpp"

struct SuOlsonProblem {
}; // dummy type to allow compile-type polymorphism via template specialization

// Su & Olson (1997) parameters
constexpr double eps_SuOlson = 1.0;
constexpr double kappa = 1.0;
constexpr double rho0 = 1.0;	       // g cm^-3 (matter density)
constexpr double T_hohlraum = 1.0; // dimensionless
constexpr double a_rad = 1.0;
constexpr double c = 1.0;
constexpr double alpha_SuOlson = 4.0 * a_rad / eps_SuOlson;

constexpr double T_initial = 1.0e-2;

template <> struct RadSystem_Traits<SuOlsonProblem> {
	static constexpr double c_light = c;
	static constexpr double c_hat = c;
	static constexpr double radiation_constant = a_rad;
	static constexpr double mean_molecular_mass = 1.0;
	static constexpr double boltzmann_constant = 1.0;
	static constexpr double gamma = 5. / 3.;
	static constexpr double Erad_floor = 0.;
	static constexpr bool compute_v_over_c_terms = false;
};

template <> struct Physics_Traits<SuOlsonProblem> {
  static constexpr bool is_hydro_enabled = false;
  static constexpr bool is_radiation_enabled = true;
  static constexpr bool is_mhd_enabled = false;
  static constexpr bool is_primordial_chem_enabled = false;
  static constexpr bool is_metalicity_enabled = false;

  static constexpr int numPassiveScalars = 0;
};

template <>
AMREX_GPU_HOST_DEVICE auto RadSystem<SuOlsonProblem>::ComputePlanckOpacity(const double  /*rho*/,
					       const double  /*Tgas*/) -> double
{
	return kappa;
}

template <>
AMREX_GPU_HOST_DEVICE auto RadSystem<SuOlsonProblem>::ComputeRosselandOpacity(const double  /*rho*/,
					       const double  /*Tgas*/) -> double
{
	return kappa;
}

template <>
AMREX_GPU_HOST_DEVICE auto RadSystem<SuOlsonProblem>::ComputeTgasFromEgas(const double  /*rho*/,
						    const double Egas) -> double
{
	return std::pow(4.0 * Egas / alpha_SuOlson, 1. / 4.);
}

template <>
AMREX_GPU_HOST_DEVICE auto RadSystem<SuOlsonProblem>::ComputeEgasFromTgas(const double  /*rho*/,
						    const double Tgas) -> double
{
	return (alpha_SuOlson / 4.0) * std::pow(Tgas, 4);
}

template <>
AMREX_GPU_HOST_DEVICE auto RadSystem<SuOlsonProblem>::ComputeEgasTempDerivative(const double  /*rho*/,
							  const double Tgas)
    -> double
{
	// This is also known as the heat capacity, i.e.
	// 		\del E_g / \del T = \rho c_v,
	// for normal materials.

	// However, for this problem, this must be of the form \alpha T^3
	// in order to obtain an exact solution to the problem.
	// The input parameters are the density and *temperature*, not Egas
	// itself.

	return alpha_SuOlson * std::pow(Tgas, 3);
}

template <>
AMREX_GPU_DEVICE AMREX_FORCE_INLINE void
AMRSimulation<SuOlsonProblem>::setCustomBoundaryConditions(
    const amrex::IntVect &iv, amrex::Array4<amrex::Real> const &consVar, int /*dcomp*/, int /*numcomp*/,
    amrex::GeometryData const & /*geom*/, const amrex::Real /*time*/, const amrex::BCRec *bcr,
    int /*bcomp*/, int /*orig_comp*/)
{
	if (!((bcr->lo(0) == amrex::BCType::ext_dir) || (bcr->hi(0) == amrex::BCType::ext_dir))) {
		return;
	}

#if (AMREX_SPACEDIM == 1)
	auto i = iv.toArray()[0];
	int j = 0;
	int k = 0;
#endif
#if (AMREX_SPACEDIM == 2)
	auto [i, j] = iv.toArray();
	int k = 0;
#endif
#if (AMREX_SPACEDIM == 3)
	auto [i, j, k] = iv.toArray();
#endif

	if (i < 0) {
		// Marshak boundary condition
		const double T_H = T_hohlraum;
		const double E_inc = a_rad * std::pow(T_H, 4);
		const double E_0 = consVar(0, j, k, RadSystem<SuOlsonProblem>::radEnergy_index);
		const double F_0 = consVar(0, j, k, RadSystem<SuOlsonProblem>::x1RadFlux_index);

		// use value at interface to solve for F_rad in the ghost zones
		const double F_bdry = 0.5 * c * E_inc - 0.5 * (c * E_0 + 2.0 * F_0);

		AMREX_ASSERT(std::abs(F_bdry / (c * E_inc)) < 1.0);

		// x1 left side boundary (Marshak)
		consVar(i, j, k, RadSystem<SuOlsonProblem>::radEnergy_index) = E_inc;
		consVar(i, j, k, RadSystem<SuOlsonProblem>::x1RadFlux_index) = F_bdry;
		consVar(i, j, k, RadSystem<SuOlsonProblem>::x2RadFlux_index) = 0.;
		consVar(i, j, k, RadSystem<SuOlsonProblem>::x3RadFlux_index) = 0.;
	} else {
		// right-side boundary -- constant
		const double Erad = a_rad * std::pow(T_initial, 4);

		consVar(i, j, k, RadSystem<SuOlsonProblem>::radEnergy_index) = Erad;
		consVar(i, j, k, RadSystem<SuOlsonProblem>::x1RadFlux_index) = 0;
		consVar(i, j, k, RadSystem<SuOlsonProblem>::x2RadFlux_index) = 0;
		consVar(i, j, k, RadSystem<SuOlsonProblem>::x3RadFlux_index) = 0;
	}

	// gas boundary conditions are the same on both sides
	const double Egas = RadSystem<SuOlsonProblem>::ComputeEgasFromTgas(rho0, T_initial);
	consVar(i, j, k, RadSystem<SuOlsonProblem>::gasEnergy_index) = Egas;
	consVar(i, j, k, RadSystem<SuOlsonProblem>::gasDensity_index) = rho0;
<<<<<<< HEAD
  consVar(i, j, k, RadSystem<SuOlsonProblem>::gasInternalEnergy_index) = 0.;
=======
  consVar(i, j, k, RadSystem<SuOlsonProblem>::gasInternalEnergy_index) = Egas;
>>>>>>> d62c19ca
	consVar(i, j, k, RadSystem<SuOlsonProblem>::x1GasMomentum_index) = 0.;
	consVar(i, j, k, RadSystem<SuOlsonProblem>::x2GasMomentum_index) = 0.;
	consVar(i, j, k, RadSystem<SuOlsonProblem>::x3GasMomentum_index) = 0.;
}

template <> void RadhydroSimulation<SuOlsonProblem>::setInitialConditionsAtLevel(int lev)
{
	for (amrex::MFIter iter(state_new_[lev]); iter.isValid(); ++iter) {
		const amrex::Box &indexRange = iter.validbox(); // excludes ghost zones
		auto const &state = state_new_[lev].array(iter);

		amrex::ParallelFor(indexRange, [=] AMREX_GPU_DEVICE(int i, int j, int k) {
			const double Egas =
			    RadSystem<SuOlsonProblem>::ComputeEgasFromTgas(rho0, T_initial);
			const double Erad = a_rad * std::pow(T_initial, 4);

			state(i, j, k, RadSystem<SuOlsonProblem>::radEnergy_index) = Erad;
			state(i, j, k, RadSystem<SuOlsonProblem>::x1RadFlux_index) = 0;
			state(i, j, k, RadSystem<SuOlsonProblem>::x2RadFlux_index) = 0;
			state(i, j, k, RadSystem<SuOlsonProblem>::x3RadFlux_index) = 0;

			state(i, j, k, RadSystem<SuOlsonProblem>::gasDensity_index) = rho0;
			state(i, j, k, RadSystem<SuOlsonProblem>::gasEnergy_index) = Egas;
<<<<<<< HEAD
      state(i, j, k, RadSystem<SuOlsonProblem>::gasInternalEnergy_index) = 0.;
=======
      state(i, j, k, RadSystem<SuOlsonProblem>::gasInternalEnergy_index) = Egas;
>>>>>>> d62c19ca
			state(i, j, k, RadSystem<SuOlsonProblem>::x1GasMomentum_index) = 0.;
			state(i, j, k, RadSystem<SuOlsonProblem>::x2GasMomentum_index) = 0.;
			state(i, j, k, RadSystem<SuOlsonProblem>::x3GasMomentum_index) = 0.;
		});
	}

	// set flag
	areInitialConditionsDefined_ = true;
}

auto problem_main() -> int
{
	// Problem parameters

	const int max_timesteps = 2e4;
	const double CFL_number = 0.4;

	const double initial_dtau = 1e-9; // dimensionless time
	const double max_dtau = 1e-3;	  // dimensionless time
	const double max_tau = 10.0;	  // dimensionless time
	//const double Lz = 20.0;	  // dimensionless length

	// Su & Olson (1997) parameters
	const double chi = rho0 * kappa; // cm^-1 (total matter opacity)
	//const double Lx = Lz / chi;	// cm
	const double max_time = max_tau / (eps_SuOlson * c * chi);	  // s
	const double max_dt = max_dtau / (eps_SuOlson * c * chi);	  // s
	const double initial_dt = initial_dtau / (eps_SuOlson * c * chi); // s

	constexpr int nvars = RadSystem<SuOlsonProblem>::nvar_;
	amrex::Vector<amrex::BCRec> boundaryConditions(nvars);
	for (int n = 0; n < nvars; ++n) {
		boundaryConditions[n].setLo(0, amrex::BCType::ext_dir);	// custom (Marshak) x1
		boundaryConditions[n].setHi(0, amrex::BCType::foextrap); // extrapolate x1
		for (int i = 1; i < AMREX_SPACEDIM; ++i) {
			boundaryConditions[n].setLo(i, amrex::BCType::int_dir); // periodic
			boundaryConditions[n].setHi(i, amrex::BCType::int_dir);
		}
	}

	// Problem initialization
	RadhydroSimulation<SuOlsonProblem> sim(boundaryConditions);
	
	sim.stopTime_ = max_time;
	sim.radiationCflNumber_ = CFL_number;
	sim.initDt_ = initial_dt;
	sim.maxDt_ = max_dt;
	sim.maxTimesteps_ = max_timesteps;
	sim.plotfileInterval_ = -1;

	// initialize
	sim.setInitialConditions();

	// evolve
	sim.evolve();

	// read output variables
	auto [position, values] = fextract(sim.state_new_[0], sim.Geom(0), 0, 0.0);
	const int nx = static_cast<int>(position.size());
	
	// Check result
	int status = 0;
	if(amrex::ParallelDescriptor::IOProcessor()) {
		std::vector<double> xs(nx);
		std::vector<double> Trad(nx);
		std::vector<double> Tgas(nx);
		std::vector<double> Erad(nx);
		std::vector<double> Egas(nx);

		for (int i = 0; i < nx; ++i) {
			const double x = position.at(i);
			xs.at(i) = std::sqrt(3.0) * x;

			const double Erad_t = values.at(RadSystem<SuOlsonProblem>::radEnergy_index).at(i);
			Erad.at(i) = Erad_t;
			Trad.at(i) = std::pow(Erad_t / a_rad, 1. / 4.);

			const double Etot_t = values.at(RadSystem<SuOlsonProblem>::gasEnergy_index).at(i);
			const double rho = values.at(RadSystem<SuOlsonProblem>::gasDensity_index).at(i);
			const double x1GasMom = values.at(RadSystem<SuOlsonProblem>::x1GasMomentum_index).at(i);
			const double Ekin = (x1GasMom * x1GasMom) / (2.0 * rho);

			const double Egas_t = (Etot_t - Ekin);
			Egas.at(i) = Egas_t;
			Tgas.at(i) = RadSystem<SuOlsonProblem>::ComputeTgasFromEgas(rho, Egas_t);
		}

		// read in exact solution

		std::vector<double> xs_exact;
		std::vector<double> Trad_exact;
		std::vector<double> Tmat_exact;

		std::string filename = "../extern/SuOlson/100pt_tau10p0.dat";
		std::ifstream fstream(filename, std::ios::in);
		AMREX_ALWAYS_ASSERT(fstream.is_open());

		std::string header;
		std::getline(fstream, header);

		for (std::string line; std::getline(fstream, line);) {
			std::istringstream iss(line);
			std::vector<double> values;

			for (double value = NAN; iss >> value;) {
				values.push_back(value);
			}
			auto x_val = std::sqrt(3.0) * values.at(1);
			auto Trad_val = values.at(4);
			auto Tmat_val = values.at(5);

			xs_exact.push_back(x_val);
			Trad_exact.push_back(Trad_val);
			Tmat_exact.push_back(Tmat_val);
		}

		// compute error norm

		std::vector<double> Trad_exact_interp(xs.size());
		interpolate_arrays(xs.data(), Trad_exact_interp.data(), static_cast<int>(xs.size()),
				xs_exact.data(), Trad_exact.data(), static_cast<int>(xs_exact.size()));

		double err_norm = 0.;
		double sol_norm = 0.;
		const double t = sim.tNew_[0];
		const double xmax = c * t;
		amrex::Print() << "diffusion length = " << xmax << std::endl;
		for (int i = 0; i < xs.size(); ++i) {
			if (xs[i] < xmax) {
				err_norm += std::abs(Trad[i] - Trad_exact_interp[i]);
				sol_norm += std::abs(Trad_exact_interp[i]);
			}
		}

		const double error_tol = 0.02; // 2 per cent
		const double rel_error = err_norm / sol_norm;
		amrex::Print() << "Relative L1 error norm = " << rel_error << std::endl;

		if ((rel_error > error_tol) || std::isnan(rel_error)) {
			status = 1;
		}

#ifdef HAVE_PYTHON

		// plot results

		// radiation temperature
		std::map<std::string, std::string> Trad_args;
		Trad_args["label"] = "radiation temperature";
		matplotlibcpp::plot(xs, Trad, Trad_args);

		std::map<std::string, std::string> Trad_exact_args;
		Trad_exact_args["label"] = "radiation temperature (exact)";
		matplotlibcpp::plot(xs_exact, Trad_exact, Trad_exact_args);

		matplotlibcpp::xlabel("length x (dimensionless)");
		matplotlibcpp::ylabel("temperature (dimensionless)");
		matplotlibcpp::xlim(0.4, 100.); // dimensionless
		matplotlibcpp::ylim(0.0, 1.0);	// dimensionless
		matplotlibcpp::xscale("log");
		matplotlibcpp::legend();
		matplotlibcpp::title(fmt::format("time t = {:.4g}", sim.tNew_[0]));
		matplotlibcpp::save("./marshak_wave_temperature.pdf");

		// material temperature
		matplotlibcpp::clf();

		std::map<std::string, std::string> Tgas_args;
		Tgas_args["label"] = "gas temperature";
		matplotlibcpp::plot(xs, Tgas, Tgas_args);

		std::map<std::string, std::string> Tgas_exact_args;
		Tgas_exact_args["label"] = "gas temperature (exact)";
		matplotlibcpp::plot(xs_exact, Tmat_exact, Tgas_exact_args);

		matplotlibcpp::xlabel("length x (dimensionless)");
		matplotlibcpp::ylabel("temperature (dimensionless)");
		matplotlibcpp::xlim(0.4, 100.); // dimensionless
		matplotlibcpp::ylim(0.0, 1.0);	// dimensionless
		matplotlibcpp::xscale("log");
		matplotlibcpp::legend();
		matplotlibcpp::title(fmt::format("time t = {:.4g}", sim.tNew_[0]));
		matplotlibcpp::save("./marshak_wave_gastemperature.pdf");
#endif

	}

	return status;
}<|MERGE_RESOLUTION|>--- conflicted
+++ resolved
@@ -151,11 +151,7 @@
 	const double Egas = RadSystem<SuOlsonProblem>::ComputeEgasFromTgas(rho0, T_initial);
 	consVar(i, j, k, RadSystem<SuOlsonProblem>::gasEnergy_index) = Egas;
 	consVar(i, j, k, RadSystem<SuOlsonProblem>::gasDensity_index) = rho0;
-<<<<<<< HEAD
-  consVar(i, j, k, RadSystem<SuOlsonProblem>::gasInternalEnergy_index) = 0.;
-=======
   consVar(i, j, k, RadSystem<SuOlsonProblem>::gasInternalEnergy_index) = Egas;
->>>>>>> d62c19ca
 	consVar(i, j, k, RadSystem<SuOlsonProblem>::x1GasMomentum_index) = 0.;
 	consVar(i, j, k, RadSystem<SuOlsonProblem>::x2GasMomentum_index) = 0.;
 	consVar(i, j, k, RadSystem<SuOlsonProblem>::x3GasMomentum_index) = 0.;
@@ -179,11 +175,7 @@
 
 			state(i, j, k, RadSystem<SuOlsonProblem>::gasDensity_index) = rho0;
 			state(i, j, k, RadSystem<SuOlsonProblem>::gasEnergy_index) = Egas;
-<<<<<<< HEAD
-      state(i, j, k, RadSystem<SuOlsonProblem>::gasInternalEnergy_index) = 0.;
-=======
       state(i, j, k, RadSystem<SuOlsonProblem>::gasInternalEnergy_index) = Egas;
->>>>>>> d62c19ca
 			state(i, j, k, RadSystem<SuOlsonProblem>::x1GasMomentum_index) = 0.;
 			state(i, j, k, RadSystem<SuOlsonProblem>::x2GasMomentum_index) = 0.;
 			state(i, j, k, RadSystem<SuOlsonProblem>::x3GasMomentum_index) = 0.;
