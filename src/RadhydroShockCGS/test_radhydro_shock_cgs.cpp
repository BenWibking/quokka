--- conflicted
+++ resolved
@@ -71,11 +71,7 @@
 template <> struct HydroSystem_Traits<ShockProblem> {
 	static constexpr double gamma = gamma_gas;
 	static constexpr bool reconstruct_eint = true;
-<<<<<<< HEAD
-  static constexpr int nscalars = 0;       // number of passive scalars
-=======
 	static constexpr int nscalars = 0;       // number of passive scalars
->>>>>>> 4098e13a
 };
 
 template <>
@@ -202,15 +198,6 @@
 				x1Momentum = rho1 * v1;
 			}
 
-<<<<<<< HEAD
-			state(i, j, k, RadSystem<ShockProblem>::radEnergy_index) = radEnergy;
-			state(i, j, k, RadSystem<ShockProblem>::x1RadFlux_index) = x1RadFlux;
-			state(i, j, k, RadSystem<ShockProblem>::x2RadFlux_index) = 0;
-			state(i, j, k, RadSystem<ShockProblem>::x3RadFlux_index) = 0;
-      
-			state(i, j, k, RadSystem<ShockProblem>::gasEnergy_index) = energy;
-=======
->>>>>>> 4098e13a
 			state(i, j, k, RadSystem<ShockProblem>::gasDensity_index) = density;
       state(i, j, k, RadSystem<ShockProblem>::gasInternalEnergy_index) = 0.;
 			state(i, j, k, RadSystem<ShockProblem>::x1GasMomentum_index) = x1Momentum;
