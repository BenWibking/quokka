--- conflicted
+++ resolved
@@ -951,14 +951,17 @@
 		flux_rk2[idim].setVal(0);
 	}
 
-<<<<<<< HEAD
 	// update ghost zones [old timestep]
 	fillBoundaryConditions(state_old_cc_tmp, state_old_cc_tmp, lev, time, quokka::centering::cc, quokka::direction::na, PreInterpState, PostInterpState);
 
 	// check state validity
 	AMREX_ASSERT(!state_old_cc_tmp.contains_nan(0, state_old_cc_tmp.nComp()));
 	AMREX_ASSERT(!state_old_cc_tmp.contains_nan()); // check ghost cells
-=======
+
+	auto [FOfluxArrays, FOfaceVel] = computeFOHydroFluxes(state_old_cc_tmp, ncompHydro_, lev);
+
+	// Stage 1 of RK2-SSP
+	{
 		// LOW LEVEL DEBUGGING: output state_old_cc_tmp (with ghost cells)
 		if (lowLevelDebuggingOutput_ == 1) {
 #ifdef AMREX_USE_ASCENT
@@ -972,16 +975,6 @@
 			//	state_old_cc_tmp, componentNames_cc_, geom[lev], time, istep[lev]+1);
 #endif
 		}
-
-		// check state validity
-		AMREX_ASSERT(!state_old_cc_tmp.contains_nan(0, state_old_cc_tmp.nComp()));
-		AMREX_ASSERT(!state_old_cc_tmp.contains_nan()); // check ghost cells
->>>>>>> e513022b
-
-	auto [FOfluxArrays, FOfaceVel] = computeFOHydroFluxes(state_old_cc_tmp, ncompHydro_, lev);
-
-	// Stage 1 of RK2-SSP
-	{
 		// advance all grids on local processor (Stage 1 of integrator)
 		auto const &stateOld = state_old_cc_tmp;
 		auto &stateNew = state_inter_cc_;
