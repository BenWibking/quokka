#ifndef RADIATION_SIMULATION_HPP_ // NOLINT
#define RADIATION_SIMULATION_HPP_
//==============================================================================
// TwoMomentRad - a radiation transport library for patch-based AMR codes
// Copyright 2020 Benjamin Wibking.
// Released under the MIT license. See LICENSE file included in the GitHub repo.
//==============================================================================
/// \file RadhydroSimulation.hpp
/// \brief Implements classes and functions to organise the overall setup,
/// timestepping, solving, and I/O of a simulation for radiation moments.

#include <array>
#include <climits>
#include <filesystem>
#include <limits>
#include <string>
#include <tuple>
#include <unordered_map>
#include <utility>

#include "AMReX.H"
#include "AMReX_Algorithm.H"
#include "AMReX_Arena.H"
#include "AMReX_Array.H"
#include "AMReX_Array4.H"
#include "AMReX_BCRec.H"
#include "AMReX_BLassert.H"
#include "AMReX_Box.H"
#include "AMReX_FArrayBox.H"
#include "AMReX_FabArray.H"
#include "AMReX_FabArrayUtility.H"
#include "AMReX_FabFactory.H"
#include "AMReX_Geometry.H"
#include "AMReX_GpuControl.H"
#include "AMReX_GpuQualifiers.H"
#include "AMReX_IArrayBox.H"
#include "AMReX_IndexType.H"
#include "AMReX_IntVect.H"
#include "AMReX_MultiFab.H"
#include "AMReX_MultiFabUtil.H"
#include "AMReX_ParallelContext.H"
#include "AMReX_ParallelDescriptor.H"
#include "AMReX_ParallelReduce.H"
#include "AMReX_ParmParse.H"
#include "AMReX_Periodicity.H"
#include "AMReX_PhysBCFunct.H"
#include "AMReX_PlotFileUtil.H"
#include "AMReX_Print.H"
#include "AMReX_REAL.H"
#include "AMReX_Utility.H"
#include "AMReX_YAFluxRegister.H"

#ifdef AMREX_USE_ASCENT
#include "AMReX_Conduit_Blueprint.H"
#include <ascent.hpp>
#include <conduit_node.hpp>
#endif

#include "Chemistry.hpp"
#include "CloudyCooling.hpp"
#include "HLLC.hpp"
#include "SimulationData.hpp"
#include "hydro_system.hpp"
#include "hyperbolic_system.hpp"
#include "physics_info.hpp"
#include "radiation_system.hpp"
#include "simulation.hpp"

#include "eos.H"

// Simulation class should be initialized only once per program (i.e., is a singleton)
template <typename problem_t> class RadhydroSimulation : public AMRSimulation<problem_t>
{
      public:
	using AMRSimulation<problem_t>::state_old_cc_;
	using AMRSimulation<problem_t>::state_new_cc_;
	using AMRSimulation<problem_t>::max_signal_speed_;

	using AMRSimulation<problem_t>::nghost_cc_;
	using AMRSimulation<problem_t>::areInitialConditionsDefined_;
	using AMRSimulation<problem_t>::BCs_cc_;
	using AMRSimulation<problem_t>::BCs_fc_;
	using AMRSimulation<problem_t>::componentNames_cc_;
	using AMRSimulation<problem_t>::componentNames_fc_;
	using AMRSimulation<problem_t>::cflNumber_;
	using AMRSimulation<problem_t>::fillBoundaryConditions;
	using AMRSimulation<problem_t>::CustomPlotFileName;
	using AMRSimulation<problem_t>::geom;
	using AMRSimulation<problem_t>::grids;
	using AMRSimulation<problem_t>::dmap;
	using AMRSimulation<problem_t>::istep;
	using AMRSimulation<problem_t>::flux_reg_;
	using AMRSimulation<problem_t>::incrementFluxRegisters;
	using AMRSimulation<problem_t>::finest_level;
	using AMRSimulation<problem_t>::finestLevel;
	using AMRSimulation<problem_t>::do_reflux;
	using AMRSimulation<problem_t>::Verbose;
	using AMRSimulation<problem_t>::constantDt_;
	using AMRSimulation<problem_t>::boxArray;
	using AMRSimulation<problem_t>::DistributionMap;
	using AMRSimulation<problem_t>::refRatio;
	using AMRSimulation<problem_t>::cellUpdates_;
	using AMRSimulation<problem_t>::CountCells;
	using AMRSimulation<problem_t>::WriteCheckpointFile;
	using AMRSimulation<problem_t>::GetData;
	using AMRSimulation<problem_t>::FillPatchWithData;

	using AMRSimulation<problem_t>::densityFloor_;
	using AMRSimulation<problem_t>::tempFloor_;
	using AMRSimulation<problem_t>::tempCeiling_;
	using AMRSimulation<problem_t>::speedCeiling_;

	SimulationData<problem_t> userData_;

	int enableCooling_ = 0;
	int enableChemistry_ = 0;
	Real max_density_allowed = std::numeric_limits<amrex::Real>::max();
	quokka::cooling::cloudy_tables cloudyTables_;
	std::string coolingTableFilename_{};

	static constexpr int nvarTotal_cc_ = Physics_Indices<problem_t>::nvarTotal_cc;
	static constexpr int ncompHydro_ = HydroSystem<problem_t>::nvar_; // hydro
	static constexpr int ncompHyperbolic_ = RadSystem<problem_t>::nvarHyperbolic_;
	static constexpr int nstartHyperbolic_ = RadSystem<problem_t>::nstartHyperbolic_;

	amrex::Real radiationCflNumber_ = 0.3;
	int maxSubsteps_ = 10; // maximum number of radiation subcycles per hydro step

	bool computeReferenceSolution_ = false;
	amrex::Real errorNorm_ = NAN;
	amrex::Real pressureFloor_ = 0.;

	int lowLevelDebuggingOutput_ = 0;	// 0 == do nothing; 1 == output intermediate multifabs used in hydro each timestep (ONLY USE FOR DEBUGGING)
	int integratorOrder_ = 2;		// 1 == forward Euler; 2 == RK2-SSP (default)
	int reconstructionOrder_ = 3;		// 1 == donor cell; 2 == PLM; 3 == PPM (default)
	int radiationReconstructionOrder_ = 3;	// 1 == donor cell; 2 == PLM; 3 == PPM (default)
	int useDualEnergy_ = 1;			// 0 == disabled; 1 == use auxiliary internal energy equation (default)
	int abortOnFofcFailure_ = 1;		// 0 == keep going, 1 == abort hydro advance if FOFC fails
	amrex::Real artificialViscosityK_ = 0.; // artificial viscosity coefficient (default == None)

	amrex::Long radiationCellUpdates_ = 0; // total number of radiation cell-updates

	amrex::Real Gconst_ = C::Gconst; // gravitational constant G

	// member functions
	explicit RadhydroSimulation(amrex::Vector<amrex::BCRec> &BCs_cc, amrex::Vector<amrex::BCRec> &BCs_fc) : AMRSimulation<problem_t>(BCs_cc, BCs_fc)
	{
		defineComponentNames();
		// read in runtime parameters
		readParmParse();
		// set gamma
		amrex::ParmParse eos("eos");
		eos.add("eos_gamma", quokka::EOS_Traits<problem_t>::gamma);

		// initialize Microphysics params
		init_extern_parameters();
		// initialize Microphysics EOS
		amrex::Real small_temp = 1e-10;
		amrex::Real small_dens = 1e-100;
		eos_init(small_temp, small_dens);
	}

	explicit RadhydroSimulation(amrex::Vector<amrex::BCRec> &BCs_cc) : AMRSimulation<problem_t>(BCs_cc)
	{
		defineComponentNames();
		// read in runtime parameters
		readParmParse();
		// set gamma
		amrex::ParmParse eos("eos");
		eos.add("eos_gamma", quokka::EOS_Traits<problem_t>::gamma);

		// initialize Microphysics params
		init_extern_parameters();
		// initialize Microphysics EOS
		amrex::Real small_temp = 1e-10;
		amrex::Real small_dens = 1e-100;
		eos_init(small_temp, small_dens);
	}

	[[nodiscard]] static auto getScalarVariableNames() -> std::vector<std::string>;
	void defineComponentNames();
	void readParmParse();

	void checkHydroStates(amrex::MultiFab &mf, char const *file, int line);
	void computeMaxSignalLocal(int level) override;
	auto computeExtraPhysicsTimestep(int lev) -> amrex::Real override;
	void preCalculateInitialConditions() override;
	void setInitialConditionsOnGrid(quokka::grid grid_elem) override;
	void advanceSingleTimestepAtLevel(int lev, amrex::Real time, amrex::Real dt_lev, int ncycle) override;
	void computeAfterTimestep() override;
	void computeAfterLevelAdvance(int lev, amrex::Real time, amrex::Real dt_lev, int /*ncycle*/);
	void computeAfterEvolve(amrex::Vector<amrex::Real> &initSumCons) override;
	void computeReferenceSolution(amrex::MultiFab &ref, amrex::GpuArray<amrex::Real, AMREX_SPACEDIM> const &dx,
				      amrex::GpuArray<amrex::Real, AMREX_SPACEDIM> const &prob_lo);

	// compute derived variables
	void ComputeDerivedVar(int lev, std::string const &dname, amrex::MultiFab &mf, int ncomp) const override;

	// compute projected vars
	[[nodiscard]] auto ComputeProjections(int dir) const -> std::unordered_map<std::string, amrex::BaseFab<amrex::Real>> override;

	// compute statistics
	auto ComputeStatistics() -> std::map<std::string, amrex::Real> override;

	// fix-up states
	void FixupState(int level) override;

	// implement FillPatch function
	void FillPatch(int lev, amrex::Real time, amrex::MultiFab &mf, int icomp, int ncomp, quokka::centering cen, quokka::direction dir,
		       FillPatchType fptype) override;

	// functions to operate on state vector before/after interpolating between levels
	static void PreInterpState(amrex::MultiFab &mf, int scomp, int ncomp);
	static void PostInterpState(amrex::MultiFab &mf, int scomp, int ncomp);

	// compute axis-aligned 1D profile of user_f(x, y, z)
	template <typename F> auto computeAxisAlignedProfile(int axis, F const &user_f) -> amrex::Gpu::HostVector<amrex::Real>;

	// tag cells for refinement
	void ErrorEst(int lev, amrex::TagBoxArray &tags, amrex::Real time, int ngrow) override;

	// fill rhs for Poisson solve
	void fillPoissonRhsAtLevel(amrex::MultiFab &rhs, int lev) override;

	// add gravitational acceleration to hydro state
	void applyPoissonGravityAtLevel(amrex::MultiFab const &phi, int lev, amrex::Real dt) override;

	void addFluxArrays(std::array<amrex::MultiFab, AMREX_SPACEDIM> &dstfluxes, std::array<amrex::MultiFab, AMREX_SPACEDIM> &srcfluxes, const int srccomp,
			   const int dstcomp);

	auto expandFluxArrays(std::array<amrex::FArrayBox, AMREX_SPACEDIM> &fluxes, int nstartNew, int ncompNew)
	    -> std::array<amrex::FArrayBox, AMREX_SPACEDIM>;

	void printCoordinates(int lev, const amrex::IntVect &cell_idx);

	void advanceHydroAtLevelWithRetries(int lev, amrex::Real time, amrex::Real dt_lev, amrex::YAFluxRegister *fr_as_crse,
					    amrex::YAFluxRegister *fr_as_fine);

	auto advanceHydroAtLevel(amrex::MultiFab &state_old_tmp, amrex::YAFluxRegister *fr_as_crse, amrex::YAFluxRegister *fr_as_fine, int lev,
				 amrex::Real time, amrex::Real dt_lev) -> bool;

	void addStrangSplitSources(amrex::MultiFab &state, int lev, amrex::Real time, amrex::Real dt_lev);
	auto addStrangSplitSourcesWithBuiltin(amrex::MultiFab &state, int lev, amrex::Real time, amrex::Real dt_lev) -> bool;

	auto isCflViolated(int lev, amrex::Real time, amrex::Real dt_actual) -> bool;

	// radiation subcycle
	void swapRadiationState(amrex::MultiFab &stateOld, amrex::MultiFab const &stateNew);
	auto computeNumberOfRadiationSubsteps(int lev, amrex::Real dt_lev_hydro) -> int;
	void advanceRadiationSubstepAtLevel(int lev, amrex::Real time, amrex::Real dt_radiation, int iter_count, int nsubsteps,
					    amrex::YAFluxRegister *fr_as_crse, amrex::YAFluxRegister *fr_as_fine);
	void subcycleRadiationAtLevel(int lev, amrex::Real time, amrex::Real dt_lev_hydro, amrex::YAFluxRegister *fr_as_crse,
				      amrex::YAFluxRegister *fr_as_fine);

	void operatorSplitSourceTerms(amrex::Array4<amrex::Real> const &stateNew, const amrex::Box &indexRange, amrex::Real time, double dt,
				      amrex::GpuArray<amrex::Real, AMREX_SPACEDIM> const &dx, amrex::GpuArray<amrex::Real, AMREX_SPACEDIM> const &prob_lo,
				      amrex::GpuArray<amrex::Real, AMREX_SPACEDIM> const &prob_hi);

	auto computeRadiationFluxes(amrex::Array4<const amrex::Real> const &consVar, const amrex::Box &indexRange, int nvars,
				    amrex::GpuArray<amrex::Real, AMREX_SPACEDIM> dx)
	    -> std::tuple<std::array<amrex::FArrayBox, AMREX_SPACEDIM>, std::array<amrex::FArrayBox, AMREX_SPACEDIM>>;

	auto computeHydroFluxes(amrex::MultiFab const &consVar, const int nvars, const int lev)
	    -> std::pair<std::array<amrex::MultiFab, AMREX_SPACEDIM>, std::array<amrex::MultiFab, AMREX_SPACEDIM>>;

	auto computeFOHydroFluxes(amrex::MultiFab const &consVar, const int nvars, const int lev)
	    -> std::pair<std::array<amrex::MultiFab, AMREX_SPACEDIM>, std::array<amrex::MultiFab, AMREX_SPACEDIM>>;

	template <FluxDir DIR>
	void fluxFunction(amrex::Array4<const amrex::Real> const &consState, amrex::FArrayBox &x1Flux, amrex::FArrayBox &x1FluxDiffusive,
			  const amrex::Box &indexRange, int nvars, amrex::GpuArray<amrex::Real, AMREX_SPACEDIM> dx);

	template <FluxDir DIR>
	void hydroFluxFunction(amrex::MultiFab const &primVar, amrex::MultiFab &leftState, amrex::MultiFab &rightState, amrex::MultiFab &x1Flux,
			       amrex::MultiFab &x1FaceVel, amrex::MultiFab const &x1Flat, amrex::MultiFab const &x2Flat, amrex::MultiFab const &x3Flat,
			       int ng_reconstruct, int nvars);

	template <FluxDir DIR>
	void hydroFOFluxFunction(amrex::MultiFab const &primVar, amrex::MultiFab &leftState, amrex::MultiFab &rightState, amrex::MultiFab &x1Flux,
				 amrex::MultiFab &x1FaceVel, int ng_reconstruct, int nvars);

	void replaceFluxes(std::array<amrex::MultiFab, AMREX_SPACEDIM> &fluxes, std::array<amrex::MultiFab, AMREX_SPACEDIM> &FOfluxes,
			   amrex::iMultiFab &redoFlag);
};

template <typename problem_t> void RadhydroSimulation<problem_t>::defineComponentNames()
{

	// cell-centred
	// add hydro state variables
	if constexpr (Physics_Traits<problem_t>::is_hydro_enabled || Physics_Traits<problem_t>::is_radiation_enabled) {
		std::vector<std::string> hydroNames = {"gasDensity", "x-GasMomentum", "y-GasMomentum", "z-GasMomentum", "gasEnergy", "gasInternalEnergy"};
		componentNames_cc_.insert(componentNames_cc_.end(), hydroNames.begin(), hydroNames.end());
	}
	// add passive scalar variables
	if constexpr (Physics_Traits<problem_t>::numPassiveScalars > 0) {
		std::vector<std::string> scalarNames = getScalarVariableNames();
		componentNames_cc_.insert(componentNames_cc_.end(), scalarNames.begin(), scalarNames.end());
	}
	// add radiation state variables
	if constexpr (Physics_Traits<problem_t>::is_radiation_enabled) {
		std::vector<std::string> radNames = {};
		for (int i = 0; i < Physics_Traits<problem_t>::nGroups; ++i) {
			radNames.push_back("radEnergy-Group" + std::to_string(i));
			radNames.push_back("x-RadFlux-Group" + std::to_string(i));
			radNames.push_back("y-RadFlux-Group" + std::to_string(i));
			radNames.push_back("z-RadFlux-Group" + std::to_string(i));
		}
		componentNames_cc_.insert(componentNames_cc_.end(), radNames.begin(), radNames.end());
	}

	// face-centred
	// add mhd state variables
	if constexpr (Physics_Traits<problem_t>::is_mhd_enabled) {
		for (int idim = 0; idim < AMREX_SPACEDIM; idim++) {
			componentNames_fc_.push_back({quokka::face_dir_str[idim] + "-BField"});
		}
	}
}

template <typename problem_t> auto RadhydroSimulation<problem_t>::getScalarVariableNames() -> std::vector<std::string>
{
	// return vector of names for the passive scalars
	// this can be specialized by the user to provide more descriptive names
	// (these names are used to label the variables in the plotfiles)

	std::vector<std::string> names;
	int nscalars = HydroSystem<problem_t>::nscalars_;
	names.reserve(nscalars);
	for (int n = 0; n < nscalars; ++n) {
		// write string 'scalar_1', etc.
		names.push_back(fmt::format("scalar_{}", n));
	}
	return names;
}

template <typename problem_t> void RadhydroSimulation<problem_t>::readParmParse()
{
	// set hydro runtime parameters
	{
		amrex::ParmParse hpp("hydro");
		hpp.query("low_level_debugging_output", lowLevelDebuggingOutput_);
		hpp.query("rk_integrator_order", integratorOrder_);
		hpp.query("reconstruction_order", reconstructionOrder_);
		hpp.query("use_dual_energy", useDualEnergy_);
		hpp.query("abort_on_fofc_failure", abortOnFofcFailure_);
		hpp.query("artificial_viscosity_coefficient", artificialViscosityK_);
	}

	// set gravity runtime parameter
	{
		amrex::ParmParse hpp("gravity");
		hpp.query("Gconst", Gconst_);
	}

	// set cooling runtime parameters
	{
		amrex::ParmParse hpp("cooling");
		int alwaysReadTables = 0;
		hpp.query("enabled", enableCooling_);
		hpp.query("read_tables_even_if_disabled", alwaysReadTables);
		hpp.query("grackle_data_file", coolingTableFilename_);

		if ((enableCooling_ == 1) || (alwaysReadTables == 1)) {
			// read Cloudy tables
			amrex::Print() << "Reading Cloudy tables...\n";
			quokka::cooling::readCloudyData(coolingTableFilename_, cloudyTables_);
		}
	}

#ifdef PRIMORDIAL_CHEM
	// set chemistry runtime parameters
	{
		amrex::ParmParse hpp("primordial_chem");
		hpp.query("enabled", enableChemistry_);
		hpp.query("max_density_allowed", max_density_allowed);
	}
#endif

	// set radiation runtime parameters
	{
		amrex::ParmParse rpp("radiation");
		rpp.query("reconstruction_order", radiationReconstructionOrder_);
		rpp.query("cfl", radiationCflNumber_);
	}
}

template <typename problem_t> auto RadhydroSimulation<problem_t>::computeNumberOfRadiationSubsteps(int lev, amrex::Real dt_lev_hydro) -> int
{
	// compute radiation timestep
	auto const &dx = geom[lev].CellSizeArray();
	amrex::Real c_hat = RadSystem<problem_t>::c_hat_;
	amrex::Real dx_min = std::min({AMREX_D_DECL(dx[0], dx[1], dx[2])});
	amrex::Real dtrad_tmp = radiationCflNumber_ * (dx_min / c_hat);
	int nsubSteps = std::ceil(dt_lev_hydro / dtrad_tmp);
	return nsubSteps;
}

template <typename problem_t> void RadhydroSimulation<problem_t>::computeMaxSignalLocal(int const level)
{
	BL_PROFILE("RadhydroSimulation::computeMaxSignalLocal()");

	// hydro: loop over local grids, compute CFL timestep
	for (amrex::MFIter iter(state_new_cc_[level]); iter.isValid(); ++iter) {
		const amrex::Box &indexRange = iter.validbox();
		auto const &stateNew = state_new_cc_[level].const_array(iter);
		auto const &maxSignal = max_signal_speed_[level].array(iter);

		if constexpr (Physics_Traits<problem_t>::is_hydro_enabled && !(Physics_Traits<problem_t>::is_radiation_enabled)) {
			// hydro only
			HydroSystem<problem_t>::ComputeMaxSignalSpeed(stateNew, maxSignal, indexRange);
		} else if constexpr (Physics_Traits<problem_t>::is_radiation_enabled) {
			// radiation hydro, or radiation only
			RadSystem<problem_t>::ComputeMaxSignalSpeed(stateNew, maxSignal, indexRange);
			if constexpr (Physics_Traits<problem_t>::is_hydro_enabled) {
				auto maxSignalHydroFAB = amrex::FArrayBox(indexRange);
				auto const &maxSignalHydro = maxSignalHydroFAB.array();
				HydroSystem<problem_t>::ComputeMaxSignalSpeed(stateNew, maxSignalHydro, indexRange);
				const int maxSubsteps = maxSubsteps_;
				// ensure that we use the smaller of the two timesteps
				amrex::ParallelFor(indexRange, [=] AMREX_GPU_DEVICE(int i, int j, int k) noexcept {
					amrex::Real const maxSignalRadiation = maxSignal(i, j, k) / static_cast<double>(maxSubsteps);
					maxSignal(i, j, k) = std::max(maxSignalRadiation, maxSignalHydro(i, j, k));
				});
			}
		} else {
			// no physics modules enabled, why are we running?
			amrex::Abort("At least one of hydro or radiation must be enabled! Cannot "
				     "compute a time step.");
		}
	}
}

template <typename problem_t> auto RadhydroSimulation<problem_t>::computeExtraPhysicsTimestep(int const level) -> amrex::Real
{
	BL_PROFILE("RadhydroSimulation::computeExtraPhysicsTimestep()");
	// users can override this to enforce additional timestep constraints
	return std::numeric_limits<amrex::Real>::max();
}

#if !defined(NDEBUG)
#define CHECK_HYDRO_STATES(mf) checkHydroStates(mf, __FILE__, __LINE__)
#else
#define CHECK_HYDRO_STATES(mf)
#endif

template <typename problem_t> void RadhydroSimulation<problem_t>::checkHydroStates(amrex::MultiFab &mf, char const *file, int line)
{
	BL_PROFILE("RadhydroSimulation::checkHydroStates()");

	bool validStates = HydroSystem<problem_t>::CheckStatesValid(mf);
	amrex::ParallelDescriptor::ReduceBoolAnd(validStates);

	if (!validStates) {
		amrex::Print() << "Hydro states invalid (" + std::string(file) + ":" + std::to_string(line) + ")\n";
		amrex::Print() << "Writing checkpoint for debugging...\n";
		amrex::MFIter::allowMultipleMFIters(true);
		WriteCheckpointFile();
		amrex::Abort("Hydro states invalid (" + std::string(file) + ":" + std::to_string(line) + ")");
	}
}

template <typename problem_t> void RadhydroSimulation<problem_t>::preCalculateInitialConditions()
{
	// default empty implementation
	// user should implement using problem-specific template specialization
}

template <typename problem_t> void RadhydroSimulation<problem_t>::setInitialConditionsOnGrid(quokka::grid grid_elem)
{
	// default empty implementation
	// user should implement using problem-specific template specialization
}

template <typename problem_t> void RadhydroSimulation<problem_t>::computeAfterTimestep()
{
	// do nothing -- user should implement if desired
}

template <typename problem_t> void RadhydroSimulation<problem_t>::computeAfterLevelAdvance(int lev, amrex::Real time, amrex::Real dt_lev, int ncycle)
{
	// user should implement if desired
}

template <typename problem_t> void RadhydroSimulation<problem_t>::addStrangSplitSources(amrex::MultiFab &state, int lev, amrex::Real time, amrex::Real dt)
{
	// user should implement
	// (when Strang splitting is enabled, dt is actually 0.5*dt_lev)
}

template <typename problem_t>
auto RadhydroSimulation<problem_t>::addStrangSplitSourcesWithBuiltin(amrex::MultiFab &state, int lev, amrex::Real time, amrex::Real dt) -> bool
{
	if (enableCooling_ == 1) {
		// compute cooling
		bool success = quokka::cooling::computeCooling<problem_t>(state, dt, cloudyTables_, tempFloor_);
		if (!success) {
			return success;
		}
	}

#ifdef PRIMORDIAL_CHEM
	if (enableChemistry_ == 1) {
		// compute chemistry
		quokka::chemistry::computeChemistry<problem_t>(state, dt, max_density_allowed);
	}
#endif

	// compute user-specified sources
	addStrangSplitSources(state, lev, time, dt);
	return true;
}

template <typename problem_t>
void RadhydroSimulation<problem_t>::ComputeDerivedVar(int lev, std::string const &dname, amrex::MultiFab &mf, const int ncomp) const
{
	// compute derived variables and save in 'mf' -- user should implement
}

template <typename problem_t>
auto RadhydroSimulation<problem_t>::ComputeProjections(int /*dir*/) const -> std::unordered_map<std::string, amrex::BaseFab<amrex::Real>>
{
	// compute projections and return as unordered_map -- user should implement
	return std::unordered_map<std::string, amrex::BaseFab<amrex::Real>>{};
}

template <typename problem_t> auto RadhydroSimulation<problem_t>::ComputeStatistics() -> std::map<std::string, amrex::Real>
{
	// compute statistics and return a std::map<std::string, amrex::Real> -- user should implement
	// IMPORTANT: the user is responsible for performing any necessary MPI reductions before returning
	return std::map<std::string, amrex::Real>{};
}

template <typename problem_t> void RadhydroSimulation<problem_t>::ErrorEst(int lev, amrex::TagBoxArray &tags, amrex::Real /*time*/, int /*ngrow*/)
{
	// tag cells for refinement -- user should implement
}

template <typename problem_t>
void RadhydroSimulation<problem_t>::computeReferenceSolution(amrex::MultiFab &ref, amrex::GpuArray<amrex::Real, AMREX_SPACEDIM> const &dx,
							     amrex::GpuArray<amrex::Real, AMREX_SPACEDIM> const &prob_lo)
{
	// user should implement
}

template <typename problem_t> void RadhydroSimulation<problem_t>::computeAfterEvolve(amrex::Vector<amrex::Real> &initSumCons)
{
	amrex::GpuArray<amrex::Real, AMREX_SPACEDIM> const &dx0 = geom[0].CellSizeArray();
	amrex::Real const vol = AMREX_D_TERM(dx0[0], *dx0[1], *dx0[2]);

	// check conservation of total energy
	amrex::Real const Egas0 = initSumCons[RadSystem<problem_t>::gasEnergy_index];
	amrex::Real const Egas = state_new_cc_[0].sum(RadSystem<problem_t>::gasEnergy_index) * vol;

	amrex::Real Etot0 = NAN;
	amrex::Real Etot = NAN;
	if constexpr (Physics_Traits<problem_t>::is_radiation_enabled) {
		amrex::Real Erad0 = 0.;
		for (int g = 0; g < Physics_Traits<problem_t>::nGroups; ++g) {
			Erad0 += initSumCons[RadSystem<problem_t>::radEnergy_index + Physics_NumVars::numRadVars * g];
		}
		Etot0 = Egas0 + (RadSystem<problem_t>::c_light_ / RadSystem<problem_t>::c_hat_) * Erad0;
		amrex::Real Erad = 0.;
		for (int g = 0; g < Physics_Traits<problem_t>::nGroups; ++g) {
			Erad += state_new_cc_[0].sum(RadSystem<problem_t>::radEnergy_index + Physics_NumVars::numRadVars * g) * vol;
		}
		Etot = Egas + (RadSystem<problem_t>::c_light_ / RadSystem<problem_t>::c_hat_) * Erad;
	} else {
		Etot0 = Egas0;
		Etot = Egas;
	}

	amrex::Real const abs_err = (Etot - Etot0);
	amrex::Real const rel_err = abs_err / Etot0;

	amrex::Print() << "\nInitial gas+radiation energy = " << Etot0 << std::endl;
	amrex::Print() << "Final gas+radiation energy = " << Etot << std::endl;
	amrex::Print() << "\tabsolute conservation error = " << abs_err << std::endl;
	amrex::Print() << "\trelative conservation error = " << rel_err << std::endl;
	amrex::Print() << std::endl;

	if (computeReferenceSolution_) {
		// compute reference solution
		const int ncomp = state_new_cc_[0].nComp();
		const int nghost = state_new_cc_[0].nGrow();
		amrex::MultiFab state_ref_level0(boxArray(0), DistributionMap(0), ncomp, nghost);
		computeReferenceSolution(state_ref_level0, geom[0].CellSizeArray(), geom[0].ProbLoArray());

		// compute error norm
		amrex::MultiFab residual(boxArray(0), DistributionMap(0), ncomp, nghost);
		amrex::MultiFab::Copy(residual, state_ref_level0, 0, 0, ncomp, nghost);
		amrex::MultiFab::Saxpy(residual, -1., state_new_cc_[0], 0, 0, ncomp, nghost);

		amrex::Real sol_norm = 0.;
		amrex::Real err_norm = 0.;
		// compute rms of each component
		for (int n = 0; n < ncomp; ++n) {
			sol_norm += std::pow(state_ref_level0.norm1(n), 2);
			err_norm += std::pow(residual.norm1(n), 2);
		}
		sol_norm = std::sqrt(sol_norm);
		err_norm = std::sqrt(err_norm);

		const double rel_error = err_norm / sol_norm;
		errorNorm_ = rel_error;
		amrex::Print() << "Relative rms L1 error norm = " << rel_error << std::endl;
	}
	amrex::Print() << std::endl;

	// compute average number of radiation subcycles per timestep
	double const avg_rad_subcycles = static_cast<double>(radiationCellUpdates_) / static_cast<double>(cellUpdates_);
	amrex::Print() << "avg. num. of radiation subcycles = " << avg_rad_subcycles << std::endl;
	amrex::Print() << std::endl;
}

template <typename problem_t> void RadhydroSimulation<problem_t>::advanceSingleTimestepAtLevel(int lev, amrex::Real time, amrex::Real dt_lev, int ncycle)
{
	BL_PROFILE("RadhydroSimulation::advanceSingleTimestepAtLevel()");

	// get flux registers
	amrex::YAFluxRegister *fr_as_crse = nullptr;
	amrex::YAFluxRegister *fr_as_fine = nullptr;
	if (do_reflux != 0) {
		if (lev < finestLevel()) {
			fr_as_crse = flux_reg_[lev + 1].get();
			fr_as_crse->reset();
		}
		if (lev > 0) {
			fr_as_fine = flux_reg_[lev].get();
		}
	}

	// since we are starting a new timestep, need to swap old and new state vectors
	std::swap(state_old_cc_[lev], state_new_cc_[lev]);

	// check hydro states before update (this can be caused by the flux register!)
	CHECK_HYDRO_STATES(state_old_cc_[lev]);

	// advance hydro
	if constexpr (Physics_Traits<problem_t>::is_hydro_enabled) {
		advanceHydroAtLevelWithRetries(lev, time, dt_lev, fr_as_crse, fr_as_fine);
	} else {
		// copy hydro vars from state_old_cc_ to state_new_cc_
		// (otherwise radiation update will be wrong!)
		amrex::MultiFab::Copy(state_new_cc_[lev], state_old_cc_[lev], 0, 0, ncompHydro_, 0);
	}

	// check hydro states after hydro update
	CHECK_HYDRO_STATES(state_new_cc_[lev]);

	// subcycle radiation
	if constexpr (Physics_Traits<problem_t>::is_radiation_enabled) {
		subcycleRadiationAtLevel(lev, time, dt_lev, fr_as_crse, fr_as_fine);
	}

	// check hydro states after radiation update
	CHECK_HYDRO_STATES(state_new_cc_[lev]);

	// compute any operator-split terms here (user-defined)
	computeAfterLevelAdvance(lev, time, dt_lev, ncycle);

	// check hydro states after user work
	CHECK_HYDRO_STATES(state_new_cc_[lev]);

	// check state validity
	AMREX_ASSERT(!state_new_cc_[lev].contains_nan(0, state_new_cc_[lev].nComp()));
}

template <typename problem_t> void RadhydroSimulation<problem_t>::fillPoissonRhsAtLevel(amrex::MultiFab &rhs_mf, const int lev)
{
	// add hydro density to Poisson rhs
	// NOTE: in the future, this should also deposit particle mass
	auto const &state = state_new_cc_[lev].const_arrays();
	auto rhs = rhs_mf.arrays();
	const Real G = Gconst_;

	amrex::ParallelFor(rhs_mf, [=] AMREX_GPU_DEVICE(int bx, int i, int j, int k) noexcept {
		// copy density to rhs_mf
		rhs[bx](i, j, k) = 4.0 * M_PI * G * state[bx](i, j, k, HydroSystem<problem_t>::density_index);
	});
}

template <typename problem_t> void RadhydroSimulation<problem_t>::applyPoissonGravityAtLevel(amrex::MultiFab const &phi_mf, const int lev, const amrex::Real dt)
{
	if constexpr (AMREX_SPACEDIM == 3) {
		// apply Poisson gravity operator on level 'lev'
		auto const &dx = geom[lev].CellSizeArray();
		auto const &phi = phi_mf.const_arrays();
		auto state = state_new_cc_[lev].arrays();

		amrex::ParallelFor(phi_mf, [=] AMREX_GPU_DEVICE(int bx, int i, int j, int k) noexcept {
			// add operator-split gravitational acceleration
			const amrex::Real rho = state[bx](i, j, k, HydroSystem<problem_t>::density_index);
			amrex::Real px = state[bx](i, j, k, HydroSystem<problem_t>::x1Momentum_index);
			amrex::Real py = state[bx](i, j, k, HydroSystem<problem_t>::x2Momentum_index);
			amrex::Real pz = state[bx](i, j, k, HydroSystem<problem_t>::x3Momentum_index);
			const amrex::Real KE_old = 0.5 * (px * px + py * py + pz * pz) / rho;

			// g = -grad \phi
			amrex::Real gx = -0.5 * (phi[bx](i + 1, j, k) - phi[bx](i - 1, j, k)) / dx[0];
			amrex::Real gy = -0.5 * (phi[bx](i, j + 1, k) - phi[bx](i, j - 1, k)) / dx[1];
			amrex::Real gz = -0.5 * (phi[bx](i, j, k + 1) - phi[bx](i, j, k - 1)) / dx[2];

			px += dt * rho * gx;
			py += dt * rho * gy;
			pz += dt * rho * gz;
			const amrex::Real KE_new = 0.5 * (px * px + py * py + pz * pz) / rho;
			const amrex::Real dKE = KE_new - KE_old;

			state[bx](i, j, k, HydroSystem<problem_t>::x1Momentum_index) = px;
			state[bx](i, j, k, HydroSystem<problem_t>::x2Momentum_index) = py;
			state[bx](i, j, k, HydroSystem<problem_t>::x3Momentum_index) = pz;
			state[bx](i, j, k, HydroSystem<problem_t>::energy_index) += dKE;
		});
	}
}

// fix-up any unphysical states created by AMR operations
// (e.g., caused by the flux register or from interpolation)
template <typename problem_t> void RadhydroSimulation<problem_t>::FixupState(int lev)
{
	BL_PROFILE("RadhydroSimulation::FixupState()");

	// fix hydro state
	HydroSystem<problem_t>::EnforceLimits(densityFloor_, pressureFloor_, speedCeiling_, tempCeiling_, tempFloor_, state_new_cc_[lev]);
	HydroSystem<problem_t>::EnforceLimits(densityFloor_, pressureFloor_, speedCeiling_, tempCeiling_, tempFloor_, state_old_cc_[lev]);
	// sync internal energy and total energy
	HydroSystem<problem_t>::SyncDualEnergy(state_new_cc_[lev]);
}

// Compute a new multifab 'mf' by copying in state from valid region and filling
// ghost cells
// NOTE: This has to be implemented here because PreInterpState and PostInterpState
// are implemented in this class (and must be *static* functions).
template <typename problem_t>
void RadhydroSimulation<problem_t>::FillPatch(int lev, amrex::Real time, amrex::MultiFab &mf, int icomp, int ncomp, quokka::centering cen,
					      quokka::direction dir, FillPatchType fptype)
{
	BL_PROFILE("AMRSimulation::FillPatch()");

	amrex::Vector<amrex::MultiFab *> cmf;
	amrex::Vector<amrex::MultiFab *> fmf;
	amrex::Vector<amrex::Real> ctime;
	amrex::Vector<amrex::Real> ftime;

	if (lev == 0) {
		// in this case, should return either state_new_[lev] or state_old_[lev]
		GetData(lev, time, fmf, ftime, cen, dir);
	} else {
		// in this case, should return either state_new_[lev] or state_old_[lev]
		// returns old state, new state, or both depending on 'time'
		GetData(lev, time, fmf, ftime, cen, dir);
		GetData(lev - 1, time, cmf, ctime, cen, dir);
	}

	if (cen == quokka::centering::cc) {
		FillPatchWithData(lev, time, mf, cmf, ctime, fmf, ftime, icomp, ncomp, BCs_cc_, fptype, PreInterpState, PostInterpState);
	} else if (cen == quokka::centering::fc) {
		FillPatchWithData(lev, time, mf, cmf, ctime, fmf, ftime, icomp, ncomp, BCs_fc_, fptype, PreInterpState, PostInterpState);
	}
}

template <typename problem_t> void RadhydroSimulation<problem_t>::PreInterpState(amrex::MultiFab &mf, int scomp, int ncomp)
{
	BL_PROFILE("RadhydroSimulation::PreInterpState()");

	auto const &cons = mf.arrays();
	amrex::ParallelFor(mf, [=] AMREX_GPU_DEVICE(int bx, int i, int j, int k) {
		const auto rho = cons[bx](i, j, k, HydroSystem<problem_t>::density_index);
		const auto px = cons[bx](i, j, k, HydroSystem<problem_t>::x1Momentum_index);
		const auto py = cons[bx](i, j, k, HydroSystem<problem_t>::x2Momentum_index);
		const auto pz = cons[bx](i, j, k, HydroSystem<problem_t>::x3Momentum_index);
		const auto Etot = cons[bx](i, j, k, HydroSystem<problem_t>::energy_index);
		const auto kinetic_energy = (px * px + py * py + pz * pz) / (2.0 * rho);

		// replace hydro total energy with specific internal energy (SIE)
		const auto e = (Etot - kinetic_energy) / rho;
		cons[bx](i, j, k, HydroSystem<problem_t>::energy_index) = e;
	});
}

template <typename problem_t> void RadhydroSimulation<problem_t>::PostInterpState(amrex::MultiFab &mf, int scomp, int ncomp)
{
	BL_PROFILE("RadhydroSimulation::PostInterpState()");

	auto const &cons = mf.arrays();
	amrex::ParallelFor(mf, [=] AMREX_GPU_DEVICE(int bx, int i, int j, int k) {
		const auto rho = cons[bx](i, j, k, HydroSystem<problem_t>::density_index);
		const auto px = cons[bx](i, j, k, HydroSystem<problem_t>::x1Momentum_index);
		const auto py = cons[bx](i, j, k, HydroSystem<problem_t>::x2Momentum_index);
		const auto pz = cons[bx](i, j, k, HydroSystem<problem_t>::x3Momentum_index);
		const auto e = cons[bx](i, j, k, HydroSystem<problem_t>::energy_index);
		const auto Eint = rho * e;
		const auto kinetic_energy = (px * px + py * py + pz * pz) / (2.0 * rho);

		// recompute hydro total energy from Eint + KE
		const auto Etot = Eint + kinetic_energy;
		cons[bx](i, j, k, HydroSystem<problem_t>::energy_index) = Etot;
	});
}

template <typename problem_t>
template <typename F>
auto RadhydroSimulation<problem_t>::computeAxisAlignedProfile(const int axis, F const &user_f) -> amrex::Gpu::HostVector<amrex::Real>
{
	// compute a 1D profile of user_f(i, j, k, state) along the given axis.
	BL_PROFILE("RadhydroSimulation::computeAxisAlignedProfile()");

	// allocate temporary multifabs
	amrex::Vector<amrex::MultiFab> q;
	q.resize(finest_level + 1);
	for (int lev = 0; lev <= finest_level; ++lev) {
		q[lev].define(boxArray(lev), DistributionMap(lev), 1, 0);
	}

	// evaluate user_f on all levels
	for (int lev = 0; lev <= finest_level; ++lev) {
		for (amrex::MFIter iter(q[lev]); iter.isValid(); ++iter) {
			auto const &box = iter.validbox();
			auto const &state = state_new_cc_[lev].const_array(iter);
			auto const &result = q[lev].array(iter);
			amrex::ParallelFor(box, [=] AMREX_GPU_DEVICE(int i, int j, int k) { result(i, j, k) = user_f(i, j, k, state); });
		}
	}

	// average down
	for (int crse_lev = finest_level - 1; crse_lev >= 0; --crse_lev) {
		amrex::average_down(q[crse_lev + 1], q[crse_lev], geom[crse_lev + 1], geom[crse_lev], 0, q[crse_lev].nComp(), refRatio(crse_lev));
	}

	// compute 1D profile from level 0 multifab
	amrex::Box domain = geom[0].Domain();
	auto profile = amrex::sumToLine(q[0], 0, q[0].nComp(), domain, axis);

	// normalize profile
	amrex::Long numCells = domain.numPts() / domain.length(axis);
	for (double &bin : profile) {
		bin /= static_cast<amrex::Real>(numCells);
	}

	return profile;
}

template <typename problem_t>
void RadhydroSimulation<problem_t>::advanceHydroAtLevelWithRetries(int lev, amrex::Real time, amrex::Real dt_lev, amrex::YAFluxRegister *fr_as_crse,
								   amrex::YAFluxRegister *fr_as_fine)
{
	BL_PROFILE_REGION("HydroSolver");
	// timestep retries
	const int max_retries = 6;
	bool success = false;

	// save the pre-advance fine flux register state in originalFineData
	amrex::MultiFab originalFineData;
	if (fr_as_fine != nullptr) {
		amrex::MultiFab const &fineData = fr_as_fine->getFineData();
		originalFineData.define(fineData.boxArray(), fineData.DistributionMap(), fineData.nComp(), 0);
		amrex::Copy(originalFineData, fineData, 0, 0, fineData.nComp(), 0);
	}

	for (int retry_count = 0; retry_count <= max_retries; ++retry_count) {
		// reduce timestep by a factor of 2^retry_count
		const int nsubsteps = std::pow(2, retry_count);
		const amrex::Real dt_step = dt_lev / nsubsteps;

		if (retry_count > 0 && Verbose()) {
			amrex::Print() << "\t>> Re-trying hydro advance at level " << lev << " with reduced timestep (nsubsteps = " << nsubsteps
				       << ", dt_new = " << dt_step << ")\n";
		}

		if (retry_count > 0) {
			// reset the flux registers to their pre-advance state
			if (fr_as_crse != nullptr) {
				fr_as_crse->reset();
			}
			if (fr_as_fine != nullptr) {
				amrex::Copy(fr_as_fine->getFineData(), originalFineData, 0, 0, originalFineData.nComp(), 0);
			}
		}

		// create temporary multifab for old state
		amrex::MultiFab state_old_cc_tmp(grids[lev], dmap[lev], Physics_Indices<problem_t>::nvarTotal_cc, nghost_cc_);
		amrex::Copy(state_old_cc_tmp, state_old_cc_[lev], 0, 0, Physics_Indices<problem_t>::nvarTotal_cc, nghost_cc_);

		// subcycle advanceHydroAtLevel, checking return value
		for (int substep = 0; substep < nsubsteps; ++substep) {
			if (substep > 0) {
				// since we are starting a new substep, we need to copy hydro state from
				//  the new state vector to old state vector
				amrex::Copy(state_old_cc_tmp, state_new_cc_[lev], 0, 0, ncompHydro_, nghost_cc_);
			}

			success = advanceHydroAtLevel(state_old_cc_tmp, fr_as_crse, fr_as_fine, lev, time, dt_step);

			if (!success) {
				if (Verbose()) {
					amrex::Print() << "\t>> WARNING: Hydro advance failed on level " << lev << "\n";
				}
				break;
			}
		}

		if (success) {
			// we are done, do not attempt more retries
			break;
		}
	}

	// N.B.: success is identical on every MPI rank
	if (!success) {
		// crash, we have exceeded max_retries
		amrex::Print() << "\nQUOKKA FATAL ERROR\n"
			       << "Hydro update exceeded max_retries on level " << lev << ". Cannot continue, crashing...\n"
			       << std::endl;

		// write plotfile or Ascent Blueprint file
		amrex::ParallelDescriptor::Barrier();
#ifdef AMREX_USE_ASCENT
		conduit::Node mesh;
		amrex::SingleLevelToBlueprint(state_new_cc_[lev], componentNames_cc_, geom[lev], time, istep[lev] + 1, mesh);
		conduit::Node bpMeshHost;
		bpMeshHost.set(mesh); // copy to host mem (needed for Blueprint HDF5 output)
		amrex::WriteBlueprintFiles(bpMeshHost, "debug_hydro_state_fatal", istep[lev] + 1, "hdf5");
#else
		WriteSingleLevelPlotfile(CustomPlotFileName("debug_hydro_state_fatal", istep[lev] + 1), state_new_cc_[lev], componentNames_cc_, geom[lev], time,
					 istep[lev] + 1);
#endif
		amrex::ParallelDescriptor::Barrier();
<<<<<<< HEAD
		
    if (amrex::ParallelDescriptor::IOProcessor()) {
=======

		if (amrex::ParallelDescriptor::IOProcessor()) {
>>>>>>> 0dcd03bc
			amrex::ParallelDescriptor::Abort();
		}
	}
}

template <typename problem_t> auto RadhydroSimulation<problem_t>::isCflViolated(int lev, amrex::Real time, amrex::Real dt_actual) -> bool
{
	// check whether dt_actual would violate CFL condition using the post-update hydro state

	// compute max signal speed
	amrex::Real max_signal = HydroSystem<problem_t>::maxSignalSpeedLocal(state_new_cc_[lev]);
	amrex::ParallelDescriptor::ReduceRealMax(max_signal);

	// compute dt_cfl
	auto dx = geom[lev].CellSizeArray();
	const amrex::Real dx_min = std::min({AMREX_D_DECL(dx[0], dx[1], dx[2])});
	const amrex::Real dt_cfl = cflNumber_ * (dx_min / max_signal);

	// check whether dt_actual > dt_cfl (CFL violation)
	const amrex::Real max_factor = 1.1;
	const bool cflViolation = dt_actual > (max_factor * dt_cfl);
	if (cflViolation && Verbose()) {
		amrex::Print() << "\t>> CFL violation detected on level " << lev << " with dt_lev = " << dt_actual << " and dt_cfl = " << dt_cfl << "\n"
			       << "\t   max_signal = " << max_signal << "\n";
	}
	return cflViolation;
}

template <typename problem_t> void RadhydroSimulation<problem_t>::printCoordinates(int lev, const amrex::IntVect &cell_idx)
{

	amrex::Real x_coord = geom[lev].ProbLo(0) + (cell_idx[0] + 0.5) * geom[lev].CellSize(0);
	amrex::Real y_coord = NAN;
	amrex::Real z_coord = NAN;

	if (AMREX_SPACEDIM > 1) {
		y_coord = geom[lev].ProbLo(1) + (cell_idx[1] + 0.5) * geom[lev].CellSize(1);

		if (AMREX_SPACEDIM > 2) {
			z_coord = geom[lev].ProbLo(2) + (cell_idx[2] + 0.5) * geom[lev].CellSize(2);
		}
	}
	amrex::Print() << "Coordinates: (" << x_coord << ", " << y_coord << ", " << z_coord << "): ";
}

template <typename problem_t>
auto RadhydroSimulation<problem_t>::advanceHydroAtLevel(amrex::MultiFab &state_old_cc_tmp, amrex::YAFluxRegister *fr_as_crse, amrex::YAFluxRegister *fr_as_fine,
							int lev, amrex::Real time, amrex::Real dt_lev) -> bool
{
	BL_PROFILE("RadhydroSimulation::advanceHydroAtLevel()");

	amrex::Real fluxScaleFactor = NAN;
	if (integratorOrder_ == 2) {
		fluxScaleFactor = 0.5;
	} else if (integratorOrder_ == 1) {
		fluxScaleFactor = 1.0;
	}

	auto dx = geom[lev].CellSizeArray();

	// do Strang split source terms (first half-step)
	bool reactSuccess = addStrangSplitSourcesWithBuiltin(state_old_cc_tmp, lev, time, 0.5 * dt_lev);
	if (!reactSuccess) {
		return false;
	}

	// create temporary multifab for intermediate state
	amrex::MultiFab state_inter_cc_(grids[lev], dmap[lev], Physics_Indices<problem_t>::nvarTotal_cc, nghost_cc_);
	state_inter_cc_.setVal(0); // prevent assert in fillBoundaryConditions when radiation is enabled

	// create temporary multifabs for combined RK2 flux
	std::array<amrex::MultiFab, AMREX_SPACEDIM> flux_rk2;
	auto ba = grids[lev];
	auto dm = dmap[lev];
	for (int idim = 0; idim < AMREX_SPACEDIM; ++idim) {
		auto ba_face = amrex::convert(ba, amrex::IntVect::TheDimensionVector(idim));
		flux_rk2[idim] = amrex::MultiFab(ba_face, dm, ncompHydro_, 0);
		flux_rk2[idim].setVal(0);
	}

	// update ghost zones [old timestep]
	fillBoundaryConditions(state_old_cc_tmp, state_old_cc_tmp, lev, time, quokka::centering::cc, quokka::direction::na, PreInterpState, PostInterpState);

	// LOW LEVEL DEBUGGING: output state_old_cc_tmp (with ghost cells)
	if (lowLevelDebuggingOutput_ == 1) {
#ifdef AMREX_USE_ASCENT
		// write Blueprint HDF5 files
		conduit::Node mesh;
		amrex::SingleLevelToBlueprint(state_old_cc_tmp, componentNames_cc_, geom[lev], time, istep[lev] + 1, mesh);
		amrex::WriteBlueprintFiles(mesh, "debug_stage1_filled_state_old", istep[lev] + 1, "hdf5");
#else
		// write AMReX plotfile
		// WriteSingleLevelPlotfile(CustomPlotFileName("debug_stage1_filled_state_old", istep[lev]+1),
		//	state_old_cc_tmp, componentNames_cc_, geom[lev], time, istep[lev]+1);
#endif
	}

	// check state validity
	AMREX_ASSERT(!state_old_cc_tmp.contains_nan(0, state_old_cc_tmp.nComp()));
	AMREX_ASSERT(!state_old_cc_tmp.contains_nan()); // check ghost cells

	auto [FOfluxArrays, FOfaceVel] = computeFOHydroFluxes(state_old_cc_tmp, ncompHydro_, lev);

	// Stage 1 of RK2-SSP
	{
		// advance all grids on local processor (Stage 1 of integrator)
		auto const &stateOld = state_old_cc_tmp;
		auto &stateNew = state_inter_cc_;
		auto [fluxArrays, faceVel] = computeHydroFluxes(stateOld, ncompHydro_, lev);

		for (int idim = 0; idim < AMREX_SPACEDIM; ++idim) {
			amrex::MultiFab::Saxpy(flux_rk2[idim], 0.5, fluxArrays[idim], 0, 0, ncompHydro_, 0);
		}

		amrex::MultiFab rhs(grids[lev], dmap[lev], ncompHydro_, 0);
		amrex::iMultiFab redoFlag(grids[lev], dmap[lev], 1, 1);
		redoFlag.setVal(quokka::redoFlag::none);

		HydroSystem<problem_t>::ComputeRhsFromFluxes(rhs, fluxArrays, dx, ncompHydro_);
		HydroSystem<problem_t>::AddInternalEnergyPdV(rhs, stateOld, dx, faceVel, redoFlag);
		HydroSystem<problem_t>::PredictStep(stateOld, stateNew, rhs, dt_lev, ncompHydro_, redoFlag);

		// LOW LEVEL DEBUGGING: output rhs
		if (lowLevelDebuggingOutput_ == 1) {
			// write rhs
			std::string plotfile_name = CustomPlotFileName("debug_stage1_rhs_fluxes", istep[lev] + 1);
			WriteSingleLevelPlotfile(plotfile_name, rhs, componentNames_cc_, geom[lev], time, istep[lev] + 1);

			// write fluxes
			for (int idim = 0; idim < AMREX_SPACEDIM; ++idim) {
				if (amrex::ParallelDescriptor::IOProcessor()) {
					std::filesystem::create_directories(plotfile_name + "/raw_fields/Level_" + std::to_string(lev));
				}
				std::string fullprefix =
				    amrex::MultiFabFileFullPrefix(lev, plotfile_name, "raw_fields/Level_", std::string("Flux_") + quokka::face_dir_str[idim]);
				amrex::VisMF::Write(fluxArrays[idim], fullprefix);
			}
			// write face velocities
			for (int idim = 0; idim < AMREX_SPACEDIM; ++idim) {
				if (amrex::ParallelDescriptor::IOProcessor()) {
					std::filesystem::create_directories(plotfile_name + "/raw_fields/Level_" + std::to_string(lev));
				}
				std::string fullprefix = amrex::MultiFabFileFullPrefix(lev, plotfile_name, "raw_fields/Level_",
										       std::string("FaceVel_") + quokka::face_dir_str[idim]);
				amrex::VisMF::Write(faceVel[idim], fullprefix);
			}
		}

		// do first-order flux correction (FOFC)
		amrex::Gpu::streamSynchronizeAll(); // just in case
		amrex::Long const ncells_bad = redoFlag.sum(0);
		if (ncells_bad > 0) {
			if (Verbose()) {
				amrex::Print() << "[FOFC-1] flux correcting " << ncells_bad << " cells on level " << lev << "\n";
				const amrex::IntVect cell_idx = redoFlag.maxIndex(0);
				// Calculate the coordinates based on the cell index and cell size
				printCoordinates(lev, cell_idx);
				amrex::print_state(stateNew, cell_idx);
			}

			// synchronize redoFlag across ranks
			redoFlag.FillBoundary(geom[lev].periodicity());

			// replace fluxes around troubled cells with Godunov fluxes
			replaceFluxes(fluxArrays, FOfluxArrays, redoFlag);
			replaceFluxes(faceVel, FOfaceVel, redoFlag); // needed for dual energy

			// re-do RK update
			HydroSystem<problem_t>::ComputeRhsFromFluxes(rhs, fluxArrays, dx, ncompHydro_);
			HydroSystem<problem_t>::AddInternalEnergyPdV(rhs, stateOld, dx, faceVel, redoFlag);
			HydroSystem<problem_t>::PredictStep(stateOld, stateNew, rhs, dt_lev, ncompHydro_, redoFlag);

			amrex::Gpu::streamSynchronizeAll(); // just in case
			amrex::Long const ncells_bad = static_cast<int>(redoFlag.sum(0));
			if (ncells_bad > 0) {
				// FOFC failed
				if (Verbose()) {
					const amrex::IntVect cell_idx = redoFlag.maxIndex(0);
					// print cell state
					amrex::Print() << "[FOFC-1] Flux correction failed:\n";
					printCoordinates(lev, cell_idx);
					amrex::print_state(stateNew, cell_idx);
					amrex::Print() << "[FOFC-1] failed for " << ncells_bad << " cells on level " << lev << "\n";
				}
				if (abortOnFofcFailure_ != 0) {
					return false;
				}
			}
		}
		// prevent vacuum
		HydroSystem<problem_t>::EnforceLimits(densityFloor_, pressureFloor_, speedCeiling_, tempCeiling_, tempFloor_, stateNew);

		if (useDualEnergy_ == 1) {
			// sync internal energy (requires positive density)
			HydroSystem<problem_t>::SyncDualEnergy(stateNew);
		}

		if (do_reflux == 1) {
			// increment flux registers
			incrementFluxRegisters(fr_as_crse, fr_as_fine, fluxArrays, lev, fluxScaleFactor * dt_lev);
		}
	}
	amrex::Gpu::streamSynchronizeAll();

	// Stage 2 of RK2-SSP
	if (integratorOrder_ == 2) {
		// update ghost zones [intermediate stage stored in state_inter_cc_]
		fillBoundaryConditions(state_inter_cc_, state_inter_cc_, lev, time + dt_lev, quokka::centering::cc, quokka::direction::na, PreInterpState,
				       PostInterpState);

		// check intermediate state validity
		AMREX_ASSERT(!state_inter_cc_.contains_nan(0, state_inter_cc_.nComp()));
		AMREX_ASSERT(!state_inter_cc_.contains_nan()); // check ghost zones

		auto const &stateOld = state_old_cc_tmp;
		auto const &stateInter = state_inter_cc_;
		auto &stateFinal = state_new_cc_[lev];
		auto [fluxArrays, faceVel] = computeHydroFluxes(stateInter, ncompHydro_, lev);

		for (int idim = 0; idim < AMREX_SPACEDIM; ++idim) {
			amrex::MultiFab::Saxpy(flux_rk2[idim], 0.5, fluxArrays[idim], 0, 0, ncompHydro_, 0);
		}

		amrex::MultiFab rhs(grids[lev], dmap[lev], ncompHydro_, 0);
		amrex::iMultiFab redoFlag(grids[lev], dmap[lev], 1, 1);
		redoFlag.setVal(quokka::redoFlag::none);

		HydroSystem<problem_t>::ComputeRhsFromFluxes(rhs, flux_rk2, dx, ncompHydro_);
		HydroSystem<problem_t>::AddInternalEnergyPdV(rhs, stateInter, dx, faceVel, redoFlag);
		HydroSystem<problem_t>::PredictStep(stateOld, stateFinal, rhs, dt_lev, ncompHydro_, redoFlag);

		// do first-order flux correction (FOFC)
		amrex::Gpu::streamSynchronizeAll(); // just in case
		amrex::Long const ncells_bad = redoFlag.sum(0);
		if (ncells_bad > 0) {
			if (Verbose()) {
				amrex::Print() << "[FOFC-2] flux correcting " << ncells_bad << " cells on level " << lev << "\n";
				const amrex::IntVect cell_idx = redoFlag.maxIndex(0);
				printCoordinates(lev, cell_idx);
				amrex::print_state(stateFinal, cell_idx);
			}

			// synchronize redoFlag across ranks
			redoFlag.FillBoundary(geom[lev].periodicity());

			// replace fluxes around troubled cells with Godunov fluxes
			replaceFluxes(flux_rk2, FOfluxArrays, redoFlag);
			replaceFluxes(faceVel, FOfaceVel, redoFlag); // needed for dual energy

			// re-do RK update
			HydroSystem<problem_t>::ComputeRhsFromFluxes(rhs, flux_rk2, dx, ncompHydro_);
			HydroSystem<problem_t>::AddInternalEnergyPdV(rhs, stateInter, dx, faceVel, redoFlag);
			HydroSystem<problem_t>::PredictStep(stateOld, stateFinal, rhs, dt_lev, ncompHydro_, redoFlag);

			amrex::Gpu::streamSynchronizeAll(); // just in case
			amrex::Long ncells_bad = redoFlag.sum(0);
			if (ncells_bad > 0) {
				// FOFC failed
				if (Verbose()) {
					const amrex::IntVect cell_idx = redoFlag.maxIndex(0);
					// print cell state
					amrex::Print() << "[FOFC-2] Flux correction failed:\n";
					printCoordinates(lev, cell_idx);
					amrex::print_state(stateFinal, cell_idx);
					amrex::Print() << "[FOFC-2] failed for " << ncells_bad << " cells on level " << lev << "\n";
				}
				if (abortOnFofcFailure_ != 0) {
					return false;
				}
			}
		}
		// prevent vacuum
		HydroSystem<problem_t>::EnforceLimits(densityFloor_, pressureFloor_, speedCeiling_, tempCeiling_, tempFloor_, stateFinal);

		if (useDualEnergy_ == 1) {
			// sync internal energy (requires positive density)
			HydroSystem<problem_t>::SyncDualEnergy(stateFinal);
		}

		if (do_reflux == 1) {
			// increment flux registers
			incrementFluxRegisters(fr_as_crse, fr_as_fine, fluxArrays, lev, fluxScaleFactor * dt_lev);
		}
	} else { // we are only doing forward Euler
		amrex::Copy(state_new_cc_[lev], state_inter_cc_, 0, 0, ncompHydro_, 0);
	}
	amrex::Gpu::streamSynchronizeAll();
	
#if 0
	// abort early if hydro update is bad
	if (isCflViolated(lev, time, dt_lev)) {
		return false;
	}
#endif

	// do Strang split source terms (second half-step)
	reactSuccess = addStrangSplitSourcesWithBuiltin(state_new_cc_[lev], lev, time + dt_lev, 0.5 * dt_lev);
	if (!reactSuccess) {
		return false;
	}

#if 0
	// prevent vacuum
	HydroSystem<problem_t>::EnforceLimits(densityFloor_, pressureFloor_, speedCeiling_, tempCeiling_, tempFloor_, state_new_cc_[lev]);
	if (useDualEnergy_ == 1) {
		// sync internal energy (requires positive density)
		HydroSystem<problem_t>::SyncDualEnergy(state_new_cc_[lev]);
	}
#endif

	// check if we have violated the CFL timestep
	return !isCflViolated(lev, time, dt_lev);
}

template <typename problem_t>
void RadhydroSimulation<problem_t>::replaceFluxes(std::array<amrex::MultiFab, AMREX_SPACEDIM> &fluxes, std::array<amrex::MultiFab, AMREX_SPACEDIM> &FOfluxes,
						  amrex::iMultiFab &redoFlag)
{
	BL_PROFILE("RadhydroSimulation::replaceFluxes()");

	for (int idim = 0; idim < AMREX_SPACEDIM; ++idim) { // loop over dimension
		// ensure that flux arrays have the same number of components
		AMREX_ASSERT(fluxes[idim].nComp() == FOfluxes[idim].nComp());
		int ncomp = fluxes[idim].nComp();

		auto const &FOflux_arrs = FOfluxes[idim].const_arrays();
		auto const &redoFlag_arrs = redoFlag.const_arrays();
		auto flux_arrs = fluxes[idim].arrays();

		// By convention, the fluxes are defined on the left edge of each zone,
		// i.e. flux_(i) is the flux *into* zone i through the interface on the
		// left of zone i, and -1.0*flux(i+1) is the flux *into* zone i through
		// the interface on the right of zone i.

		amrex::IntVect ng{AMREX_D_DECL(1, 1, 1)}; // must include 1 ghost zone

		amrex::ParallelFor(redoFlag, ng, ncomp, [=] AMREX_GPU_DEVICE(int bx, int i, int j, int k, int n) noexcept {
			if (redoFlag_arrs[bx](i, j, k) == quokka::redoFlag::redo) {
				// replace fluxes with first-order ones at the faces of cell (i,j,k)
				if (flux_arrs[bx].contains(i, j, k)) {
					flux_arrs[bx](i, j, k, n) = FOflux_arrs[bx](i, j, k, n);
				}
				if (idim == 0) { // x-dir fluxes
					if (flux_arrs[bx].contains(i + 1, j, k)) {
						flux_arrs[bx](i + 1, j, k, n) = FOflux_arrs[bx](i + 1, j, k, n);
					}
				} else if (idim == 1) { // y-dir fluxes
					if (flux_arrs[bx].contains(i, j + 1, k)) {
						flux_arrs[bx](i, j + 1, k, n) = FOflux_arrs[bx](i, j + 1, k, n);
					}
				} else if (idim == 2) { // z-dir fluxes
					if (flux_arrs[bx].contains(i, j, k + 1)) {
						flux_arrs[bx](i, j, k + 1, n) = FOflux_arrs[bx](i, j, k + 1, n);
					}
				}
			}
		});
	}
}

template <typename problem_t>
void RadhydroSimulation<problem_t>::addFluxArrays(std::array<amrex::MultiFab, AMREX_SPACEDIM> &dstfluxes,
						  std::array<amrex::MultiFab, AMREX_SPACEDIM> &srcfluxes, const int srccomp, const int dstcomp)
{
	BL_PROFILE("RadhydroSimulation::addFluxArrays()");

	for (int idim = 0; idim < AMREX_SPACEDIM; ++idim) {
		auto const &srcflux = srcfluxes[idim];
		auto &dstflux = dstfluxes[idim];
		amrex::Add(dstflux, srcflux, srccomp, dstcomp, srcflux.nComp(), 0);
	}
}

template <typename problem_t>
auto RadhydroSimulation<problem_t>::expandFluxArrays(std::array<amrex::FArrayBox, AMREX_SPACEDIM> &fluxes, const int nstartNew, const int ncompNew)
    -> std::array<amrex::FArrayBox, AMREX_SPACEDIM>
{
	BL_PROFILE("RadhydroSimulation::expandFluxArrays()");

	// This is needed because reflux arrays must have the same number of components as
	// state_new_cc_[lev]
	auto copyFlux = [nstartNew, ncompNew](amrex::FArrayBox const &oldFlux) {
		amrex::Box const &fluxRange = oldFlux.box();
		amrex::FArrayBox newFlux(fluxRange, ncompNew, amrex::The_Async_Arena());
		newFlux.setVal<amrex::RunOn::Device>(0.);
		// copy oldFlux (starting at 0) to newFlux (starting at nstart)
		AMREX_ASSERT(ncompNew >= oldFlux.nComp());
		newFlux.copy<amrex::RunOn::Device>(oldFlux, 0, nstartNew, oldFlux.nComp());
		return newFlux;
	};
	return {AMREX_D_DECL(copyFlux(fluxes[0]), copyFlux(fluxes[1]), copyFlux(fluxes[2]))};
}

template <typename problem_t>
auto RadhydroSimulation<problem_t>::computeHydroFluxes(amrex::MultiFab const &consVar, const int nvars, const int lev)
    -> std::pair<std::array<amrex::MultiFab, AMREX_SPACEDIM>, std::array<amrex::MultiFab, AMREX_SPACEDIM>>
{
	BL_PROFILE("RadhydroSimulation::computeHydroFluxes()");

	auto ba = grids[lev];
	auto dm = dmap[lev];
	const int flatteningGhost = 2;
	const int reconstructGhost = 1;

	// allocate temporary MultiFabs
	amrex::MultiFab primVar(ba, dm, nvars, nghost_cc_);
	std::array<amrex::MultiFab, 3> flatCoefs;
	std::array<amrex::MultiFab, AMREX_SPACEDIM> flux;
	std::array<amrex::MultiFab, AMREX_SPACEDIM> facevel;
	std::array<amrex::MultiFab, AMREX_SPACEDIM> leftState;
	std::array<amrex::MultiFab, AMREX_SPACEDIM> rightState;

	for (int idim = 0; idim < 3; ++idim) {
		flatCoefs[idim] = amrex::MultiFab(ba, dm, 1, flatteningGhost);
	}

	for (int idim = 0; idim < AMREX_SPACEDIM; ++idim) {
		auto ba_face = amrex::convert(ba, amrex::IntVect::TheDimensionVector(idim));
		leftState[idim] = amrex::MultiFab(ba_face, dm, nvars, reconstructGhost);
		rightState[idim] = amrex::MultiFab(ba_face, dm, nvars, reconstructGhost);
		flux[idim] = amrex::MultiFab(ba_face, dm, nvars, 0);
		facevel[idim] = amrex::MultiFab(ba_face, dm, 1, 0);
	}

	// conserved to primitive variables
	HydroSystem<problem_t>::ConservedToPrimitive(consVar, primVar, nghost_cc_);

	// compute flattening coefficients
	AMREX_D_TERM(HydroSystem<problem_t>::template ComputeFlatteningCoefficients<FluxDir::X1>(primVar, flatCoefs[0], flatteningGhost);
		     , HydroSystem<problem_t>::template ComputeFlatteningCoefficients<FluxDir::X2>(primVar, flatCoefs[1], flatteningGhost);
		     , HydroSystem<problem_t>::template ComputeFlatteningCoefficients<FluxDir::X3>(primVar, flatCoefs[2], flatteningGhost);)

	// compute flux functions
	AMREX_D_TERM(hydroFluxFunction<FluxDir::X1>(primVar, leftState[0], rightState[0], flux[0], facevel[0], flatCoefs[0], flatCoefs[1], flatCoefs[2],
						    reconstructGhost, nvars);
		     , hydroFluxFunction<FluxDir::X2>(primVar, leftState[1], rightState[1], flux[1], facevel[1], flatCoefs[0], flatCoefs[1], flatCoefs[2],
						      reconstructGhost, nvars);
		     , hydroFluxFunction<FluxDir::X3>(primVar, leftState[2], rightState[2], flux[2], facevel[2], flatCoefs[0], flatCoefs[1], flatCoefs[2],
						      reconstructGhost, nvars);)

	// synchronization point to prevent MultiFabs from going out of scope
	amrex::Gpu::streamSynchronizeAll();

	// LOW LEVEL DEBUGGING: output all of the temporary MultiFabs
	if (lowLevelDebuggingOutput_ == 1) {
		// write primitive cell-centered state
		std::string plotfile_name = CustomPlotFileName("debug_reconstruction", istep[lev] + 1);
		WriteSingleLevelPlotfile(plotfile_name, primVar, componentNames_cc_, geom[lev], 0.0, istep[lev] + 1);

		// write flattening coefficients
		std::string flatx_filename = CustomPlotFileName("debug_flattening_x", istep[lev] + 1);
		std::string flaty_filename = CustomPlotFileName("debug_flattening_y", istep[lev] + 1);
		std::string flatz_filename = CustomPlotFileName("debug_flattening_z", istep[lev] + 1);
		amrex::Vector<std::string> flatCompNames{"chi"};
		WriteSingleLevelPlotfile(flatx_filename, flatCoefs[0], flatCompNames, geom[lev], 0.0, istep[lev] + 1);
		WriteSingleLevelPlotfile(flaty_filename, flatCoefs[1], flatCompNames, geom[lev], 0.0, istep[lev] + 1);
		WriteSingleLevelPlotfile(flatz_filename, flatCoefs[2], flatCompNames, geom[lev], 0.0, istep[lev] + 1);

		// write L interface states
		for (int idim = 0; idim < AMREX_SPACEDIM; ++idim) {
			if (amrex::ParallelDescriptor::IOProcessor()) {
				std::filesystem::create_directories(plotfile_name + "/raw_fields/Level_" + std::to_string(lev));
			}
			std::string const fullprefix =
			    amrex::MultiFabFileFullPrefix(lev, plotfile_name, "raw_fields/Level_", std::string("StateL_") + quokka::face_dir_str[idim]);
			amrex::VisMF::Write(leftState[idim], fullprefix);
		}
		// write R interface states
		for (int idim = 0; idim < AMREX_SPACEDIM; ++idim) {
			if (amrex::ParallelDescriptor::IOProcessor()) {
				std::filesystem::create_directories(plotfile_name + "/raw_fields/Level_" + std::to_string(lev));
			}
			std::string const fullprefix =
			    amrex::MultiFabFileFullPrefix(lev, plotfile_name, "raw_fields/Level_", std::string("StateR_") + quokka::face_dir_str[idim]);
			amrex::VisMF::Write(rightState[idim], fullprefix);
		}
	}

	// return flux and face-centered velocities
	return std::make_pair(std::move(flux), std::move(facevel));
}

template <typename problem_t>
template <FluxDir DIR>
void RadhydroSimulation<problem_t>::hydroFluxFunction(amrex::MultiFab const &primVar, amrex::MultiFab &leftState, amrex::MultiFab &rightState,
						      amrex::MultiFab &flux, amrex::MultiFab &faceVel, amrex::MultiFab const &x1Flat,
						      amrex::MultiFab const &x2Flat, amrex::MultiFab const &x3Flat, const int ng_reconstruct, const int nvars)
{
	if (reconstructionOrder_ == 3) {
		HydroSystem<problem_t>::template ReconstructStatesPPM<DIR>(primVar, leftState, rightState, ng_reconstruct, nvars);
	} else if (reconstructionOrder_ == 2) {
		HydroSystem<problem_t>::template ReconstructStatesPLM<DIR>(primVar, leftState, rightState, ng_reconstruct, nvars);
	} else if (reconstructionOrder_ == 1) {
		HydroSystem<problem_t>::template ReconstructStatesConstant<DIR>(primVar, leftState, rightState, ng_reconstruct, nvars);
	} else {
		amrex::Abort("Invalid reconstruction order specified!");
	}

	// cell-centered kernel
	HydroSystem<problem_t>::template FlattenShocks<DIR>(primVar, x1Flat, x2Flat, x3Flat, leftState, rightState, ng_reconstruct, nvars);

	// interface-centered kernel
	HydroSystem<problem_t>::template ComputeFluxes<RiemannSolver::HLLC, DIR>(flux, faceVel, leftState, rightState, primVar, artificialViscosityK_);
}

template <typename problem_t>
auto RadhydroSimulation<problem_t>::computeFOHydroFluxes(amrex::MultiFab const &consVar, const int nvars, const int lev)
    -> std::pair<std::array<amrex::MultiFab, AMREX_SPACEDIM>, std::array<amrex::MultiFab, AMREX_SPACEDIM>>
{
	BL_PROFILE("RadhydroSimulation::computeFOHydroFluxes()");

	auto ba = grids[lev];
	auto dm = dmap[lev];
	const int reconstructRange = 1;

	// allocate temporary MultiFabs
	amrex::MultiFab primVar(ba, dm, nvars, nghost_cc_);
	std::array<amrex::MultiFab, AMREX_SPACEDIM> flux;
	std::array<amrex::MultiFab, AMREX_SPACEDIM> facevel;
	std::array<amrex::MultiFab, AMREX_SPACEDIM> leftState;
	std::array<amrex::MultiFab, AMREX_SPACEDIM> rightState;

	for (int idim = 0; idim < AMREX_SPACEDIM; ++idim) {
		auto ba_face = amrex::convert(ba, amrex::IntVect::TheDimensionVector(idim));
		leftState[idim] = amrex::MultiFab(ba_face, dm, nvars, reconstructRange);
		rightState[idim] = amrex::MultiFab(ba_face, dm, nvars, reconstructRange);
		flux[idim] = amrex::MultiFab(ba_face, dm, nvars, 0);
		facevel[idim] = amrex::MultiFab(ba_face, dm, 1, 0);
	}

	// conserved to primitive variables
	HydroSystem<problem_t>::ConservedToPrimitive(consVar, primVar, nghost_cc_);

	// compute flux functions
	AMREX_D_TERM(hydroFOFluxFunction<FluxDir::X1>(primVar, leftState[0], rightState[0], flux[0], facevel[0], reconstructRange, nvars);
		     , hydroFOFluxFunction<FluxDir::X2>(primVar, leftState[1], rightState[1], flux[1], facevel[1], reconstructRange, nvars);
		     , hydroFOFluxFunction<FluxDir::X3>(primVar, leftState[2], rightState[2], flux[2], facevel[2], reconstructRange, nvars);)

	// synchronization point to prevent MultiFabs from going out of scope
	amrex::Gpu::streamSynchronizeAll();

	// return flux and face-centered velocities
	return std::make_pair(std::move(flux), std::move(facevel));
}

template <typename problem_t>
template <FluxDir DIR>
void RadhydroSimulation<problem_t>::hydroFOFluxFunction(amrex::MultiFab const &primVar, amrex::MultiFab &leftState, amrex::MultiFab &rightState,
							amrex::MultiFab &flux, amrex::MultiFab &faceVel, const int ng_reconstruct, const int nvars)
{
	// donor-cell reconstruction
	HydroSystem<problem_t>::template ReconstructStatesConstant<DIR>(primVar, leftState, rightState, ng_reconstruct, nvars);
	// LLF solver
	HydroSystem<problem_t>::template ComputeFluxes<RiemannSolver::LLF, DIR>(flux, faceVel, leftState, rightState, primVar, artificialViscosityK_);
}

template <typename problem_t> void RadhydroSimulation<problem_t>::swapRadiationState(amrex::MultiFab &stateOld, amrex::MultiFab const &stateNew)
{
	// copy radiation state variables from stateNew to stateOld
	amrex::MultiFab::Copy(stateOld, stateNew, nstartHyperbolic_, nstartHyperbolic_, ncompHyperbolic_, 0);
}

template <typename problem_t>
void RadhydroSimulation<problem_t>::subcycleRadiationAtLevel(int lev, amrex::Real time, amrex::Real dt_lev_hydro, amrex::YAFluxRegister *fr_as_crse,
							     amrex::YAFluxRegister *fr_as_fine)
{
	// compute radiation timestep
	int nsubSteps = 0;
	amrex::Real dt_radiation = NAN;

	if (Physics_Traits<problem_t>::is_hydro_enabled && !(constantDt_ > 0.)) {
		// adjust to get integer number of substeps
		nsubSteps = computeNumberOfRadiationSubsteps(lev, dt_lev_hydro);
		dt_radiation = dt_lev_hydro / static_cast<double>(nsubSteps);
	} else { // no hydro, or using constant dt (this is necessary for radiation test problems)
		dt_radiation = dt_lev_hydro;
		nsubSteps = 1;
	}

	if (Verbose() != 0) {
		amrex::Print() << "\tRadiation substeps: " << nsubSteps << "\tdt: " << dt_radiation << "\n";
	}
	AMREX_ALWAYS_ASSERT(nsubSteps >= 1);
	AMREX_ALWAYS_ASSERT(nsubSteps <= (maxSubsteps_ + 1));
	AMREX_ALWAYS_ASSERT(dt_radiation > 0.0);

	// perform subcycle
	auto const &dx = geom[lev].CellSizeArray();
	amrex::Real time_subcycle = time;
	for (int i = 0; i < nsubSteps; ++i) {
		if (i > 0) {
			// since we are starting a new substep, we need to copy radiation state from
			// 	new state vector to old state vector
			// (this is not necessary for the i=0 substep because we have already swapped
			//  the full hydro+radiation state vectors at the beginning of the level advance)
			swapRadiationState(state_old_cc_[lev], state_new_cc_[lev]);
		}

		// advance hyperbolic radiation subsystem starting from state_old_cc_ to state_new_cc_
		advanceRadiationSubstepAtLevel(lev, time_subcycle, dt_radiation, i, nsubSteps, fr_as_crse, fr_as_fine);

		// new radiation state is stored in state_new_cc_
		// new hydro state is stored in state_new_cc_ (always the case during radiation update)

		// matter-radiation exchange source terms
		for (amrex::MFIter iter(state_new_cc_[lev]); iter.isValid(); ++iter) {
			const amrex::Box &indexRange = iter.validbox();
			auto const &stateNew = state_new_cc_[lev].array(iter);
			auto const &prob_lo = geom[lev].ProbLoArray();
			auto const &prob_hi = geom[lev].ProbHiArray();
			// update state_new_cc_[lev] in place (updates both radiation and hydro vars)
			operatorSplitSourceTerms(stateNew, indexRange, time_subcycle, dt_radiation, dx, prob_lo, prob_hi);
		}

		// new hydro+radiation state is stored in state_new_cc_

		// update 'time_subcycle'
		time_subcycle += dt_radiation;

		// update cell update counter
		radiationCellUpdates_ += CountCells(lev); // keep track of number of cell updates
	}
}

template <typename problem_t>
void RadhydroSimulation<problem_t>::advanceRadiationSubstepAtLevel(int lev, amrex::Real time, amrex::Real dt_radiation, int const iter_count,
								   int const /*nsubsteps*/, amrex::YAFluxRegister *fr_as_crse,
								   amrex::YAFluxRegister *fr_as_fine)
{
	if (Verbose()) {
		amrex::Print() << "\tsubstep " << iter_count << " t = " << time << std::endl;
	}

	// get cell sizes
	auto const &dx = geom[lev].CellSizeArray();

	// We use the RK2-SSP method here. It needs two registers: one to store the old timestep,
	// and another to store the intermediate stage (which is reused for the final stage).

	// update ghost zones [old timestep]
	fillBoundaryConditions(state_old_cc_[lev], state_old_cc_[lev], lev, time, quokka::centering::cc, quokka::direction::na, PreInterpState,
			       PostInterpState);

	// advance all grids on local processor (Stage 1 of integrator)
	for (amrex::MFIter iter(state_new_cc_[lev]); iter.isValid(); ++iter) {
		const amrex::Box &indexRange = iter.validbox();
		auto const &stateOld = state_old_cc_[lev].const_array(iter);
		auto const &stateNew = state_new_cc_[lev].array(iter);
		auto [fluxArrays, fluxDiffusiveArrays] = computeRadiationFluxes(stateOld, indexRange, ncompHyperbolic_, dx);

		// Stage 1 of RK2-SSP
		RadSystem<problem_t>::PredictStep(
		    stateOld, stateNew, {AMREX_D_DECL(fluxArrays[0].array(), fluxArrays[1].array(), fluxArrays[2].array())},
		    {AMREX_D_DECL(fluxDiffusiveArrays[0].const_array(), fluxDiffusiveArrays[1].const_array(), fluxDiffusiveArrays[2].const_array())},
		    dt_radiation, dx, indexRange, ncompHyperbolic_);

		if (do_reflux) {
			// increment flux registers
			// WARNING: as written, diffusive flux correction is not compatible with reflux!!
			auto expandedFluxes = expandFluxArrays(fluxArrays, nstartHyperbolic_, state_new_cc_[lev].nComp());
			incrementFluxRegisters(iter, fr_as_crse, fr_as_fine, expandedFluxes, lev, 0.5 * dt_radiation);
		}
	}

	// update ghost zones [intermediate stage stored in state_new_cc_]
	fillBoundaryConditions(state_new_cc_[lev], state_new_cc_[lev], lev, (time + dt_radiation), quokka::centering::cc, quokka::direction::na, PreInterpState,
			       PostInterpState);

	// advance all grids on local processor (Stage 2 of integrator)
	for (amrex::MFIter iter(state_new_cc_[lev]); iter.isValid(); ++iter) {
		const amrex::Box &indexRange = iter.validbox();
		auto const &stateOld = state_old_cc_[lev].const_array(iter);
		auto const &stateInter = state_new_cc_[lev].const_array(iter);
		auto const &stateNew = state_new_cc_[lev].array(iter);
		auto [fluxArrays, fluxDiffusiveArrays] = computeRadiationFluxes(stateInter, indexRange, ncompHyperbolic_, dx);

		// Stage 2 of RK2-SSP
		RadSystem<problem_t>::AddFluxesRK2(
		    stateNew, stateOld, stateInter, {AMREX_D_DECL(fluxArrays[0].array(), fluxArrays[1].array(), fluxArrays[2].array())},
		    {AMREX_D_DECL(fluxDiffusiveArrays[0].const_array(), fluxDiffusiveArrays[1].const_array(), fluxDiffusiveArrays[2].const_array())},
		    dt_radiation, dx, indexRange, ncompHyperbolic_);

		if (do_reflux) {
			// increment flux registers
			// WARNING: as written, diffusive flux correction is not compatible with reflux!!
			auto expandedFluxes = expandFluxArrays(fluxArrays, nstartHyperbolic_, state_new_cc_[lev].nComp());
			incrementFluxRegisters(iter, fr_as_crse, fr_as_fine, expandedFluxes, lev, 0.5 * dt_radiation);
		}
	}
}

template <typename problem_t>
void RadhydroSimulation<problem_t>::operatorSplitSourceTerms(amrex::Array4<amrex::Real> const &stateNew, const amrex::Box &indexRange, const amrex::Real time,
							     const double dt, amrex::GpuArray<amrex::Real, AMREX_SPACEDIM> const &dx,
							     amrex::GpuArray<amrex::Real, AMREX_SPACEDIM> const &prob_lo,
							     amrex::GpuArray<amrex::Real, AMREX_SPACEDIM> const &prob_hi)
{
	amrex::FArrayBox radEnergySource(indexRange, Physics_Traits<problem_t>::nGroups,
					 amrex::The_Async_Arena()); // cell-centered scalar
	amrex::FArrayBox advectionFluxes(indexRange, 3 * Physics_Traits<problem_t>::nGroups,
					 amrex::The_Async_Arena()); // cell-centered vector

	radEnergySource.setVal<amrex::RunOn::Device>(0.);
	advectionFluxes.setVal<amrex::RunOn::Device>(0.);

	// cell-centered radiation energy source
	RadSystem<problem_t>::SetRadEnergySource(radEnergySource.array(), indexRange, dx, prob_lo, prob_hi, time + dt);

	// cell-centered source terms
	RadSystem<problem_t>::AddSourceTerms(stateNew, radEnergySource.const_array(), advectionFluxes.const_array(), indexRange, dt);
}

template <typename problem_t>
auto RadhydroSimulation<problem_t>::computeRadiationFluxes(amrex::Array4<const amrex::Real> const &consVar, const amrex::Box &indexRange, const int nvars,
							   amrex::GpuArray<amrex::Real, AMREX_SPACEDIM> dx)
    -> std::tuple<std::array<amrex::FArrayBox, AMREX_SPACEDIM>, std::array<amrex::FArrayBox, AMREX_SPACEDIM>>
{
	amrex::Box const &x1FluxRange = amrex::surroundingNodes(indexRange, 0);
	amrex::FArrayBox x1Flux(x1FluxRange, nvars, amrex::The_Async_Arena()); // node-centered in x
	amrex::FArrayBox x1FluxDiffusive(x1FluxRange, nvars, amrex::The_Async_Arena());
#if (AMREX_SPACEDIM >= 2)
	amrex::Box const &x2FluxRange = amrex::surroundingNodes(indexRange, 1);
	amrex::FArrayBox x2Flux(x2FluxRange, nvars, amrex::The_Async_Arena()); // node-centered in y
	amrex::FArrayBox x2FluxDiffusive(x2FluxRange, nvars, amrex::The_Async_Arena());
#endif
#if (AMREX_SPACEDIM == 3)
	amrex::Box const &x3FluxRange = amrex::surroundingNodes(indexRange, 2);
	amrex::FArrayBox x3Flux(x3FluxRange, nvars, amrex::The_Async_Arena()); // node-centered in z
	amrex::FArrayBox x3FluxDiffusive(x3FluxRange, nvars, amrex::The_Async_Arena());
#endif

	AMREX_D_TERM(fluxFunction<FluxDir::X1>(consVar, x1Flux, x1FluxDiffusive, indexRange, nvars, dx);
		     , fluxFunction<FluxDir::X2>(consVar, x2Flux, x2FluxDiffusive, indexRange, nvars, dx);
		     , fluxFunction<FluxDir::X3>(consVar, x3Flux, x3FluxDiffusive, indexRange, nvars, dx);)

	std::array<amrex::FArrayBox, AMREX_SPACEDIM> fluxArrays = {AMREX_D_DECL(std::move(x1Flux), std::move(x2Flux), std::move(x3Flux))};
	std::array<amrex::FArrayBox, AMREX_SPACEDIM> fluxDiffusiveArrays{
	    AMREX_D_DECL(std::move(x1FluxDiffusive), std::move(x2FluxDiffusive), std::move(x3FluxDiffusive))};

	return std::make_tuple(std::move(fluxArrays), std::move(fluxDiffusiveArrays));
}

template <typename problem_t>
template <FluxDir DIR>
void RadhydroSimulation<problem_t>::fluxFunction(amrex::Array4<const amrex::Real> const &consState, amrex::FArrayBox &x1Flux, amrex::FArrayBox &x1FluxDiffusive,
						 const amrex::Box &indexRange, const int nvars, amrex::GpuArray<amrex::Real, AMREX_SPACEDIM> dx)
{
	int dir = 0;
	if constexpr (DIR == FluxDir::X1) {
		dir = 0;
	} else if constexpr (DIR == FluxDir::X2) {
		dir = 1;
	} else if constexpr (DIR == FluxDir::X3) {
		dir = 2;
	}

	// extend box to include ghost zones
	amrex::Box const &ghostRange = amrex::grow(indexRange, nghost_cc_);
	// N.B.: A one-zone layer around the cells must be fully reconstructed in order for PPM to
	// work.
	amrex::Box const &reconstructRange = amrex::grow(indexRange, 1);
	amrex::Box const &x1ReconstructRange = amrex::surroundingNodes(reconstructRange, dir);

	amrex::FArrayBox primVar(ghostRange, nvars, amrex::The_Async_Arena());
	amrex::FArrayBox x1LeftState(x1ReconstructRange, nvars, amrex::The_Async_Arena());
	amrex::FArrayBox x1RightState(x1ReconstructRange, nvars, amrex::The_Async_Arena());

	// cell-centered kernel
	RadSystem<problem_t>::ConservedToPrimitive(consState, primVar.array(), ghostRange);

	if (radiationReconstructionOrder_ == 3) {
		// mixed interface/cell-centered kernel
		RadSystem<problem_t>::template ReconstructStatesPPM<DIR>(primVar.array(), x1LeftState.array(), x1RightState.array(), reconstructRange,
									 x1ReconstructRange, nvars);
	} else if (radiationReconstructionOrder_ == 2) {
		// PLM and donor cell are interface-centered kernels
		RadSystem<problem_t>::template ReconstructStatesPLM<DIR>(primVar.array(), x1LeftState.array(), x1RightState.array(), x1ReconstructRange, nvars);
	} else if (radiationReconstructionOrder_ == 1) {
		RadSystem<problem_t>::template ReconstructStatesConstant<DIR>(primVar.array(), x1LeftState.array(), x1RightState.array(), x1ReconstructRange,
									      nvars);
	} else {
		amrex::Abort("Invalid reconstruction order for radiation variables! Aborting...");
	}

	// interface-centered kernel
	amrex::Box const &x1FluxRange = amrex::surroundingNodes(indexRange, dir);
	RadSystem<problem_t>::template ComputeFluxes<DIR>(x1Flux.array(), x1FluxDiffusive.array(), x1LeftState.array(), x1RightState.array(), x1FluxRange,
							  consState,
							  dx); // watch out for argument order!!
}

#endif // RADIATION_SIMULATION_HPP_<|MERGE_RESOLUTION|>--- conflicted
+++ resolved
@@ -926,13 +926,8 @@
 					 istep[lev] + 1);
 #endif
 		amrex::ParallelDescriptor::Barrier();
-<<<<<<< HEAD
-		
-    if (amrex::ParallelDescriptor::IOProcessor()) {
-=======
 
 		if (amrex::ParallelDescriptor::IOProcessor()) {
->>>>>>> 0dcd03bc
 			amrex::ParallelDescriptor::Abort();
 		}
 	}
