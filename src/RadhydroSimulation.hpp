#ifndef RADIATION_SIMULATION_HPP_ // NOLINT
#define RADIATION_SIMULATION_HPP_
//==============================================================================
// TwoMomentRad - a radiation transport library for patch-based AMR codes
// Copyright 2020 Benjamin Wibking.
// Released under the MIT license. See LICENSE file included in the GitHub repo.
//==============================================================================
/// \file RadhydroSimulation.hpp
/// \brief Implements classes and functions to organise the overall setup,
/// timestepping, solving, and I/O of a simulation for radiation moments.

#include <array>
#include <climits>
#include <filesystem>
#include <limits>
#include <string>
#include <tuple>
#include <unordered_map>
#include <utility>

#include "AMReX.H"
#include "AMReX_Algorithm.H"
#include "AMReX_Arena.H"
#include "AMReX_Array.H"
#include "AMReX_Array4.H"
#include "AMReX_BCRec.H"
#include "AMReX_BLassert.H"
#include "AMReX_Box.H"
#include "AMReX_FArrayBox.H"
#include "AMReX_FabArray.H"
#include "AMReX_FabArrayUtility.H"
#include "AMReX_FabFactory.H"
#include "AMReX_Geometry.H"
#include "AMReX_GpuControl.H"
#include "AMReX_GpuQualifiers.H"
#include "AMReX_IArrayBox.H"
#include "AMReX_IndexType.H"
#include "AMReX_IntVect.H"
#include "AMReX_MultiFab.H"
#include "AMReX_MultiFabUtil.H"
#include "AMReX_ParallelDescriptor.H"
#include "AMReX_ParmParse.H"
#include "AMReX_Periodicity.H"
#include "AMReX_PhysBCFunct.H"
#include "AMReX_PlotFileUtil.H"
#include "AMReX_Print.H"
#include "AMReX_REAL.H"
#include "AMReX_Utility.H"
#include "AMReX_YAFluxRegister.H"

#ifdef AMREX_USE_ASCENT
#include "AMReX_Conduit_Blueprint.H"
#include <ascent.hpp>
#include <conduit_node.hpp>
#endif

#include "Chemistry.hpp"
#include "CloudyCooling.hpp"
#include "HLLC.hpp"
#include "SimulationData.hpp"
#include "hydro_system.hpp"
#include "hyperbolic_system.hpp"
#include "physics_info.hpp"
#include "radiation_system.hpp"
#include "simulation.hpp"

#include "eos.H"

// Simulation class should be initialized only once per program (i.e., is a singleton)
template <typename problem_t> class RadhydroSimulation : public AMRSimulation<problem_t>
{
      public:
	using AMRSimulation<problem_t>::state_old_cc_;
	using AMRSimulation<problem_t>::state_new_cc_;
	using AMRSimulation<problem_t>::max_signal_speed_;

	using AMRSimulation<problem_t>::nghost_cc_;
	using AMRSimulation<problem_t>::areInitialConditionsDefined_;
	using AMRSimulation<problem_t>::BCs_cc_;
	using AMRSimulation<problem_t>::BCs_fc_;
	using AMRSimulation<problem_t>::componentNames_cc_;
	using AMRSimulation<problem_t>::componentNames_fc_;
	using AMRSimulation<problem_t>::cflNumber_;
	using AMRSimulation<problem_t>::fillBoundaryConditions;
	using AMRSimulation<problem_t>::CustomPlotFileName;
	using AMRSimulation<problem_t>::geom;
	using AMRSimulation<problem_t>::grids;
	using AMRSimulation<problem_t>::dmap;
	using AMRSimulation<problem_t>::istep;
	using AMRSimulation<problem_t>::flux_reg_;
	using AMRSimulation<problem_t>::incrementFluxRegisters;
	using AMRSimulation<problem_t>::finest_level;
	using AMRSimulation<problem_t>::finestLevel;
	using AMRSimulation<problem_t>::do_reflux;
	using AMRSimulation<problem_t>::Verbose;
	using AMRSimulation<problem_t>::constantDt_;
	using AMRSimulation<problem_t>::boxArray;
	using AMRSimulation<problem_t>::DistributionMap;
	using AMRSimulation<problem_t>::refRatio;
	using AMRSimulation<problem_t>::cellUpdates_;
	using AMRSimulation<problem_t>::CountCells;
	using AMRSimulation<problem_t>::WriteCheckpointFile;
	using AMRSimulation<problem_t>::GetData;
	using AMRSimulation<problem_t>::FillPatchWithData;

	using AMRSimulation<problem_t>::densityFloor_;
	using AMRSimulation<problem_t>::tempFloor_;
	using AMRSimulation<problem_t>::tempCeiling_;
	using AMRSimulation<problem_t>::speedCeiling_;

	SimulationData<problem_t> userData_;

	int enableCooling_ = 0;
	int enableChemistry_ = 0;
	Real max_density_allowed = std::numeric_limits<amrex::Real>::max();
	quokka::cooling::cloudy_tables cloudyTables_;
	std::string coolingTableFilename_{};

	static constexpr int nvarTotal_cc_ = Physics_Indices<problem_t>::nvarTotal_cc;
	static constexpr int ncompHydro_ = HydroSystem<problem_t>::nvar_; // hydro
	static constexpr int ncompHyperbolic_ = RadSystem<problem_t>::nvarHyperbolic_;
	static constexpr int nstartHyperbolic_ = RadSystem<problem_t>::nstartHyperbolic_;

	amrex::Real radiationCflNumber_ = 0.3;
	int maxSubsteps_ = 10; // maximum number of radiation subcycles per hydro step

	bool computeReferenceSolution_ = false;
	amrex::Real errorNorm_ = NAN;
	amrex::Real pressureFloor_ = 0.;

	int lowLevelDebuggingOutput_ = 0;	// 0 == do nothing; 1 == output intermediate multifabs used in hydro each timestep (ONLY USE FOR DEBUGGING)
	int integratorOrder_ = 2;		// 1 == forward Euler; 2 == RK2-SSP (default)
	int reconstructionOrder_ = 3;		// 1 == donor cell; 2 == PLM; 3 == PPM (default)
	int radiationReconstructionOrder_ = 3;	// 1 == donor cell; 2 == PLM; 3 == PPM (default)
	int useDualEnergy_ = 1;			// 0 == disabled; 1 == use auxiliary internal energy equation (default)
	int abortOnFofcFailure_ = 1;		// 0 == keep going, 1 == abort hydro advance if FOFC fails
	amrex::Real artificialViscosityK_ = 0.; // artificial viscosity coefficient (default == None)

	amrex::Long radiationCellUpdates_ = 0; // total number of radiation cell-updates

	amrex::Real Gconst_ = C::Gconst; // gravitational constant G

	// member functions
	explicit RadhydroSimulation(amrex::Vector<amrex::BCRec> &BCs_cc, amrex::Vector<amrex::BCRec> &BCs_fc) : AMRSimulation<problem_t>(BCs_cc, BCs_fc)
	{
		defineComponentNames();
		// read in runtime parameters
		readParmParse();
		// set gamma
		amrex::ParmParse eos("eos");
		eos.add("eos_gamma", quokka::EOS_Traits<problem_t>::gamma);

		// initialize Microphysics params
		init_extern_parameters();
		// initialize Microphysics EOS
		amrex::Real small_temp = 1e-10;
		amrex::Real small_dens = 1e-100;
		eos_init(small_temp, small_dens);
	}

	explicit RadhydroSimulation(amrex::Vector<amrex::BCRec> &BCs_cc) : AMRSimulation<problem_t>(BCs_cc)
	{
		defineComponentNames();
		// read in runtime parameters
		readParmParse();
		// set gamma
		amrex::ParmParse eos("eos");
		eos.add("eos_gamma", quokka::EOS_Traits<problem_t>::gamma);

		// initialize Microphysics params
		init_extern_parameters();
		// initialize Microphysics EOS
		amrex::Real small_temp = 1e-10;
		amrex::Real small_dens = 1e-100;
		eos_init(small_temp, small_dens);
	}

	[[nodiscard]] static auto getScalarVariableNames() -> std::vector<std::string>;
	void defineComponentNames();
	void readParmParse();

	void checkHydroStates(amrex::MultiFab &mf, char const *file, int line);
	void computeMaxSignalLocal(int level) override;
	auto computeExtraPhysicsTimestep(int lev) -> amrex::Real override;
	void preCalculateInitialConditions() override;
	void setInitialConditionsOnGrid(quokka::grid grid_elem) override;
	void advanceSingleTimestepAtLevel(int lev, amrex::Real time, amrex::Real dt_lev, int ncycle) override;
	void computeAfterTimestep() override;
	void computeAfterLevelAdvance(int lev, amrex::Real time, amrex::Real dt_lev, int /*ncycle*/);
	void computeAfterEvolve(amrex::Vector<amrex::Real> &initSumCons) override;
	void computeReferenceSolution(amrex::MultiFab &ref, amrex::GpuArray<amrex::Real, AMREX_SPACEDIM> const &dx,
				      amrex::GpuArray<amrex::Real, AMREX_SPACEDIM> const &prob_lo);

	// compute derived variables
	void ComputeDerivedVar(int lev, std::string const &dname, amrex::MultiFab &mf, int ncomp) const override;

	// compute projected vars
  [[nodiscard]] auto ComputeProjections(int dir) const -> std::unordered_map<std::string, amrex::BaseFab<amrex::Real>> override;

  // compute statistics
  auto ComputeStatistics() -> std::map<std::string, amrex::Real> override;

	// fix-up states
	void FixupState(int level) override;

	// implement FillPatch function
	void FillPatch(int lev, amrex::Real time, amrex::MultiFab &mf, int icomp, int ncomp, quokka::centering cen, quokka::direction dir,
		       FillPatchType fptype) override;

	// functions to operate on state vector before/after interpolating between levels
	static void PreInterpState(amrex::MultiFab &mf, int scomp, int ncomp);
	static void PostInterpState(amrex::MultiFab &mf, int scomp, int ncomp);

	// compute axis-aligned 1D profile of user_f(x, y, z)
	template <typename F> auto computeAxisAlignedProfile(int axis, F const &user_f) -> amrex::Gpu::HostVector<amrex::Real>;

	// tag cells for refinement
	void ErrorEst(int lev, amrex::TagBoxArray &tags, amrex::Real time, int ngrow) override;

	// fill rhs for Poisson solve
	void fillPoissonRhsAtLevel(amrex::MultiFab &rhs, int lev) override;

	// add gravitational acceleration to hydro state
	void applyPoissonGravityAtLevel(amrex::MultiFab const &phi, int lev, amrex::Real dt) override;

	void addFluxArrays(std::array<amrex::MultiFab, AMREX_SPACEDIM> &dstfluxes, std::array<amrex::MultiFab, AMREX_SPACEDIM> &srcfluxes, const int srccomp,
			   const int dstcomp);

	auto expandFluxArrays(std::array<amrex::FArrayBox, AMREX_SPACEDIM> &fluxes, int nstartNew, int ncompNew)
	    -> std::array<amrex::FArrayBox, AMREX_SPACEDIM>;

	void advanceHydroAtLevelWithRetries(int lev, amrex::Real time, amrex::Real dt_lev, amrex::YAFluxRegister *fr_as_crse,
					    amrex::YAFluxRegister *fr_as_fine);

	auto advanceHydroAtLevel(amrex::MultiFab &state_old_tmp, amrex::YAFluxRegister *fr_as_crse, amrex::YAFluxRegister *fr_as_fine, int lev,
				 amrex::Real time, amrex::Real dt_lev) -> bool;

	void addStrangSplitSources(amrex::MultiFab &state, int lev, amrex::Real time, amrex::Real dt_lev);
	void addStrangSplitSourcesWithBuiltin(amrex::MultiFab &state, int lev, amrex::Real time, amrex::Real dt_lev);

	auto isCflViolated(int lev, amrex::Real time, amrex::Real dt_actual) -> bool;

	// radiation subcycle
	void swapRadiationState(amrex::MultiFab &stateOld, amrex::MultiFab const &stateNew);
	auto computeNumberOfRadiationSubsteps(int lev, amrex::Real dt_lev_hydro) -> int;
	void advanceRadiationSubstepAtLevel(int lev, amrex::Real time, amrex::Real dt_radiation, int iter_count, int nsubsteps,
					    amrex::YAFluxRegister *fr_as_crse, amrex::YAFluxRegister *fr_as_fine);
	void subcycleRadiationAtLevel(int lev, amrex::Real time, amrex::Real dt_lev_hydro, amrex::YAFluxRegister *fr_as_crse,
				      amrex::YAFluxRegister *fr_as_fine);

	void operatorSplitSourceTerms(amrex::Array4<amrex::Real> const &stateNew, const amrex::Box &indexRange, amrex::Real time, double dt,
				      amrex::GpuArray<amrex::Real, AMREX_SPACEDIM> const &dx, amrex::GpuArray<amrex::Real, AMREX_SPACEDIM> const &prob_lo,
				      amrex::GpuArray<amrex::Real, AMREX_SPACEDIM> const &prob_hi);

	auto computeRadiationFluxes(amrex::Array4<const amrex::Real> const &consVar, const amrex::Box &indexRange, int nvars,
				    amrex::GpuArray<amrex::Real, AMREX_SPACEDIM> dx)
	    -> std::tuple<std::array<amrex::FArrayBox, AMREX_SPACEDIM>, std::array<amrex::FArrayBox, AMREX_SPACEDIM>>;

	auto computeHydroFluxes(amrex::MultiFab const &consVar, const int nvars, const int lev)
	    -> std::pair<std::array<amrex::MultiFab, AMREX_SPACEDIM>, std::array<amrex::MultiFab, AMREX_SPACEDIM>>;

	auto computeFOHydroFluxes(amrex::MultiFab const &consVar, const int nvars, const int lev)
	    -> std::pair<std::array<amrex::MultiFab, AMREX_SPACEDIM>, std::array<amrex::MultiFab, AMREX_SPACEDIM>>;

	template <FluxDir DIR>
	void fluxFunction(amrex::Array4<const amrex::Real> const &consState, amrex::FArrayBox &x1Flux, amrex::FArrayBox &x1FluxDiffusive,
			  const amrex::Box &indexRange, int nvars, amrex::GpuArray<amrex::Real, AMREX_SPACEDIM> dx);

	template <FluxDir DIR>
	void hydroFluxFunction(amrex::MultiFab const &primVar, amrex::MultiFab &leftState, amrex::MultiFab &rightState, amrex::MultiFab &x1Flux,
			       amrex::MultiFab &x1FaceVel, amrex::MultiFab const &x1Flat, amrex::MultiFab const &x2Flat, amrex::MultiFab const &x3Flat,
			       int ng_reconstruct, int nvars);

	template <FluxDir DIR>
	void hydroFOFluxFunction(amrex::MultiFab const &primVar, amrex::MultiFab &leftState, amrex::MultiFab &rightState, amrex::MultiFab &x1Flux,
				 amrex::MultiFab &x1FaceVel, int ng_reconstruct, int nvars);

	void replaceFluxes(std::array<amrex::MultiFab, AMREX_SPACEDIM> &fluxes, std::array<amrex::MultiFab, AMREX_SPACEDIM> &FOfluxes,
			   amrex::iMultiFab &redoFlag);
};

template <typename problem_t> void RadhydroSimulation<problem_t>::defineComponentNames()
{

	// cell-centred
	// add hydro state variables
	if constexpr (Physics_Traits<problem_t>::is_hydro_enabled || Physics_Traits<problem_t>::is_radiation_enabled) {
		std::vector<std::string> hydroNames = {"gasDensity", "x-GasMomentum", "y-GasMomentum", "z-GasMomentum", "gasEnergy", "gasInternalEnergy"};
		componentNames_cc_.insert(componentNames_cc_.end(), hydroNames.begin(), hydroNames.end());
	}
	// add passive scalar variables
	if constexpr (Physics_Traits<problem_t>::numPassiveScalars > 0) {
		std::vector<std::string> scalarNames = getScalarVariableNames();
		componentNames_cc_.insert(componentNames_cc_.end(), scalarNames.begin(), scalarNames.end());
	}
	// add radiation state variables
	if constexpr (Physics_Traits<problem_t>::is_radiation_enabled) {
		std::vector<std::string> radNames = {"radEnergy", "x-RadFlux", "y-RadFlux", "z-RadFlux"};
		componentNames_cc_.insert(componentNames_cc_.end(), radNames.begin(), radNames.end());
	}

	// face-centred
	// add mhd state variables
	if constexpr (Physics_Traits<problem_t>::is_mhd_enabled) {
		for (int idim = 0; idim < AMREX_SPACEDIM; idim++) {
			componentNames_fc_.push_back({quokka::face_dir_str[idim] + "-BField"});
		}
	}
}

template <typename problem_t> auto RadhydroSimulation<problem_t>::getScalarVariableNames() -> std::vector<std::string>
{
	// return vector of names for the passive scalars
	// this can be specialized by the user to provide more descriptive names
	// (these names are used to label the variables in the plotfiles)

	std::vector<std::string> names;
	int nscalars = HydroSystem<problem_t>::nscalars_;
	names.reserve(nscalars);
	for (int n = 0; n < nscalars; ++n) {
		// write string 'scalar_1', etc.
		names.push_back(fmt::format("scalar_{}", n));
	}
	return names;
}

template <typename problem_t> void RadhydroSimulation<problem_t>::readParmParse()
{
	// set hydro runtime parameters
	{
		amrex::ParmParse hpp("hydro");
		hpp.query("low_level_debugging_output", lowLevelDebuggingOutput_);
		hpp.query("rk_integrator_order", integratorOrder_);
		hpp.query("reconstruction_order", reconstructionOrder_);
		hpp.query("use_dual_energy", useDualEnergy_);
		hpp.query("abort_on_fofc_failure", abortOnFofcFailure_);
		hpp.query("artificial_viscosity_coefficient", artificialViscosityK_);
	}

	// set gravity runtime parameter
	{
		amrex::ParmParse hpp("gravity");
		hpp.query("Gconst", Gconst_);
	}

	// set cooling runtime parameters
	{
		amrex::ParmParse hpp("cooling");
		int alwaysReadTables = 0;
		hpp.query("enabled", enableCooling_);
		hpp.query("read_tables_even_if_disabled", alwaysReadTables);
		hpp.query("grackle_data_file", coolingTableFilename_);

		if ((enableCooling_ == 1) || (alwaysReadTables == 1)) {
			// read Cloudy tables
			amrex::Print() << "Reading Cloudy tables...\n";
			quokka::cooling::readCloudyData(coolingTableFilename_, cloudyTables_);
		}
	}

#ifdef PRIMORDIAL_CHEM
	// set chemistry runtime parameters
	{
		amrex::ParmParse hpp("primordial_chem");
		hpp.query("enabled", enableChemistry_);
		hpp.query("max_density_allowed", max_density_allowed);
	}
#endif

	// set radiation runtime parameters
	{
		amrex::ParmParse rpp("radiation");
		rpp.query("reconstruction_order", radiationReconstructionOrder_);
		rpp.query("cfl", radiationCflNumber_);
	}
}

template <typename problem_t> auto RadhydroSimulation<problem_t>::computeNumberOfRadiationSubsteps(int lev, amrex::Real dt_lev_hydro) -> int
{
	// compute radiation timestep
	auto const &dx = geom[lev].CellSizeArray();
	amrex::Real c_hat = RadSystem<problem_t>::c_hat_;
	amrex::Real dx_min = std::min({AMREX_D_DECL(dx[0], dx[1], dx[2])});
	amrex::Real dtrad_tmp = radiationCflNumber_ * (dx_min / c_hat);
	int nsubSteps = std::ceil(dt_lev_hydro / dtrad_tmp);
	return nsubSteps;
}

template <typename problem_t> void RadhydroSimulation<problem_t>::computeMaxSignalLocal(int const level)
{
	BL_PROFILE("RadhydroSimulation::computeMaxSignalLocal()");

	// hydro: loop over local grids, compute CFL timestep
	for (amrex::MFIter iter(state_new_cc_[level]); iter.isValid(); ++iter) {
		const amrex::Box &indexRange = iter.validbox();
		auto const &stateNew = state_new_cc_[level].const_array(iter);
		auto const &maxSignal = max_signal_speed_[level].array(iter);

		if constexpr (Physics_Traits<problem_t>::is_hydro_enabled && !(Physics_Traits<problem_t>::is_radiation_enabled)) {
			// hydro only
			HydroSystem<problem_t>::ComputeMaxSignalSpeed(stateNew, maxSignal, indexRange);
		} else if constexpr (Physics_Traits<problem_t>::is_radiation_enabled) {
			// radiation hydro, or radiation only
			RadSystem<problem_t>::ComputeMaxSignalSpeed(stateNew, maxSignal, indexRange);
			if constexpr (Physics_Traits<problem_t>::is_hydro_enabled) {
				auto maxSignalHydroFAB = amrex::FArrayBox(indexRange);
				auto const &maxSignalHydro = maxSignalHydroFAB.array();
				HydroSystem<problem_t>::ComputeMaxSignalSpeed(stateNew, maxSignalHydro, indexRange);
				const int maxSubsteps = maxSubsteps_;
				// ensure that we use the smaller of the two timesteps
				amrex::ParallelFor(indexRange, [=] AMREX_GPU_DEVICE(int i, int j, int k) noexcept {
					amrex::Real const maxSignalRadiation = maxSignal(i, j, k) / static_cast<double>(maxSubsteps);
					maxSignal(i, j, k) = std::max(maxSignalRadiation, maxSignalHydro(i, j, k));
				});
			}
		} else {
			// no physics modules enabled, why are we running?
			amrex::Abort("At least one of hydro or radiation must be enabled! Cannot "
				     "compute a time step.");
		}
	}
}

template <typename problem_t> auto RadhydroSimulation<problem_t>::computeExtraPhysicsTimestep(int const level) -> amrex::Real
{
	BL_PROFILE("RadhydroSimulation::computeExtraPhysicsTimestep()");
	// users can override this to enforce additional timestep constraints
	return std::numeric_limits<amrex::Real>::max();
}

#if !defined(NDEBUG)
#define CHECK_HYDRO_STATES(mf) checkHydroStates(mf, __FILE__, __LINE__)
#else
#define CHECK_HYDRO_STATES(mf)
#endif

template <typename problem_t> void RadhydroSimulation<problem_t>::checkHydroStates(amrex::MultiFab &mf, char const *file, int line)
{
	BL_PROFILE("RadhydroSimulation::checkHydroStates()");

	bool validStates = HydroSystem<problem_t>::CheckStatesValid(mf);
	amrex::ParallelDescriptor::ReduceBoolAnd(validStates);

	if (!validStates) {
		amrex::Print() << "Hydro states invalid (" + std::string(file) + ":" + std::to_string(line) + ")\n";
		amrex::Print() << "Writing checkpoint for debugging...\n";
		amrex::MFIter::allowMultipleMFIters(true);
		WriteCheckpointFile();
		amrex::Abort("Hydro states invalid (" + std::string(file) + ":" + std::to_string(line) + ")");
	}
}

template <typename problem_t> void RadhydroSimulation<problem_t>::preCalculateInitialConditions()
{
	// default empty implementation
	// user should implement using problem-specific template specialization
}

template <typename problem_t> void RadhydroSimulation<problem_t>::setInitialConditionsOnGrid(quokka::grid grid_elem)
{
	// default empty implementation
	// user should implement using problem-specific template specialization
}

template <typename problem_t> void RadhydroSimulation<problem_t>::computeAfterTimestep()
{
	// do nothing -- user should implement if desired
}

template <typename problem_t> void RadhydroSimulation<problem_t>::computeAfterLevelAdvance(int lev, amrex::Real time, amrex::Real dt_lev, int ncycle)
{
	// user should implement if desired
}

template <typename problem_t> void RadhydroSimulation<problem_t>::addStrangSplitSources(amrex::MultiFab &state, int lev, amrex::Real time, amrex::Real dt)
{
	// user should implement
	// (when Strang splitting is enabled, dt is actually 0.5*dt_lev)
}

template <typename problem_t>
void RadhydroSimulation<problem_t>::addStrangSplitSourcesWithBuiltin(amrex::MultiFab &state, int lev, amrex::Real time, amrex::Real dt)
{
	if (enableCooling_ == 1) {
		// compute cooling
		quokka::cooling::computeCooling<problem_t>(state, dt, cloudyTables_, tempFloor_);
	}

#ifdef PRIMORDIAL_CHEM
	if (enableChemistry_ == 1) {
		// compute chemistry
		quokka::chemistry::computeChemistry<problem_t>(state, dt, max_density_allowed);
	}
#endif

	// compute user-specified sources
	addStrangSplitSources(state, lev, time, dt);
}

template <typename problem_t>
void RadhydroSimulation<problem_t>::ComputeDerivedVar(int lev, std::string const &dname, amrex::MultiFab &mf, const int ncomp) const
{
	// compute derived variables and save in 'mf' -- user should implement
}

template <typename problem_t>
auto RadhydroSimulation<problem_t>::ComputeProjections(int /*dir*/) const -> std::unordered_map<std::string, amrex::BaseFab<amrex::Real>>
{
	// compute projections and return as unordered_map -- user should implement
	return std::unordered_map<std::string, amrex::BaseFab<amrex::Real>>{};
}

template <typename problem_t>
auto RadhydroSimulation<problem_t>::ComputeStatistics() -> std::map<std::string, amrex::Real> 
{
	// compute statistics and return a std::map<std::string, amrex::Real> -- user should implement
	// IMPORTANT: the user is responsible for performing any necessary MPI reductions before returning
	return std::map<std::string, amrex::Real>{};
}

template <typename problem_t> void RadhydroSimulation<problem_t>::ErrorEst(int lev, amrex::TagBoxArray &tags, amrex::Real /*time*/, int /*ngrow*/)
{
	// tag cells for refinement -- user should implement
}

template <typename problem_t>
void RadhydroSimulation<problem_t>::computeReferenceSolution(amrex::MultiFab &ref, amrex::GpuArray<amrex::Real, AMREX_SPACEDIM> const &dx,
							     amrex::GpuArray<amrex::Real, AMREX_SPACEDIM> const &prob_lo)
{
	// user should implement
}

template <typename problem_t> void RadhydroSimulation<problem_t>::computeAfterEvolve(amrex::Vector<amrex::Real> &initSumCons)
{
	amrex::GpuArray<amrex::Real, AMREX_SPACEDIM> const &dx0 = geom[0].CellSizeArray();
	amrex::Real const vol = AMREX_D_TERM(dx0[0], *dx0[1], *dx0[2]);

	// check conservation of total energy
	amrex::Real const Egas0 = initSumCons[RadSystem<problem_t>::gasEnergy_index];
	amrex::Real const Egas = state_new_cc_[0].sum(RadSystem<problem_t>::gasEnergy_index) * vol;

	amrex::Real Etot0 = NAN;
	amrex::Real Etot = NAN;
	if constexpr (Physics_Traits<problem_t>::is_radiation_enabled) {
		amrex::Real const Erad0 = initSumCons[RadSystem<problem_t>::radEnergy_index];
		Etot0 = Egas0 + (RadSystem<problem_t>::c_light_ / RadSystem<problem_t>::c_hat_) * Erad0;
		amrex::Real const Erad = state_new_cc_[0].sum(RadSystem<problem_t>::radEnergy_index) * vol;
		Etot = Egas + (RadSystem<problem_t>::c_light_ / RadSystem<problem_t>::c_hat_) * Erad;
	} else {
		Etot0 = Egas0;
		Etot = Egas;
	}

	amrex::Real const abs_err = (Etot - Etot0);
	amrex::Real const rel_err = abs_err / Etot0;

	amrex::Print() << "\nInitial gas+radiation energy = " << Etot0 << std::endl;
	amrex::Print() << "Final gas+radiation energy = " << Etot << std::endl;
	amrex::Print() << "\tabsolute conservation error = " << abs_err << std::endl;
	amrex::Print() << "\trelative conservation error = " << rel_err << std::endl;
	amrex::Print() << std::endl;

	if (computeReferenceSolution_) {
		// compute reference solution
		const int ncomp = state_new_cc_[0].nComp();
		const int nghost = state_new_cc_[0].nGrow();
		amrex::MultiFab state_ref_level0(boxArray(0), DistributionMap(0), ncomp, nghost);
		computeReferenceSolution(state_ref_level0, geom[0].CellSizeArray(), geom[0].ProbLoArray());

		// compute error norm
		amrex::MultiFab residual(boxArray(0), DistributionMap(0), ncomp, nghost);
		amrex::MultiFab::Copy(residual, state_ref_level0, 0, 0, ncomp, nghost);
		amrex::MultiFab::Saxpy(residual, -1., state_new_cc_[0], 0, 0, ncomp, nghost);

		amrex::Real sol_norm = 0.;
		amrex::Real err_norm = 0.;
		// compute rms of each component
		for (int n = 0; n < ncomp; ++n) {
			sol_norm += std::pow(state_ref_level0.norm1(n), 2);
			err_norm += std::pow(residual.norm1(n), 2);
		}
		sol_norm = std::sqrt(sol_norm);
		err_norm = std::sqrt(err_norm);

		const double rel_error = err_norm / sol_norm;
		errorNorm_ = rel_error;
		amrex::Print() << "Relative rms L1 error norm = " << rel_error << std::endl;
	}
	amrex::Print() << std::endl;

	// compute average number of radiation subcycles per timestep
	double const avg_rad_subcycles = static_cast<double>(radiationCellUpdates_) / static_cast<double>(cellUpdates_);
	amrex::Print() << "avg. num. of radiation subcycles = " << avg_rad_subcycles << std::endl;
	amrex::Print() << std::endl;
}

template <typename problem_t> void RadhydroSimulation<problem_t>::advanceSingleTimestepAtLevel(int lev, amrex::Real time, amrex::Real dt_lev, int ncycle)
{
	BL_PROFILE("RadhydroSimulation::advanceSingleTimestepAtLevel()");

	// get flux registers
	amrex::YAFluxRegister *fr_as_crse = nullptr;
	amrex::YAFluxRegister *fr_as_fine = nullptr;
	if (do_reflux != 0) {
		if (lev < finestLevel()) {
			fr_as_crse = flux_reg_[lev + 1].get();
			fr_as_crse->reset();
		}
		if (lev > 0) {
			fr_as_fine = flux_reg_[lev].get();
		}
	}

	// since we are starting a new timestep, need to swap old and new state vectors
	std::swap(state_old_cc_[lev], state_new_cc_[lev]);

	// check hydro states before update (this can be caused by the flux register!)
	CHECK_HYDRO_STATES(state_old_cc_[lev]);

	// advance hydro
	if constexpr (Physics_Traits<problem_t>::is_hydro_enabled) {
		advanceHydroAtLevelWithRetries(lev, time, dt_lev, fr_as_crse, fr_as_fine);
	} else {
		// copy hydro vars from state_old_cc_ to state_new_cc_
		// (otherwise radiation update will be wrong!)
		amrex::MultiFab::Copy(state_new_cc_[lev], state_old_cc_[lev], 0, 0, ncompHydro_, 0);
	}

	// check hydro states after hydro update
	CHECK_HYDRO_STATES(state_new_cc_[lev]);

	// subcycle radiation
	if constexpr (Physics_Traits<problem_t>::is_radiation_enabled) {
		subcycleRadiationAtLevel(lev, time, dt_lev, fr_as_crse, fr_as_fine);
	}

	// check hydro states after radiation update
	CHECK_HYDRO_STATES(state_new_cc_[lev]);

	// compute any operator-split terms here (user-defined)
	computeAfterLevelAdvance(lev, time, dt_lev, ncycle);

	// check hydro states after user work
	CHECK_HYDRO_STATES(state_new_cc_[lev]);

	// check state validity
	AMREX_ASSERT(!state_new_cc_[lev].contains_nan(0, state_new_cc_[lev].nComp()));
}

template <typename problem_t> void RadhydroSimulation<problem_t>::fillPoissonRhsAtLevel(amrex::MultiFab &rhs_mf, const int lev)
{
	// add hydro density to Poisson rhs
	// NOTE: in the future, this should also deposit particle mass
	auto const &state = state_new_cc_[lev].const_arrays();
	auto rhs = rhs_mf.arrays();
	const Real G = Gconst_;

	amrex::ParallelFor(rhs_mf, [=] AMREX_GPU_DEVICE(int bx, int i, int j, int k) noexcept {
		// copy density to rhs_mf
		rhs[bx](i, j, k) = 4.0 * M_PI * G * state[bx](i, j, k, HydroSystem<problem_t>::density_index);
	});
}

template <typename problem_t> void RadhydroSimulation<problem_t>::applyPoissonGravityAtLevel(amrex::MultiFab const &phi_mf, const int lev, const amrex::Real dt)
{
	if constexpr (AMREX_SPACEDIM == 3) {
		// apply Poisson gravity operator on level 'lev'
		auto const &dx = geom[lev].CellSizeArray();
		auto const &phi = phi_mf.const_arrays();
		auto state = state_new_cc_[lev].arrays();

		amrex::ParallelFor(phi_mf, [=] AMREX_GPU_DEVICE(int bx, int i, int j, int k) noexcept {
			// add operator-split gravitational acceleration
			const amrex::Real rho = state[bx](i, j, k, HydroSystem<problem_t>::density_index);
			amrex::Real px = state[bx](i, j, k, HydroSystem<problem_t>::x1Momentum_index);
			amrex::Real py = state[bx](i, j, k, HydroSystem<problem_t>::x2Momentum_index);
			amrex::Real pz = state[bx](i, j, k, HydroSystem<problem_t>::x3Momentum_index);
			const amrex::Real KE_old = 0.5 * (px * px + py * py + pz * pz) / rho;

			// g = -grad \phi
			amrex::Real gx = -0.5 * (phi[bx](i + 1, j, k) - phi[bx](i - 1, j, k)) / dx[0];
			amrex::Real gy = -0.5 * (phi[bx](i, j + 1, k) - phi[bx](i, j - 1, k)) / dx[1];
			amrex::Real gz = -0.5 * (phi[bx](i, j, k + 1) - phi[bx](i, j, k - 1)) / dx[2];

			px += dt * rho * gx;
			py += dt * rho * gy;
			pz += dt * rho * gz;
			const amrex::Real KE_new = 0.5 * (px * px + py * py + pz * pz) / rho;
			const amrex::Real dKE = KE_new - KE_old;

			state[bx](i, j, k, HydroSystem<problem_t>::x1Momentum_index) = px;
			state[bx](i, j, k, HydroSystem<problem_t>::x2Momentum_index) = py;
			state[bx](i, j, k, HydroSystem<problem_t>::x3Momentum_index) = pz;
			state[bx](i, j, k, HydroSystem<problem_t>::energy_index) += dKE;
		});
	}
}

// fix-up any unphysical states created by AMR operations
// (e.g., caused by the flux register or from interpolation)
template <typename problem_t> void RadhydroSimulation<problem_t>::FixupState(int lev)
{
	BL_PROFILE("RadhydroSimulation::FixupState()");

	// fix hydro state
	HydroSystem<problem_t>::EnforceLimits(densityFloor_, pressureFloor_, speedCeiling_, tempCeiling_, tempFloor_, state_new_cc_[lev]);
	HydroSystem<problem_t>::EnforceLimits(densityFloor_, pressureFloor_, speedCeiling_, tempCeiling_, tempFloor_, state_old_cc_[lev]);
	// sync internal energy and total energy
	HydroSystem<problem_t>::SyncDualEnergy(state_new_cc_[lev]);
}

// Compute a new multifab 'mf' by copying in state from valid region and filling
// ghost cells
// NOTE: This has to be implemented here because PreInterpState and PostInterpState
// are implemented in this class (and must be *static* functions).
template <typename problem_t>
void RadhydroSimulation<problem_t>::FillPatch(int lev, amrex::Real time, amrex::MultiFab &mf, int icomp, int ncomp, quokka::centering cen,
					      quokka::direction dir, FillPatchType fptype)
{
	BL_PROFILE("AMRSimulation::FillPatch()");

	amrex::Vector<amrex::MultiFab *> cmf;
	amrex::Vector<amrex::MultiFab *> fmf;
	amrex::Vector<amrex::Real> ctime;
	amrex::Vector<amrex::Real> ftime;

	if (lev == 0) {
		// in this case, should return either state_new_[lev] or state_old_[lev]
		GetData(lev, time, fmf, ftime, cen, dir);
	} else {
		// in this case, should return either state_new_[lev] or state_old_[lev]
		// returns old state, new state, or both depending on 'time'
		GetData(lev, time, fmf, ftime, cen, dir);
		GetData(lev - 1, time, cmf, ctime, cen, dir);
	}

	if (cen == quokka::centering::cc) {
		FillPatchWithData(lev, time, mf, cmf, ctime, fmf, ftime, icomp, ncomp, BCs_cc_, fptype, PreInterpState, PostInterpState);
	} else if (cen == quokka::centering::fc) {
		FillPatchWithData(lev, time, mf, cmf, ctime, fmf, ftime, icomp, ncomp, BCs_fc_, fptype, PreInterpState, PostInterpState);
	}
}

template <typename problem_t> void RadhydroSimulation<problem_t>::PreInterpState(amrex::MultiFab &mf, int scomp, int ncomp)
{
	BL_PROFILE("RadhydroSimulation::PreInterpState()");

	auto const &cons = mf.arrays();
	amrex::ParallelFor(mf, [=] AMREX_GPU_DEVICE(int bx, int i, int j, int k) {
		const auto rho = cons[bx](i, j, k, HydroSystem<problem_t>::density_index);
		const auto px = cons[bx](i, j, k, HydroSystem<problem_t>::x1Momentum_index);
		const auto py = cons[bx](i, j, k, HydroSystem<problem_t>::x2Momentum_index);
		const auto pz = cons[bx](i, j, k, HydroSystem<problem_t>::x3Momentum_index);
		const auto Etot = cons[bx](i, j, k, HydroSystem<problem_t>::energy_index);
		const auto kinetic_energy = (px * px + py * py + pz * pz) / (2.0 * rho);

		// replace hydro total energy with specific internal energy (SIE)
		const auto e = (Etot - kinetic_energy) / rho;
		cons[bx](i, j, k, HydroSystem<problem_t>::energy_index) = e;
	});
}

template <typename problem_t> void RadhydroSimulation<problem_t>::PostInterpState(amrex::MultiFab &mf, int scomp, int ncomp)
{
	BL_PROFILE("RadhydroSimulation::PostInterpState()");

	auto const &cons = mf.arrays();
	amrex::ParallelFor(mf, [=] AMREX_GPU_DEVICE(int bx, int i, int j, int k) {
		const auto rho = cons[bx](i, j, k, HydroSystem<problem_t>::density_index);
		const auto px = cons[bx](i, j, k, HydroSystem<problem_t>::x1Momentum_index);
		const auto py = cons[bx](i, j, k, HydroSystem<problem_t>::x2Momentum_index);
		const auto pz = cons[bx](i, j, k, HydroSystem<problem_t>::x3Momentum_index);
		const auto e = cons[bx](i, j, k, HydroSystem<problem_t>::energy_index);
		const auto Eint = rho * e;
		const auto kinetic_energy = (px * px + py * py + pz * pz) / (2.0 * rho);

		// recompute hydro total energy from Eint + KE
		const auto Etot = Eint + kinetic_energy;
		cons[bx](i, j, k, HydroSystem<problem_t>::energy_index) = Etot;
	});
}

template <typename problem_t>
template <typename F>
auto RadhydroSimulation<problem_t>::computeAxisAlignedProfile(const int axis, F const &user_f) -> amrex::Gpu::HostVector<amrex::Real>
{
	// compute a 1D profile of user_f(i, j, k, state) along the given axis.
	BL_PROFILE("RadhydroSimulation::computeAxisAlignedProfile()");

	// allocate temporary multifabs
	amrex::Vector<amrex::MultiFab> q;
	q.resize(finest_level + 1);
	for (int lev = 0; lev <= finest_level; ++lev) {
		q[lev].define(boxArray(lev), DistributionMap(lev), 1, 0);
	}

	// evaluate user_f on all levels
	for (int lev = 0; lev <= finest_level; ++lev) {
		for (amrex::MFIter iter(q[lev]); iter.isValid(); ++iter) {
			auto const &box = iter.validbox();
			auto const &state = state_new_cc_[lev].const_array(iter);
			auto const &result = q[lev].array(iter);
			amrex::ParallelFor(box, [=] AMREX_GPU_DEVICE(int i, int j, int k) { result(i, j, k) = user_f(i, j, k, state); });
		}
	}

	// average down
	for (int crse_lev = finest_level - 1; crse_lev >= 0; --crse_lev) {
		amrex::average_down(q[crse_lev + 1], q[crse_lev], geom[crse_lev + 1], geom[crse_lev], 0, q[crse_lev].nComp(), refRatio(crse_lev));
	}

	// compute 1D profile from level 0 multifab
	amrex::Box domain = geom[0].Domain();
	auto profile = amrex::sumToLine(q[0], 0, q[0].nComp(), domain, axis);

	// normalize profile
	amrex::Long numCells = domain.numPts() / domain.length(axis);
	for (double &bin : profile) {
		bin /= static_cast<amrex::Real>(numCells);
	}

	return profile;
}

template <typename problem_t>
void RadhydroSimulation<problem_t>::advanceHydroAtLevelWithRetries(int lev, amrex::Real time, amrex::Real dt_lev, amrex::YAFluxRegister *fr_as_crse,
								   amrex::YAFluxRegister *fr_as_fine)
{
	BL_PROFILE_REGION("HydroSolver");
	// timestep retries
	const int max_retries = 4;
	bool success = false;

	// save the pre-advance fine flux register state in originalFineData
	amrex::MultiFab originalFineData;
	if (fr_as_fine != nullptr) {
		amrex::MultiFab const &fineData = fr_as_fine->getFineData();
		originalFineData.define(fineData.boxArray(), fineData.DistributionMap(), fineData.nComp(), 0);
		amrex::Copy(originalFineData, fineData, 0, 0, fineData.nComp(), 0);
	}

	for (int retry_count = 0; retry_count <= max_retries; ++retry_count) {
		// reduce timestep by a factor of 2^retry_count
		const int nsubsteps = std::pow(2, retry_count);
		const amrex::Real dt_step = dt_lev / nsubsteps;

		if (retry_count > 0 && Verbose()) {
			amrex::Print() << "\t>> Re-trying hydro advance at level " << lev << " with reduced timestep (nsubsteps = " << nsubsteps
				       << ", dt_new = " << dt_step << ")\n";
		}

		if (retry_count > 0) {
			// reset the flux registers to their pre-advance state
			if (fr_as_crse != nullptr) {
				fr_as_crse->reset();
			}
			if (fr_as_fine != nullptr) {
				amrex::Copy(fr_as_fine->getFineData(), originalFineData, 0, 0, originalFineData.nComp(), 0);
			}
		}

		// create temporary multifab for old state
		amrex::MultiFab state_old_cc_tmp(grids[lev], dmap[lev], Physics_Indices<problem_t>::nvarTotal_cc, nghost_cc_);
		amrex::Copy(state_old_cc_tmp, state_old_cc_[lev], 0, 0, Physics_Indices<problem_t>::nvarTotal_cc, nghost_cc_);

		// subcycle advanceHydroAtLevel, checking return value
		for (int substep = 0; substep < nsubsteps; ++substep) {
			if (substep > 0) {
				// since we are starting a new substep, we need to copy hydro state from
				//  the new state vector to old state vector
				amrex::Copy(state_old_cc_tmp, state_new_cc_[lev], 0, 0, ncompHydro_, nghost_cc_);
			}

			success = advanceHydroAtLevel(state_old_cc_tmp, fr_as_crse, fr_as_fine, lev, time, dt_step);

			if (!success) {
				if (Verbose()) {
					amrex::Print() << "\t>> WARNING: Hydro advance failed on level " << lev << "\n";
				}
				break;
			}
		}

		if (success) {
			// we are done, do not attempt more retries
			break;
		}
	}

	if (!success) {
		// crash, we have exceeded max_retries
		amrex::Print() << "\nQUOKKA FATAL ERROR\n"
			       << "Hydro update exceeded max_retries on level " << lev << ". Cannot continue, crashing...\n"
			       << std::endl;
		amrex::Abort();
	}
}

template <typename problem_t> auto RadhydroSimulation<problem_t>::isCflViolated(int lev, amrex::Real time, amrex::Real dt_actual) -> bool
{
	// check whether dt_actual would violate CFL condition using the post-update hydro state

	// compute max signal speed
	amrex::Real max_signal = HydroSystem<problem_t>::maxSignalSpeedLocal(state_new_cc_[lev]);
	amrex::ParallelDescriptor::ReduceRealMax(max_signal);

	// compute dt_cfl
	auto dx = geom[lev].CellSizeArray();
	const amrex::Real dx_min = std::min({AMREX_D_DECL(dx[0], dx[1], dx[2])});
	const amrex::Real dt_cfl = cflNumber_ * (dx_min / max_signal);

	// check whether dt_actual > dt_cfl (CFL violation)
	const amrex::Real max_factor = 1.1;
	const bool cflViolation = dt_actual > (max_factor * dt_cfl);
	if (cflViolation && Verbose()) {
		amrex::Print() << "\t>> CFL violation detected on level " << lev << " with dt_lev = " << dt_actual << " and dt_cfl = " << dt_cfl << "\n"
			       << "\t   max_signal = " << max_signal << "\n";
	}
	return cflViolation;
}

template <typename problem_t>
auto RadhydroSimulation<problem_t>::advanceHydroAtLevel(amrex::MultiFab &state_old_cc_tmp, amrex::YAFluxRegister *fr_as_crse, amrex::YAFluxRegister *fr_as_fine,
							int lev, amrex::Real time, amrex::Real dt_lev) -> bool
{
	BL_PROFILE("RadhydroSimulation::advanceHydroAtLevel()");

	amrex::Real fluxScaleFactor = NAN;
	if (integratorOrder_ == 2) {
		fluxScaleFactor = 0.5;
	} else if (integratorOrder_ == 1) {
		fluxScaleFactor = 1.0;
	}

	auto dx = geom[lev].CellSizeArray();

	// do Strang split source terms (first half-step)
	addStrangSplitSourcesWithBuiltin(state_old_cc_tmp, lev, time, 0.5 * dt_lev);

	// create temporary multifab for intermediate state
	amrex::MultiFab state_inter_cc_(grids[lev], dmap[lev], Physics_Indices<problem_t>::nvarTotal_cc, nghost_cc_);
	state_inter_cc_.setVal(0); // prevent assert in fillBoundaryConditions when radiation is enabled

	// create temporary multifabs for combined RK2 flux
	std::array<amrex::MultiFab, AMREX_SPACEDIM> flux_rk2;
	auto ba = grids[lev];
	auto dm = dmap[lev];
	for (int idim = 0; idim < AMREX_SPACEDIM; ++idim) {
		auto ba_face = amrex::convert(ba, amrex::IntVect::TheDimensionVector(idim));
		flux_rk2[idim] = amrex::MultiFab(ba_face, dm, ncompHydro_, 0);
		flux_rk2[idim].setVal(0);
	}

	// update ghost zones [old timestep]
	fillBoundaryConditions(state_old_cc_tmp, state_old_cc_tmp, lev, time, quokka::centering::cc, quokka::direction::na, PreInterpState, PostInterpState);

<<<<<<< HEAD
	// check state validity
	AMREX_ASSERT(!state_old_cc_tmp.contains_nan(0, state_old_cc_tmp.nComp()));
	AMREX_ASSERT(!state_old_cc_tmp.contains_nan()); // check ghost cells

	auto [FOfluxArrays, FOfaceVel] = computeFOHydroFluxes(state_old_cc_tmp, ncompHydro_, lev);

	// Stage 1 of RK2-SSP
	{
=======
>>>>>>> 59ef7825
		// LOW LEVEL DEBUGGING: output state_old_cc_tmp (with ghost cells)
		if (lowLevelDebuggingOutput_ == 1) {
#ifdef AMREX_USE_ASCENT
			// write Blueprint HDF5 files
			conduit::Node mesh;
			amrex::SingleLevelToBlueprint(state_old_cc_tmp, componentNames_cc_, geom[lev], time, istep[lev] + 1, mesh);
			amrex::WriteBlueprintFiles(mesh, "debug_stage1_filled_state_old", istep[lev] + 1, "hdf5");
#else
			// write AMReX plotfile
			// WriteSingleLevelPlotfile(CustomPlotFileName("debug_stage1_filled_state_old", istep[lev]+1),
			//	state_old_cc_tmp, componentNames_cc_, geom[lev], time, istep[lev]+1);
#endif
		}
<<<<<<< HEAD
=======

		// check state validity
		AMREX_ASSERT(!state_old_cc_tmp.contains_nan(0, state_old_cc_tmp.nComp()));
		AMREX_ASSERT(!state_old_cc_tmp.contains_nan()); // check ghost cells

	auto [FOfluxArrays, FOfaceVel] = computeFOHydroFluxes(state_old_cc_tmp, ncompHydro_, lev);

	// Stage 1 of RK2-SSP
	{
>>>>>>> 59ef7825
		// advance all grids on local processor (Stage 1 of integrator)
		auto const &stateOld = state_old_cc_tmp;
		auto &stateNew = state_inter_cc_;
		auto [fluxArrays, faceVel] = computeHydroFluxes(stateOld, ncompHydro_, lev);

		for (int idim = 0; idim < AMREX_SPACEDIM; ++idim) {
			amrex::MultiFab::Saxpy(flux_rk2[idim], 0.5, fluxArrays[idim], 0, 0, ncompHydro_, 0);
		}

		amrex::MultiFab rhs(grids[lev], dmap[lev], ncompHydro_, 0);
		amrex::iMultiFab redoFlag(grids[lev], dmap[lev], 1, 0);
		redoFlag.setVal(quokka::redoFlag::none);

		HydroSystem<problem_t>::ComputeRhsFromFluxes(rhs, fluxArrays, dx, ncompHydro_);
		HydroSystem<problem_t>::AddInternalEnergyPdV(rhs, stateOld, dx, faceVel, redoFlag);
		HydroSystem<problem_t>::PredictStep(stateOld, stateNew, rhs, dt_lev, ncompHydro_, redoFlag);

		// LOW LEVEL DEBUGGING: output rhs
		if (lowLevelDebuggingOutput_ == 1) {
			// write rhs
			std::string plotfile_name = CustomPlotFileName("debug_stage1_rhs_fluxes", istep[lev] + 1);
			WriteSingleLevelPlotfile(plotfile_name, rhs, componentNames_cc_, geom[lev], time, istep[lev] + 1);

			// write fluxes
			for (int idim = 0; idim < AMREX_SPACEDIM; ++idim) {
				if (amrex::ParallelDescriptor::IOProcessor()) {
					std::filesystem::create_directories(plotfile_name + "/raw_fields/Level_" + std::to_string(lev));
				}
				std::string fullprefix =
				    amrex::MultiFabFileFullPrefix(lev, plotfile_name, "raw_fields/Level_", std::string("Flux_") + quokka::face_dir_str[idim]);
				amrex::VisMF::Write(fluxArrays[idim], fullprefix);
			}
			// write face velocities
			for (int idim = 0; idim < AMREX_SPACEDIM; ++idim) {
				if (amrex::ParallelDescriptor::IOProcessor()) {
					std::filesystem::create_directories(plotfile_name + "/raw_fields/Level_" + std::to_string(lev));
				}
				std::string fullprefix = amrex::MultiFabFileFullPrefix(lev, plotfile_name, "raw_fields/Level_",
										       std::string("FaceVel_") + quokka::face_dir_str[idim]);
				amrex::VisMF::Write(faceVel[idim], fullprefix);
			}
		}

		// do first-order flux correction (FOFC)
		amrex::Gpu::streamSynchronizeAll(); // just in case
		int ncells_bad = redoFlag.sum(0);
		if (ncells_bad > 0) {
			if (Verbose()) {
				amrex::Print() << "[FOFC-1] flux correcting " << ncells_bad << " cells on level " << lev << "\n";
				const amrex::IntVect cell_idx = redoFlag.maxIndex(0);
				amrex::print_state(stateNew, cell_idx);
			}

			// replace fluxes around troubled cells with Godunov fluxes
			replaceFluxes(fluxArrays, FOfluxArrays, redoFlag);
			replaceFluxes(faceVel, FOfaceVel, redoFlag); // needed for dual energy

			// re-do RK update
			HydroSystem<problem_t>::ComputeRhsFromFluxes(rhs, fluxArrays, dx, ncompHydro_);
			HydroSystem<problem_t>::AddInternalEnergyPdV(rhs, stateOld, dx, faceVel, redoFlag);
			HydroSystem<problem_t>::PredictStep(stateOld, stateNew, rhs, dt_lev, ncompHydro_, redoFlag);

			amrex::Gpu::streamSynchronizeAll(); // just in case
			amrex::Long const ncells_bad = static_cast<int>(redoFlag.sum(0));
			if (ncells_bad > 0) {
				// FOFC failed
				if (Verbose()) {
					const amrex::IntVect cell_idx = redoFlag.maxIndex(0);
					// print cell state
					amrex::Print() << "[FOFC-1] Flux correction failed:\n";
					amrex::print_state(stateNew, cell_idx);
					amrex::Print() << "[FOFC-1] failed for " << ncells_bad << " cells on level " << lev << "\n";
				}
				if (abortOnFofcFailure_ != 0) {
					return false;
				}
			}
		}

		// prevent vacuum
		HydroSystem<problem_t>::EnforceLimits(densityFloor_, pressureFloor_, speedCeiling_, tempCeiling_, tempFloor_, stateNew);

		if (useDualEnergy_ == 1) {
			// sync internal energy (requires positive density)
			HydroSystem<problem_t>::SyncDualEnergy(stateNew);
		}

		if (do_reflux == 1) {
			// increment flux registers
			incrementFluxRegisters(fr_as_crse, fr_as_fine, fluxArrays, lev, fluxScaleFactor * dt_lev);
		}
	}
	amrex::Gpu::streamSynchronizeAll();

	// Stage 2 of RK2-SSP
	if (integratorOrder_ == 2) {
		// update ghost zones [intermediate stage stored in state_inter_cc_]
		fillBoundaryConditions(state_inter_cc_, state_inter_cc_, lev, time + dt_lev, quokka::centering::cc, quokka::direction::na, PreInterpState,
				       PostInterpState);

		// check intermediate state validity
		AMREX_ASSERT(!state_inter_cc_.contains_nan(0, state_inter_cc_.nComp()));
		AMREX_ASSERT(!state_inter_cc_.contains_nan()); // check ghost zones

		auto const &stateOld = state_old_cc_tmp;
		auto const &stateInter = state_inter_cc_;
		auto &stateFinal = state_new_cc_[lev];
		auto [fluxArrays, faceVel] = computeHydroFluxes(stateInter, ncompHydro_, lev);

		for (int idim = 0; idim < AMREX_SPACEDIM; ++idim) {
			amrex::MultiFab::Saxpy(flux_rk2[idim], 0.5, fluxArrays[idim], 0, 0, ncompHydro_, 0);
		}

		amrex::MultiFab rhs(grids[lev], dmap[lev], ncompHydro_, 0);
		amrex::iMultiFab redoFlag(grids[lev], dmap[lev], 1, 0);
		redoFlag.setVal(quokka::redoFlag::none);

		HydroSystem<problem_t>::ComputeRhsFromFluxes(rhs, flux_rk2, dx, ncompHydro_);
		HydroSystem<problem_t>::AddInternalEnergyPdV(rhs, stateInter, dx, faceVel, redoFlag);
		HydroSystem<problem_t>::PredictStep(stateOld, stateFinal, rhs, dt_lev, ncompHydro_, redoFlag);

		// do first-order flux correction (FOFC)
		amrex::Gpu::streamSynchronizeAll(); // just in case
		int const ncells_bad = static_cast<int>(redoFlag.sum(0));
		if (ncells_bad > 0) {
			if (Verbose()) {
				amrex::Print() << "[FOFC-2] flux correcting " << ncells_bad << " cells on level " << lev << "\n";
				const amrex::IntVect cell_idx = redoFlag.maxIndex(0);
				amrex::print_state(stateFinal, cell_idx);
			}

			// replace fluxes around troubled cells with Godunov fluxes
			replaceFluxes(flux_rk2, FOfluxArrays, redoFlag);
			replaceFluxes(faceVel, FOfaceVel, redoFlag); // needed for dual energy

			// re-do RK update
			HydroSystem<problem_t>::ComputeRhsFromFluxes(rhs, flux_rk2, dx, ncompHydro_);
			HydroSystem<problem_t>::AddInternalEnergyPdV(rhs, stateInter, dx, faceVel, redoFlag);
			HydroSystem<problem_t>::PredictStep(stateOld, stateFinal, rhs, dt_lev, ncompHydro_, redoFlag);

			amrex::Gpu::streamSynchronizeAll(); // just in case
			amrex::Long ncells_bad = redoFlag.sum(0);
			if (ncells_bad > 0) {
				// FOFC failed
				if (Verbose()) {
					const amrex::IntVect cell_idx = redoFlag.maxIndex(0);
					// print cell state
					amrex::Print() << "[FOFC-2] Flux correction failed:\n";
					amrex::print_state(stateFinal, cell_idx);
					amrex::Print() << "[FOFC-2] failed for " << ncells_bad << " cells on level " << lev << "\n";
				}
				if (abortOnFofcFailure_ != 0) {
					return false;
				}
			}
		}

		// prevent vacuum
		HydroSystem<problem_t>::EnforceLimits(densityFloor_, pressureFloor_, speedCeiling_, tempCeiling_, tempFloor_, stateFinal);

		if (useDualEnergy_ == 1) {
			// sync internal energy (requires positive density)
			HydroSystem<problem_t>::SyncDualEnergy(stateFinal);
		}

		if (do_reflux == 1) {
			// increment flux registers
			incrementFluxRegisters(fr_as_crse, fr_as_fine, fluxArrays, lev, fluxScaleFactor * dt_lev);
		}
	} else { // we are only doing forward Euler
		amrex::Copy(state_new_cc_[lev], state_inter_cc_, 0, 0, ncompHydro_, 0);
	}
	amrex::Gpu::streamSynchronizeAll();

	// do Strang split source terms (second half-step)
	addStrangSplitSourcesWithBuiltin(state_new_cc_[lev], lev, time + dt_lev, 0.5 * dt_lev);

	// check if we have violated the CFL timestep
	return !isCflViolated(lev, time, dt_lev);
}

template <typename problem_t>
void RadhydroSimulation<problem_t>::replaceFluxes(std::array<amrex::MultiFab, AMREX_SPACEDIM> &fluxes, std::array<amrex::MultiFab, AMREX_SPACEDIM> &FOfluxes,
						  amrex::iMultiFab &redoFlag)
{
	BL_PROFILE("RadhydroSimulation::replaceFluxes()");

	for (int idim = 0; idim < AMREX_SPACEDIM; ++idim) { // loop over dimension
		// ensure that flux arrays have the same number of components
		AMREX_ASSERT(fluxes[idim].nComp() == FOfluxes[idim].nComp());
		int ncomp = fluxes[idim].nComp();

		auto const &FOflux_arrs = FOfluxes[idim].const_arrays();
		auto const &redoFlag_arrs = redoFlag.const_arrays();
		auto flux_arrs = fluxes[idim].arrays();

		// By convention, the fluxes are defined on the left edge of each zone,
		// i.e. flux_(i) is the flux *into* zone i through the interface on the
		// left of zone i, and -1.0*flux(i+1) is the flux *into* zone i through
		// the interface on the right of zone i.

		amrex::IntVect ng{AMREX_D_DECL(0, 0, 0)}; // TODO(ben): must include 1 ghost zone

		amrex::ParallelFor(redoFlag, ng, ncomp, [=] AMREX_GPU_DEVICE(int bx, int i, int j, int k, int n) noexcept {
			if (redoFlag_arrs[bx](i, j, k) == quokka::redoFlag::redo) {
				// replace fluxes with first-order ones at faces of cell (i,j,k)
				flux_arrs[bx](i, j, k, n) = FOflux_arrs[bx](i, j, k, n);

				if (idim == 0) { // x-dir fluxes
					flux_arrs[bx](i + 1, j, k, n) = FOflux_arrs[bx](i + 1, j, k, n);
				} else if (idim == 1) { // y-dir fluxes
					flux_arrs[bx](i, j + 1, k, n) = FOflux_arrs[bx](i, j + 1, k, n);
				} else if (idim == 2) { // z-dir fluxes
					flux_arrs[bx](i, j, k + 1, n) = FOflux_arrs[bx](i, j, k + 1, n);
				}
			}
		});
	}
}

template <typename problem_t>
void RadhydroSimulation<problem_t>::addFluxArrays(std::array<amrex::MultiFab, AMREX_SPACEDIM> &dstfluxes,
						  std::array<amrex::MultiFab, AMREX_SPACEDIM> &srcfluxes, const int srccomp, const int dstcomp)
{
	BL_PROFILE("RadhydroSimulation::addFluxArrays()");

	for (int idim = 0; idim < AMREX_SPACEDIM; ++idim) {
		auto const &srcflux = srcfluxes[idim];
		auto &dstflux = dstfluxes[idim];
		amrex::Add(dstflux, srcflux, srccomp, dstcomp, srcflux.nComp(), 0);
	}
}

template <typename problem_t>
auto RadhydroSimulation<problem_t>::expandFluxArrays(std::array<amrex::FArrayBox, AMREX_SPACEDIM> &fluxes, const int nstartNew, const int ncompNew)
    -> std::array<amrex::FArrayBox, AMREX_SPACEDIM>
{
	BL_PROFILE("RadhydroSimulation::expandFluxArrays()");

	// This is needed because reflux arrays must have the same number of components as
	// state_new_cc_[lev]
	auto copyFlux = [nstartNew, ncompNew](amrex::FArrayBox const &oldFlux) {
		amrex::Box const &fluxRange = oldFlux.box();
		amrex::FArrayBox newFlux(fluxRange, ncompNew, amrex::The_Async_Arena());
		newFlux.setVal<amrex::RunOn::Device>(0.);
		// copy oldFlux (starting at 0) to newFlux (starting at nstart)
		AMREX_ASSERT(ncompNew >= oldFlux.nComp());
		newFlux.copy<amrex::RunOn::Device>(oldFlux, 0, nstartNew, oldFlux.nComp());
		return newFlux;
	};
	return {AMREX_D_DECL(copyFlux(fluxes[0]), copyFlux(fluxes[1]), copyFlux(fluxes[2]))};
}

template <typename problem_t>
auto RadhydroSimulation<problem_t>::computeHydroFluxes(amrex::MultiFab const &consVar, const int nvars, const int lev)
    -> std::pair<std::array<amrex::MultiFab, AMREX_SPACEDIM>, std::array<amrex::MultiFab, AMREX_SPACEDIM>>
{
	BL_PROFILE("RadhydroSimulation::computeHydroFluxes()");

	auto ba = grids[lev];
	auto dm = dmap[lev];
	const int flatteningGhost = 2;
	const int reconstructGhost = 1;

	// allocate temporary MultiFabs
	amrex::MultiFab primVar(ba, dm, nvars, nghost_cc_);
	std::array<amrex::MultiFab, 3> flatCoefs;
	std::array<amrex::MultiFab, AMREX_SPACEDIM> flux;
	std::array<amrex::MultiFab, AMREX_SPACEDIM> facevel;
	std::array<amrex::MultiFab, AMREX_SPACEDIM> leftState;
	std::array<amrex::MultiFab, AMREX_SPACEDIM> rightState;

	for (int idim = 0; idim < 3; ++idim) {
		flatCoefs[idim] = amrex::MultiFab(ba, dm, 1, flatteningGhost);
	}

	for (int idim = 0; idim < AMREX_SPACEDIM; ++idim) {
		auto ba_face = amrex::convert(ba, amrex::IntVect::TheDimensionVector(idim));
		leftState[idim] = amrex::MultiFab(ba_face, dm, nvars, reconstructGhost);
		rightState[idim] = amrex::MultiFab(ba_face, dm, nvars, reconstructGhost);
		flux[idim] = amrex::MultiFab(ba_face, dm, nvars, 0);
		facevel[idim] = amrex::MultiFab(ba_face, dm, 1, 0);
	}

	// conserved to primitive variables
	HydroSystem<problem_t>::ConservedToPrimitive(consVar, primVar, nghost_cc_);

	// compute flattening coefficients
	AMREX_D_TERM(HydroSystem<problem_t>::template ComputeFlatteningCoefficients<FluxDir::X1>(primVar, flatCoefs[0], flatteningGhost);
		     , HydroSystem<problem_t>::template ComputeFlatteningCoefficients<FluxDir::X2>(primVar, flatCoefs[1], flatteningGhost);
		     , HydroSystem<problem_t>::template ComputeFlatteningCoefficients<FluxDir::X3>(primVar, flatCoefs[2], flatteningGhost);)

	// compute flux functions
	AMREX_D_TERM(hydroFluxFunction<FluxDir::X1>(primVar, leftState[0], rightState[0], flux[0], facevel[0], flatCoefs[0], flatCoefs[1], flatCoefs[2],
						    reconstructGhost, nvars);
		     , hydroFluxFunction<FluxDir::X2>(primVar, leftState[1], rightState[1], flux[1], facevel[1], flatCoefs[0], flatCoefs[1], flatCoefs[2],
						      reconstructGhost, nvars);
		     , hydroFluxFunction<FluxDir::X3>(primVar, leftState[2], rightState[2], flux[2], facevel[2], flatCoefs[0], flatCoefs[1], flatCoefs[2],
						      reconstructGhost, nvars);)

	// synchronization point to prevent MultiFabs from going out of scope
	amrex::Gpu::streamSynchronizeAll();

	// LOW LEVEL DEBUGGING: output all of the temporary MultiFabs
	if (lowLevelDebuggingOutput_ == 1) {
		// write primitive cell-centered state
		std::string plotfile_name = CustomPlotFileName("debug_reconstruction", istep[lev] + 1);
		WriteSingleLevelPlotfile(plotfile_name, primVar, componentNames_cc_, geom[lev], 0.0, istep[lev] + 1);

		// write flattening coefficients
		std::string flatx_filename = CustomPlotFileName("debug_flattening_x", istep[lev] + 1);
		std::string flaty_filename = CustomPlotFileName("debug_flattening_y", istep[lev] + 1);
		std::string flatz_filename = CustomPlotFileName("debug_flattening_z", istep[lev] + 1);
		amrex::Vector<std::string> flatCompNames{"chi"};
		WriteSingleLevelPlotfile(flatx_filename, flatCoefs[0], flatCompNames, geom[lev], 0.0, istep[lev] + 1);
		WriteSingleLevelPlotfile(flaty_filename, flatCoefs[1], flatCompNames, geom[lev], 0.0, istep[lev] + 1);
		WriteSingleLevelPlotfile(flatz_filename, flatCoefs[2], flatCompNames, geom[lev], 0.0, istep[lev] + 1);

		// write L interface states
		for (int idim = 0; idim < AMREX_SPACEDIM; ++idim) {
			if (amrex::ParallelDescriptor::IOProcessor()) {
				std::filesystem::create_directories(plotfile_name + "/raw_fields/Level_" + std::to_string(lev));
			}
			std::string const fullprefix =
			    amrex::MultiFabFileFullPrefix(lev, plotfile_name, "raw_fields/Level_", std::string("StateL_") + quokka::face_dir_str[idim]);
			amrex::VisMF::Write(leftState[idim], fullprefix);
		}
		// write R interface states
		for (int idim = 0; idim < AMREX_SPACEDIM; ++idim) {
			if (amrex::ParallelDescriptor::IOProcessor()) {
				std::filesystem::create_directories(plotfile_name + "/raw_fields/Level_" + std::to_string(lev));
			}
			std::string const fullprefix =
			    amrex::MultiFabFileFullPrefix(lev, plotfile_name, "raw_fields/Level_", std::string("StateR_") + quokka::face_dir_str[idim]);
			amrex::VisMF::Write(rightState[idim], fullprefix);
		}
	}

	// return flux and face-centered velocities
	return std::make_pair(std::move(flux), std::move(facevel));
}

template <typename problem_t>
template <FluxDir DIR>
void RadhydroSimulation<problem_t>::hydroFluxFunction(amrex::MultiFab const &primVar, amrex::MultiFab &leftState, amrex::MultiFab &rightState,
						      amrex::MultiFab &flux, amrex::MultiFab &faceVel, amrex::MultiFab const &x1Flat,
						      amrex::MultiFab const &x2Flat, amrex::MultiFab const &x3Flat, const int ng_reconstruct, const int nvars)
{
	if (reconstructionOrder_ == 3) {
		HydroSystem<problem_t>::template ReconstructStatesPPM<DIR>(primVar, leftState, rightState, ng_reconstruct, nvars);
	} else if (reconstructionOrder_ == 2) {
		HydroSystem<problem_t>::template ReconstructStatesPLM<DIR>(primVar, leftState, rightState, ng_reconstruct, nvars);
	} else if (reconstructionOrder_ == 1) {
		HydroSystem<problem_t>::template ReconstructStatesConstant<DIR>(primVar, leftState, rightState, ng_reconstruct, nvars);
	} else {
		amrex::Abort("Invalid reconstruction order specified!");
	}

	// cell-centered kernel
	HydroSystem<problem_t>::template FlattenShocks<DIR>(primVar, x1Flat, x2Flat, x3Flat, leftState, rightState, ng_reconstruct, nvars);

	// interface-centered kernel
	HydroSystem<problem_t>::template ComputeFluxes<DIR>(flux, faceVel, leftState, rightState, primVar, artificialViscosityK_);
}

template <typename problem_t>
auto RadhydroSimulation<problem_t>::computeFOHydroFluxes(amrex::MultiFab const &consVar, const int nvars, const int lev)
    -> std::pair<std::array<amrex::MultiFab, AMREX_SPACEDIM>, std::array<amrex::MultiFab, AMREX_SPACEDIM>>
{
	BL_PROFILE("RadhydroSimulation::computeFOHydroFluxes()");

	auto ba = grids[lev];
	auto dm = dmap[lev];
	const int reconstructRange = 1;

	// allocate temporary MultiFabs
	amrex::MultiFab primVar(ba, dm, nvars, nghost_cc_);
	std::array<amrex::MultiFab, AMREX_SPACEDIM> flux;
	std::array<amrex::MultiFab, AMREX_SPACEDIM> facevel;
	std::array<amrex::MultiFab, AMREX_SPACEDIM> leftState;
	std::array<amrex::MultiFab, AMREX_SPACEDIM> rightState;

	for (int idim = 0; idim < AMREX_SPACEDIM; ++idim) {
		auto ba_face = amrex::convert(ba, amrex::IntVect::TheDimensionVector(idim));
		leftState[idim] = amrex::MultiFab(ba_face, dm, nvars, reconstructRange);
		rightState[idim] = amrex::MultiFab(ba_face, dm, nvars, reconstructRange);
		flux[idim] = amrex::MultiFab(ba_face, dm, nvars, 0);
		facevel[idim] = amrex::MultiFab(ba_face, dm, 1, 0);
	}

	// conserved to primitive variables
	HydroSystem<problem_t>::ConservedToPrimitive(consVar, primVar, nghost_cc_);

	// compute flux functions
	AMREX_D_TERM(hydroFOFluxFunction<FluxDir::X1>(primVar, leftState[0], rightState[0], flux[0], facevel[0], reconstructRange, nvars);
		     , hydroFOFluxFunction<FluxDir::X2>(primVar, leftState[1], rightState[1], flux[1], facevel[1], reconstructRange, nvars);
		     , hydroFOFluxFunction<FluxDir::X3>(primVar, leftState[2], rightState[2], flux[2], facevel[2], reconstructRange, nvars);)

	// synchronization point to prevent MultiFabs from going out of scope
	amrex::Gpu::streamSynchronizeAll();

	// return flux and face-centered velocities
	return std::make_pair(std::move(flux), std::move(facevel));
}

template <typename problem_t>
template <FluxDir DIR>
void RadhydroSimulation<problem_t>::hydroFOFluxFunction(amrex::MultiFab const &primVar, amrex::MultiFab &leftState, amrex::MultiFab &rightState,
							amrex::MultiFab &flux, amrex::MultiFab &faceVel, const int ng_reconstruct, const int nvars)
{
	// donor-cell reconstruction
	HydroSystem<problem_t>::template ReconstructStatesConstant<DIR>(primVar, leftState, rightState, ng_reconstruct, nvars);

	// interface-centered kernel
	HydroSystem<problem_t>::template ComputeFluxes<DIR>(flux, faceVel, leftState, rightState, primVar, artificialViscosityK_);
}

template <typename problem_t> void RadhydroSimulation<problem_t>::swapRadiationState(amrex::MultiFab &stateOld, amrex::MultiFab const &stateNew)
{
	// copy radiation state variables from stateNew to stateOld
	amrex::MultiFab::Copy(stateOld, stateNew, nstartHyperbolic_, nstartHyperbolic_, ncompHyperbolic_, 0);
}

template <typename problem_t>
void RadhydroSimulation<problem_t>::subcycleRadiationAtLevel(int lev, amrex::Real time, amrex::Real dt_lev_hydro, amrex::YAFluxRegister *fr_as_crse,
							     amrex::YAFluxRegister *fr_as_fine)
{
	// compute radiation timestep
	int nsubSteps = 0;
	amrex::Real dt_radiation = NAN;

	if (Physics_Traits<problem_t>::is_hydro_enabled && !(constantDt_ > 0.)) {
		// adjust to get integer number of substeps
		nsubSteps = computeNumberOfRadiationSubsteps(lev, dt_lev_hydro);
		dt_radiation = dt_lev_hydro / static_cast<double>(nsubSteps);
	} else { // no hydro, or using constant dt (this is necessary for radiation test problems)
		dt_radiation = dt_lev_hydro;
		nsubSteps = 1;
	}

	if (Verbose() != 0) {
		amrex::Print() << "\tRadiation substeps: " << nsubSteps << "\tdt: " << dt_radiation << "\n";
	}
	AMREX_ALWAYS_ASSERT(nsubSteps >= 1);
	AMREX_ALWAYS_ASSERT(nsubSteps <= (maxSubsteps_ + 1));
	AMREX_ALWAYS_ASSERT(dt_radiation > 0.0);

	// perform subcycle
	auto const &dx = geom[lev].CellSizeArray();
	amrex::Real time_subcycle = time;
	for (int i = 0; i < nsubSteps; ++i) {
		if (i > 0) {
			// since we are starting a new substep, we need to copy radiation state from
			// 	new state vector to old state vector
			// (this is not necessary for the i=0 substep because we have already swapped
			//  the full hydro+radiation state vectors at the beginning of the level advance)
			swapRadiationState(state_old_cc_[lev], state_new_cc_[lev]);
		}

		// advance hyperbolic radiation subsystem starting from state_old_cc_ to state_new_cc_
		advanceRadiationSubstepAtLevel(lev, time_subcycle, dt_radiation, i, nsubSteps, fr_as_crse, fr_as_fine);

		// new radiation state is stored in state_new_cc_
		// new hydro state is stored in state_new_cc_ (always the case during radiation update)

		// matter-radiation exchange source terms
		for (amrex::MFIter iter(state_new_cc_[lev]); iter.isValid(); ++iter) {
			const amrex::Box &indexRange = iter.validbox();
			auto const &stateNew = state_new_cc_[lev].array(iter);
			auto const &prob_lo = geom[lev].ProbLoArray();
			auto const &prob_hi = geom[lev].ProbHiArray();
			// update state_new_cc_[lev] in place (updates both radiation and hydro vars)
			operatorSplitSourceTerms(stateNew, indexRange, time_subcycle, dt_radiation, dx, prob_lo, prob_hi);
		}

		// new hydro+radiation state is stored in state_new_cc_

		// update 'time_subcycle'
		time_subcycle += dt_radiation;

		// update cell update counter
		radiationCellUpdates_ += CountCells(lev); // keep track of number of cell updates
	}
}

template <typename problem_t>
void RadhydroSimulation<problem_t>::advanceRadiationSubstepAtLevel(int lev, amrex::Real time, amrex::Real dt_radiation, int const iter_count,
								   int const /*nsubsteps*/, amrex::YAFluxRegister *fr_as_crse,
								   amrex::YAFluxRegister *fr_as_fine)
{
	if (Verbose()) {
		amrex::Print() << "\tsubstep " << iter_count << " t = " << time << std::endl;
	}

	// get cell sizes
	auto const &dx = geom[lev].CellSizeArray();

	// We use the RK2-SSP method here. It needs two registers: one to store the old timestep,
	// and another to store the intermediate stage (which is reused for the final stage).

	// update ghost zones [old timestep]
	fillBoundaryConditions(state_old_cc_[lev], state_old_cc_[lev], lev, time, quokka::centering::cc, quokka::direction::na, PreInterpState,
			       PostInterpState);

	// advance all grids on local processor (Stage 1 of integrator)
	for (amrex::MFIter iter(state_new_cc_[lev]); iter.isValid(); ++iter) {
		const amrex::Box &indexRange = iter.validbox();
		auto const &stateOld = state_old_cc_[lev].const_array(iter);
		auto const &stateNew = state_new_cc_[lev].array(iter);
		auto [fluxArrays, fluxDiffusiveArrays] = computeRadiationFluxes(stateOld, indexRange, ncompHyperbolic_, dx);

		// Stage 1 of RK2-SSP
		RadSystem<problem_t>::PredictStep(
		    stateOld, stateNew, {AMREX_D_DECL(fluxArrays[0].array(), fluxArrays[1].array(), fluxArrays[2].array())},
		    {AMREX_D_DECL(fluxDiffusiveArrays[0].const_array(), fluxDiffusiveArrays[1].const_array(), fluxDiffusiveArrays[2].const_array())},
		    dt_radiation, dx, indexRange, ncompHyperbolic_);

		if (do_reflux) {
			// increment flux registers
			// WARNING: as written, diffusive flux correction is not compatible with reflux!!
			auto expandedFluxes = expandFluxArrays(fluxArrays, nstartHyperbolic_, state_new_cc_[lev].nComp());
			incrementFluxRegisters(iter, fr_as_crse, fr_as_fine, expandedFluxes, lev, 0.5 * dt_radiation);
		}
	}

	// update ghost zones [intermediate stage stored in state_new_cc_]
	fillBoundaryConditions(state_new_cc_[lev], state_new_cc_[lev], lev, (time + dt_radiation), quokka::centering::cc, quokka::direction::na, PreInterpState,
			       PostInterpState);

	// advance all grids on local processor (Stage 2 of integrator)
	for (amrex::MFIter iter(state_new_cc_[lev]); iter.isValid(); ++iter) {
		const amrex::Box &indexRange = iter.validbox();
		auto const &stateOld = state_old_cc_[lev].const_array(iter);
		auto const &stateInter = state_new_cc_[lev].const_array(iter);
		auto const &stateNew = state_new_cc_[lev].array(iter);
		auto [fluxArrays, fluxDiffusiveArrays] = computeRadiationFluxes(stateInter, indexRange, ncompHyperbolic_, dx);

		// Stage 2 of RK2-SSP
		RadSystem<problem_t>::AddFluxesRK2(
		    stateNew, stateOld, stateInter, {AMREX_D_DECL(fluxArrays[0].array(), fluxArrays[1].array(), fluxArrays[2].array())},
		    {AMREX_D_DECL(fluxDiffusiveArrays[0].const_array(), fluxDiffusiveArrays[1].const_array(), fluxDiffusiveArrays[2].const_array())},
		    dt_radiation, dx, indexRange, ncompHyperbolic_);

		if (do_reflux) {
			// increment flux registers
			// WARNING: as written, diffusive flux correction is not compatible with reflux!!
			auto expandedFluxes = expandFluxArrays(fluxArrays, nstartHyperbolic_, state_new_cc_[lev].nComp());
			incrementFluxRegisters(iter, fr_as_crse, fr_as_fine, expandedFluxes, lev, 0.5 * dt_radiation);
		}
	}
}

template <typename problem_t>
void RadhydroSimulation<problem_t>::operatorSplitSourceTerms(amrex::Array4<amrex::Real> const &stateNew, const amrex::Box &indexRange, const amrex::Real time,
							     const double dt, amrex::GpuArray<amrex::Real, AMREX_SPACEDIM> const &dx,
							     amrex::GpuArray<amrex::Real, AMREX_SPACEDIM> const &prob_lo,
							     amrex::GpuArray<amrex::Real, AMREX_SPACEDIM> const &prob_hi)
{
	amrex::FArrayBox radEnergySource(indexRange, 1,
					 amrex::The_Async_Arena()); // cell-centered scalar
	amrex::FArrayBox advectionFluxes(indexRange, 3,
					 amrex::The_Async_Arena()); // cell-centered vector

	radEnergySource.setVal<amrex::RunOn::Device>(0.);
	advectionFluxes.setVal<amrex::RunOn::Device>(0.);

	// cell-centered radiation energy source
	RadSystem<problem_t>::SetRadEnergySource(radEnergySource.array(), indexRange, dx, prob_lo, prob_hi, time + dt);

	// cell-centered source terms
	RadSystem<problem_t>::AddSourceTerms(stateNew, radEnergySource.const_array(), advectionFluxes.const_array(), indexRange, dt);
}

template <typename problem_t>
auto RadhydroSimulation<problem_t>::computeRadiationFluxes(amrex::Array4<const amrex::Real> const &consVar, const amrex::Box &indexRange, const int nvars,
							   amrex::GpuArray<amrex::Real, AMREX_SPACEDIM> dx)
    -> std::tuple<std::array<amrex::FArrayBox, AMREX_SPACEDIM>, std::array<amrex::FArrayBox, AMREX_SPACEDIM>>
{
	amrex::Box const &x1FluxRange = amrex::surroundingNodes(indexRange, 0);
	amrex::FArrayBox x1Flux(x1FluxRange, nvars, amrex::The_Async_Arena()); // node-centered in x
	amrex::FArrayBox x1FluxDiffusive(x1FluxRange, nvars, amrex::The_Async_Arena());
#if (AMREX_SPACEDIM >= 2)
	amrex::Box const &x2FluxRange = amrex::surroundingNodes(indexRange, 1);
	amrex::FArrayBox x2Flux(x2FluxRange, nvars, amrex::The_Async_Arena()); // node-centered in y
	amrex::FArrayBox x2FluxDiffusive(x2FluxRange, nvars, amrex::The_Async_Arena());
#endif
#if (AMREX_SPACEDIM == 3)
	amrex::Box const &x3FluxRange = amrex::surroundingNodes(indexRange, 2);
	amrex::FArrayBox x3Flux(x3FluxRange, nvars, amrex::The_Async_Arena()); // node-centered in z
	amrex::FArrayBox x3FluxDiffusive(x3FluxRange, nvars, amrex::The_Async_Arena());
#endif

	AMREX_D_TERM(fluxFunction<FluxDir::X1>(consVar, x1Flux, x1FluxDiffusive, indexRange, nvars, dx);
		     , fluxFunction<FluxDir::X2>(consVar, x2Flux, x2FluxDiffusive, indexRange, nvars, dx);
		     , fluxFunction<FluxDir::X3>(consVar, x3Flux, x3FluxDiffusive, indexRange, nvars, dx);)

	std::array<amrex::FArrayBox, AMREX_SPACEDIM> fluxArrays = {AMREX_D_DECL(std::move(x1Flux), std::move(x2Flux), std::move(x3Flux))};
	std::array<amrex::FArrayBox, AMREX_SPACEDIM> fluxDiffusiveArrays{
	    AMREX_D_DECL(std::move(x1FluxDiffusive), std::move(x2FluxDiffusive), std::move(x3FluxDiffusive))};

	return std::make_tuple(std::move(fluxArrays), std::move(fluxDiffusiveArrays));
}

template <typename problem_t>
template <FluxDir DIR>
void RadhydroSimulation<problem_t>::fluxFunction(amrex::Array4<const amrex::Real> const &consState, amrex::FArrayBox &x1Flux, amrex::FArrayBox &x1FluxDiffusive,
						 const amrex::Box &indexRange, const int nvars, amrex::GpuArray<amrex::Real, AMREX_SPACEDIM> dx)
{
	int dir = 0;
	if constexpr (DIR == FluxDir::X1) {
		dir = 0;
	} else if constexpr (DIR == FluxDir::X2) {
		dir = 1;
	} else if constexpr (DIR == FluxDir::X3) {
		dir = 2;
	}

	// extend box to include ghost zones
	amrex::Box const &ghostRange = amrex::grow(indexRange, nghost_cc_);
	// N.B.: A one-zone layer around the cells must be fully reconstructed in order for PPM to
	// work.
	amrex::Box const &reconstructRange = amrex::grow(indexRange, 1);
	amrex::Box const &x1ReconstructRange = amrex::surroundingNodes(reconstructRange, dir);

	amrex::FArrayBox primVar(ghostRange, nvars, amrex::The_Async_Arena());
	amrex::FArrayBox x1LeftState(x1ReconstructRange, nvars, amrex::The_Async_Arena());
	amrex::FArrayBox x1RightState(x1ReconstructRange, nvars, amrex::The_Async_Arena());

	// cell-centered kernel
	RadSystem<problem_t>::ConservedToPrimitive(consState, primVar.array(), ghostRange);

	if (radiationReconstructionOrder_ == 3) {
		// mixed interface/cell-centered kernel
		RadSystem<problem_t>::template ReconstructStatesPPM<DIR>(primVar.array(), x1LeftState.array(), x1RightState.array(), reconstructRange,
									 x1ReconstructRange, nvars);
	} else if (radiationReconstructionOrder_ == 2) {
		// PLM and donor cell are interface-centered kernels
		RadSystem<problem_t>::template ReconstructStatesPLM<DIR>(primVar.array(), x1LeftState.array(), x1RightState.array(), x1ReconstructRange, nvars);
	} else if (radiationReconstructionOrder_ == 1) {
		RadSystem<problem_t>::template ReconstructStatesConstant<DIR>(primVar.array(), x1LeftState.array(), x1RightState.array(), x1ReconstructRange,
									      nvars);
	} else {
		amrex::Abort("Invalid reconstruction order for radiation variables! Aborting...");
	}

	// interface-centered kernel
	amrex::Box const &x1FluxRange = amrex::surroundingNodes(indexRange, dir);
	RadSystem<problem_t>::template ComputeFluxes<DIR>(x1Flux.array(), x1FluxDiffusive.array(), x1LeftState.array(), x1RightState.array(), x1FluxRange,
							  consState,
							  dx); // watch out for argument order!!
}

#endif // RADIATION_SIMULATION_HPP_<|MERGE_RESOLUTION|>--- conflicted
+++ resolved
@@ -954,7 +954,20 @@
 	// update ghost zones [old timestep]
 	fillBoundaryConditions(state_old_cc_tmp, state_old_cc_tmp, lev, time, quokka::centering::cc, quokka::direction::na, PreInterpState, PostInterpState);
 
-<<<<<<< HEAD
+	// LOW LEVEL DEBUGGING: output state_old_cc_tmp (with ghost cells)
+	if (lowLevelDebuggingOutput_ == 1) {
+#ifdef AMREX_USE_ASCENT
+		// write Blueprint HDF5 files
+		conduit::Node mesh;
+		amrex::SingleLevelToBlueprint(state_old_cc_tmp, componentNames_cc_, geom[lev], time, istep[lev] + 1, mesh);
+		amrex::WriteBlueprintFiles(mesh, "debug_stage1_filled_state_old", istep[lev] + 1, "hdf5");
+#else
+		// write AMReX plotfile
+		// WriteSingleLevelPlotfile(CustomPlotFileName("debug_stage1_filled_state_old", istep[lev]+1),
+		//	state_old_cc_tmp, componentNames_cc_, geom[lev], time, istep[lev]+1);
+#endif
+	}
+
 	// check state validity
 	AMREX_ASSERT(!state_old_cc_tmp.contains_nan(0, state_old_cc_tmp.nComp()));
 	AMREX_ASSERT(!state_old_cc_tmp.contains_nan()); // check ghost cells
@@ -963,33 +976,6 @@
 
 	// Stage 1 of RK2-SSP
 	{
-=======
->>>>>>> 59ef7825
-		// LOW LEVEL DEBUGGING: output state_old_cc_tmp (with ghost cells)
-		if (lowLevelDebuggingOutput_ == 1) {
-#ifdef AMREX_USE_ASCENT
-			// write Blueprint HDF5 files
-			conduit::Node mesh;
-			amrex::SingleLevelToBlueprint(state_old_cc_tmp, componentNames_cc_, geom[lev], time, istep[lev] + 1, mesh);
-			amrex::WriteBlueprintFiles(mesh, "debug_stage1_filled_state_old", istep[lev] + 1, "hdf5");
-#else
-			// write AMReX plotfile
-			// WriteSingleLevelPlotfile(CustomPlotFileName("debug_stage1_filled_state_old", istep[lev]+1),
-			//	state_old_cc_tmp, componentNames_cc_, geom[lev], time, istep[lev]+1);
-#endif
-		}
-<<<<<<< HEAD
-=======
-
-		// check state validity
-		AMREX_ASSERT(!state_old_cc_tmp.contains_nan(0, state_old_cc_tmp.nComp()));
-		AMREX_ASSERT(!state_old_cc_tmp.contains_nan()); // check ghost cells
-
-	auto [FOfluxArrays, FOfaceVel] = computeFOHydroFluxes(state_old_cc_tmp, ncompHydro_, lev);
-
-	// Stage 1 of RK2-SSP
-	{
->>>>>>> 59ef7825
 		// advance all grids on local processor (Stage 1 of integrator)
 		auto const &stateOld = state_old_cc_tmp;
 		auto &stateNew = state_inter_cc_;
