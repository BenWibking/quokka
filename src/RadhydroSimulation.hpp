#ifndef RADIATION_SIMULATION_HPP_ // NOLINT
#define RADIATION_SIMULATION_HPP_
//==============================================================================
// TwoMomentRad - a radiation transport library for patch-based AMR codes
// Copyright 2020 Benjamin Wibking.
// Released under the MIT license. See LICENSE file included in the GitHub repo.
//==============================================================================
/// \file RadhydroSimulation.hpp
/// \brief Implements classes and functions to organise the overall setup,
/// timestepping, solving, and I/O of a simulation for radiation moments.

#include <array>
#include <climits>
#include <limits>
#include <string>
#include <tuple>
#include <utility>

#include "AMReX.H"
#include "AMReX_Algorithm.H"
#include "AMReX_Arena.H"
#include "AMReX_Array.H"
#include "AMReX_Array4.H"
#include "AMReX_BCRec.H"
#include "AMReX_BLassert.H"
#include "AMReX_Box.H"
#include "AMReX_FArrayBox.H"
#include "AMReX_FabArray.H"
#include "AMReX_FabArrayUtility.H"
#include "AMReX_FabFactory.H"
#include "AMReX_Geometry.H"
#include "AMReX_GpuControl.H"
#include "AMReX_GpuQualifiers.H"
#include "AMReX_IArrayBox.H"
#include "AMReX_IndexType.H"
#include "AMReX_IntVect.H"
#include "AMReX_MultiFab.H"
#include "AMReX_MultiFabUtil.H"
#include "AMReX_ParmParse.H"
#include "AMReX_PhysBCFunct.H"
#include "AMReX_Print.H"
#include "AMReX_REAL.H"
#include "AMReX_Utility.H"
#include "AMReX_YAFluxRegister.H"

#include "CloudyCooling.hpp"
#include "SimulationData.hpp"
#include "hydro_system.hpp"
#include "hyperbolic_system.hpp"
#include "radiation_system.hpp"
#include "simulation.hpp"

// Simulation class should be initialized only once per program (i.e., is a singleton)
template <typename problem_t> class RadhydroSimulation : public AMRSimulation<problem_t>
{
      public:
	using AMRSimulation<problem_t>::state_old_cc_;
	using AMRSimulation<problem_t>::state_new_cc_;
	using AMRSimulation<problem_t>::max_signal_speed_;

	using AMRSimulation<problem_t>::ncomp_cc_;
	using AMRSimulation<problem_t>::nghost_cc_;
	using AMRSimulation<problem_t>::areInitialConditionsDefined_;
	using AMRSimulation<problem_t>::BCs_cc_;
	using AMRSimulation<problem_t>::BCs_fc_;
	using AMRSimulation<problem_t>::componentNames_cc_;
	using AMRSimulation<problem_t>::componentNames_fc_;
	using AMRSimulation<problem_t>::cflNumber_;
	using AMRSimulation<problem_t>::fillBoundaryConditions;
	using AMRSimulation<problem_t>::geom;
	using AMRSimulation<problem_t>::grids;
	using AMRSimulation<problem_t>::dmap;
	using AMRSimulation<problem_t>::flux_reg_;
	using AMRSimulation<problem_t>::incrementFluxRegisters;
	using AMRSimulation<problem_t>::finest_level;
	using AMRSimulation<problem_t>::finestLevel;
	using AMRSimulation<problem_t>::do_reflux;
	using AMRSimulation<problem_t>::Verbose;
	using AMRSimulation<problem_t>::constantDt_;
	using AMRSimulation<problem_t>::boxArray;
	using AMRSimulation<problem_t>::DistributionMap;
	using AMRSimulation<problem_t>::refRatio;
	using AMRSimulation<problem_t>::cellUpdates_;
	using AMRSimulation<problem_t>::CountCells;
	using AMRSimulation<problem_t>::WriteCheckpointFile;
	using AMRSimulation<problem_t>::GetData;
	using AMRSimulation<problem_t>::FillPatchWithData;

	using AMRSimulation<problem_t>::densityFloor_;
	using AMRSimulation<problem_t>::tempFloor_;
	using AMRSimulation<problem_t>::tempCeiling_;
	using AMRSimulation<problem_t>::speedCeiling_;

	SimulationData<problem_t> userData_;

	static constexpr int nvarTotal_cc_ = Physics_Indices<problem_t>::nvarTotal_cc;
	static constexpr int ncompHydro_ = HydroSystem<problem_t>::nvar_; // hydro
	static constexpr int ncompHyperbolic_ = RadSystem<problem_t>::nvarHyperbolic_;
	static constexpr int nstartHyperbolic_ = RadSystem<problem_t>::nstartHyperbolic_;

	amrex::Real radiationCflNumber_ = 0.3;
	int maxSubsteps_ = 10; // maximum number of radiation subcycles per hydro step

	bool computeReferenceSolution_ = false;
	amrex::Real errorNorm_ = NAN;
	amrex::Real pressureFloor_ = 0.;
	int fofcMaxIterations_ =
	    3; // maximum number of flux correction iterations -- only 1 is needed in almost all cases, but in rare cases a second iteration is needed

	int integratorOrder_ = 2;	       // 1 == forward Euler; 2 == RK2-SSP (default)
	int reconstructionOrder_ = 3;	       // 1 == donor cell; 2 == PLM; 3 == PPM (default)
	int radiationReconstructionOrder_ = 3; // 1 == donor cell; 2 == PLM; 3 == PPM (default)
	int useDualEnergy_ = 1;		       // 0 == disabled; 1 == use auxiliary internal energy equation (default)

	amrex::Long radiationCellUpdates_ = 0; // total number of radiation cell-updates

	// member functions
	explicit RadhydroSimulation(amrex::Vector<amrex::BCRec> &BCs_cc, amrex::Vector<amrex::BCRec> &BCs_fc) : AMRSimulation<problem_t>(BCs_cc, BCs_fc)
	{
		defineComponentNames();
		// read in runtime parameters
		readParmParse();
	}

	explicit RadhydroSimulation(amrex::Vector<amrex::BCRec> &BCs_cc) : AMRSimulation<problem_t>(BCs_cc)
	{
		defineComponentNames();
		// read in runtime parameters
		readParmParse();
	}

	[[nodiscard]] static auto getScalarVariableNames() -> std::vector<std::string>;
	void defineComponentNames();
	void readParmParse();

	void checkHydroStates(amrex::MultiFab &mf, char const *file, int line);
	void computeMaxSignalLocal(int level) override;
	auto computeExtraPhysicsTimestep(int lev) -> amrex::Real override;
	void preCalculateInitialConditions() override;
	void setInitialConditionsOnGrid(quokka::grid grid_elem) override;
	void advanceSingleTimestepAtLevel(int lev, amrex::Real time, amrex::Real dt_lev, int ncycle) override;
	void computeAfterTimestep() override;
	void computeAfterLevelAdvance(int lev, amrex::Real time, amrex::Real dt_lev, int /*ncycle*/);
	void computeAfterEvolve(amrex::Vector<amrex::Real> &initSumCons) override;
	void computeReferenceSolution(amrex::MultiFab &ref, amrex::GpuArray<amrex::Real, AMREX_SPACEDIM> const &dx,
				      amrex::GpuArray<amrex::Real, AMREX_SPACEDIM> const &prob_lo);

	// compute derived variables
	void ComputeDerivedVar(int lev, std::string const &dname, amrex::MultiFab &mf, int ncomp) const override;

	// enforce limits
	static void EnforceLimits(amrex::Real const densityFloor, amrex::Real const pressureFloor, amrex::Real const speedCeiling,
				  amrex::Real const tempCeiling, amrex::Real const tempFloor, amrex::MultiFab &state_mf);

	// fix-up states
	void FixupState(int level) override;

	// implement FillPatch function
	void FillPatch(int lev, amrex::Real time, amrex::MultiFab &mf, int icomp, int ncomp, quokka::centering cen, quokka::direction dir,
		       FillPatchType fptype) override;

	// functions to operate on state vector before/after interpolating between levels
	static void PreInterpState(amrex::MultiFab &mf, int scomp, int ncomp);
	static void PostInterpState(amrex::MultiFab &mf, int scomp, int ncomp);

	// compute axis-aligned 1D profile of user_f(x, y, z)
	template <typename F> auto computeAxisAlignedProfile(int axis, F const &user_f) -> amrex::Gpu::HostVector<amrex::Real>;

	// tag cells for refinement
	void ErrorEst(int lev, amrex::TagBoxArray &tags, amrex::Real time, int ngrow) override;

	// fill rhs for Poisson solve
	void fillPoissonRhsAtLevel(amrex::MultiFab &rhs, int lev) override;

	// add gravitational acceleration to hydro state
	void applyPoissonGravityAtLevel(amrex::MultiFab const &phi, int lev, amrex::Real dt) override;

	void addFluxArrays(std::array<amrex::MultiFab, AMREX_SPACEDIM> &dstfluxes, std::array<amrex::MultiFab, AMREX_SPACEDIM> &srcfluxes, const int srccomp,
			   const int dstcomp);

	auto expandFluxArrays(std::array<amrex::FArrayBox, AMREX_SPACEDIM> &fluxes, int nstartNew, int ncompNew)
	    -> std::array<amrex::FArrayBox, AMREX_SPACEDIM>;

	void advanceHydroAtLevelWithRetries(int lev, amrex::Real time, amrex::Real dt_lev, amrex::YAFluxRegister *fr_as_crse,
					    amrex::YAFluxRegister *fr_as_fine);

	auto advanceHydroAtLevel(amrex::MultiFab &state_old_tmp, amrex::YAFluxRegister *fr_as_crse, amrex::YAFluxRegister *fr_as_fine, int lev,
				 amrex::Real time, amrex::Real dt_lev) -> bool;

	void addStrangSplitSources(amrex::MultiFab &state, int lev, amrex::Real time, amrex::Real dt_lev);

	auto isCflViolated(int lev, amrex::Real time, amrex::Real dt_actual) -> bool;

	// radiation subcycle
	void swapRadiationState(amrex::MultiFab &stateOld, amrex::MultiFab const &stateNew);
	auto computeNumberOfRadiationSubsteps(int lev, amrex::Real dt_lev_hydro) -> int;
	void advanceRadiationSubstepAtLevel(int lev, amrex::Real time, amrex::Real dt_radiation, int iter_count, int nsubsteps,
					    amrex::YAFluxRegister *fr_as_crse, amrex::YAFluxRegister *fr_as_fine);
	void subcycleRadiationAtLevel(int lev, amrex::Real time, amrex::Real dt_lev_hydro, amrex::YAFluxRegister *fr_as_crse,
				      amrex::YAFluxRegister *fr_as_fine);

	void operatorSplitSourceTerms(amrex::Array4<amrex::Real> const &stateNew, const amrex::Box &indexRange, amrex::Real time, double dt,
				      amrex::GpuArray<amrex::Real, AMREX_SPACEDIM> const &dx, amrex::GpuArray<amrex::Real, AMREX_SPACEDIM> const &prob_lo,
				      amrex::GpuArray<amrex::Real, AMREX_SPACEDIM> const &prob_hi);

	auto computeRadiationFluxes(amrex::Array4<const amrex::Real> const &consVar, const amrex::Box &indexRange, int nvars,
				    amrex::GpuArray<amrex::Real, AMREX_SPACEDIM> dx)
	    -> std::tuple<std::array<amrex::FArrayBox, AMREX_SPACEDIM>, std::array<amrex::FArrayBox, AMREX_SPACEDIM>>;

	auto computeHydroFluxes(amrex::MultiFab const &consVar, const int nvars, const int lev)
	    -> std::pair<std::array<amrex::MultiFab, AMREX_SPACEDIM>, std::array<amrex::MultiFab, AMREX_SPACEDIM>>;

	auto computeFOHydroFluxes(amrex::MultiFab const &consVar, const int nvars, const int lev)
	    -> std::pair<std::array<amrex::MultiFab, AMREX_SPACEDIM>, std::array<amrex::MultiFab, AMREX_SPACEDIM>>;

	template <FluxDir DIR>
	void fluxFunction(amrex::Array4<const amrex::Real> const &consState, amrex::FArrayBox &x1Flux, amrex::FArrayBox &x1FluxDiffusive,
			  const amrex::Box &indexRange, int nvars, amrex::GpuArray<amrex::Real, AMREX_SPACEDIM> dx);

	template <FluxDir DIR>
	void hydroFluxFunction(amrex::MultiFab const &primVar, amrex::MultiFab &leftState, amrex::MultiFab &rightState, amrex::MultiFab &x1Flux,
			       amrex::MultiFab &x1FaceVel, amrex::MultiFab const &x1Flat, amrex::MultiFab const &x2Flat, amrex::MultiFab const &x3Flat,
			       int ng_reconstruct, int nvars);

	template <FluxDir DIR>
	void hydroFOFluxFunction(amrex::MultiFab const &primVar, amrex::MultiFab &leftState, amrex::MultiFab &rightState, amrex::MultiFab &x1Flux,
				 amrex::MultiFab &x1FaceVel, int ng_reconstruct, int nvars);

	void replaceFluxes(std::array<amrex::MultiFab, AMREX_SPACEDIM> &fluxes, std::array<amrex::MultiFab, AMREX_SPACEDIM> &FOfluxes,
			   amrex::iMultiFab &redoFlag);
};

template <typename problem_t> void RadhydroSimulation<problem_t>::defineComponentNames()
{
	// check modules cannot be enabled if they are not been implemented yet
	static_assert(!Physics_Traits<problem_t>::is_chemistry_enabled, "Chemistry is not supported, yet.");

	// cell-centred
	// add hydro state variables
	if constexpr (Physics_Traits<problem_t>::is_hydro_enabled || Physics_Traits<problem_t>::is_radiation_enabled) {
		std::vector<std::string> hydroNames = {"gasDensity", "x-GasMomentum", "y-GasMomentum", "z-GasMomentum", "gasEnergy", "gasInternalEnergy"};
		componentNames_cc_.insert(componentNames_cc_.end(), hydroNames.begin(), hydroNames.end());
		ncomp_cc_ += hydroNames.size();
	}
	// add passive scalar variables
	if constexpr (Physics_Traits<problem_t>::numPassiveScalars > 0) {
		std::vector<std::string> scalarNames = getScalarVariableNames();
		componentNames_cc_.insert(componentNames_cc_.end(), scalarNames.begin(), scalarNames.end());
		ncomp_cc_ += scalarNames.size();
	}
	// add radiation state variables
	if constexpr (Physics_Traits<problem_t>::is_radiation_enabled) {
		std::vector<std::string> radNames = {"radEnergy", "x-RadFlux", "y-RadFlux", "z-RadFlux"};
		componentNames_cc_.insert(componentNames_cc_.end(), radNames.begin(), radNames.end());
		ncomp_cc_ += radNames.size();
	}

	// face-centred
	// add mhd state variables
	if constexpr (Physics_Traits<problem_t>::is_mhd_enabled) {
		for (int idim = 0; idim < AMREX_SPACEDIM; idim++) {
			componentNames_fc_.push_back({quokka::face_dir_str[idim] + "-BField"});
		}
	}
}

template <typename problem_t> auto RadhydroSimulation<problem_t>::getScalarVariableNames() -> std::vector<std::string>
{
	// return vector of names for the passive scalars
	// this can be specialized by the user to provide more descriptive names
	// (these names are used to label the variables in the plotfiles)

	std::vector<std::string> names;
	int nscalars = HydroSystem<problem_t>::nscalars_;
	names.reserve(nscalars);
	for (int n = 0; n < nscalars; ++n) {
		// write string 'scalar_1', etc.
		names.push_back(fmt::format("scalar_{}", n));
	}
	return names;
}

template <typename problem_t> void RadhydroSimulation<problem_t>::readParmParse()
{
	// set hydro runtime parameters
	{
		amrex::ParmParse hpp("hydro");
		hpp.query("reconstruction_order", reconstructionOrder_);
		hpp.query("use_dual_energy", useDualEnergy_);
	}

	// set radiation runtime parameters
	{
		amrex::ParmParse rpp("radiation");
		rpp.query("reconstruction_order", radiationReconstructionOrder_);
		rpp.query("cfl", radiationCflNumber_);
	}
}

template <typename problem_t> auto RadhydroSimulation<problem_t>::computeNumberOfRadiationSubsteps(int lev, amrex::Real dt_lev_hydro) -> int
{
	// compute radiation timestep
	auto const &dx = geom[lev].CellSizeArray();
	amrex::Real c_hat = RadSystem<problem_t>::c_hat_;
	amrex::Real dx_min = std::min({AMREX_D_DECL(dx[0], dx[1], dx[2])});
	amrex::Real dtrad_tmp = radiationCflNumber_ * (dx_min / c_hat);
	int nsubSteps = std::ceil(dt_lev_hydro / dtrad_tmp);
	return nsubSteps;
}

template <typename problem_t> void RadhydroSimulation<problem_t>::computeMaxSignalLocal(int const level)
{
	BL_PROFILE("RadhydroSimulation::computeMaxSignalLocal()");

	// hydro: loop over local grids, compute CFL timestep
	for (amrex::MFIter iter(state_new_cc_[level]); iter.isValid(); ++iter) {
		const amrex::Box &indexRange = iter.validbox();
		auto const &stateNew = state_new_cc_[level].const_array(iter);
		auto const &maxSignal = max_signal_speed_[level].array(iter);

		if constexpr (Physics_Traits<problem_t>::is_hydro_enabled && !(Physics_Traits<problem_t>::is_radiation_enabled)) {
			// hydro only
			HydroSystem<problem_t>::ComputeMaxSignalSpeed(stateNew, maxSignal, indexRange);
		} else if constexpr (Physics_Traits<problem_t>::is_radiation_enabled) {
			// radiation hydro, or radiation only
			RadSystem<problem_t>::ComputeMaxSignalSpeed(stateNew, maxSignal, indexRange);
			if constexpr (Physics_Traits<problem_t>::is_hydro_enabled) {
				auto maxSignalHydroFAB = amrex::FArrayBox(indexRange);
				auto const &maxSignalHydro = maxSignalHydroFAB.array();
				HydroSystem<problem_t>::ComputeMaxSignalSpeed(stateNew, maxSignalHydro, indexRange);
				const int maxSubsteps = maxSubsteps_;
				// ensure that we use the smaller of the two timesteps
				amrex::ParallelFor(indexRange, [=] AMREX_GPU_DEVICE(int i, int j, int k) noexcept {
					amrex::Real const maxSignalRadiation = maxSignal(i, j, k) / static_cast<double>(maxSubsteps);
					maxSignal(i, j, k) = std::max(maxSignalRadiation, maxSignalHydro(i, j, k));
				});
			}
		} else {
			// no physics modules enabled, why are we running?
			amrex::Abort("At least one of hydro or radiation must be enabled! Cannot "
				     "compute a time step.");
		}
	}
}

template <typename problem_t> auto RadhydroSimulation<problem_t>::computeExtraPhysicsTimestep(int const level) -> amrex::Real
{
	BL_PROFILE("RadhydroSimulation::computeExtraPhysicsTimestep()");
	// users can override this to enforce additional timestep constraints
	return std::numeric_limits<amrex::Real>::max();
}

#if !defined(NDEBUG)
#define CHECK_HYDRO_STATES(mf) checkHydroStates(mf, __FILE__, __LINE__)
#else
#define CHECK_HYDRO_STATES(mf)
#endif

template <typename problem_t> void RadhydroSimulation<problem_t>::checkHydroStates(amrex::MultiFab &mf, char const *file, int line)
{
	BL_PROFILE("RadhydroSimulation::checkHydroStates()");

	bool validStates = HydroSystem<problem_t>::CheckStatesValid(mf);
	amrex::ParallelDescriptor::ReduceBoolAnd(validStates);

	if (!validStates) {
		amrex::Print() << "Hydro states invalid (" + std::string(file) + ":" + std::to_string(line) + ")\n";
		amrex::Print() << "Writing checkpoint for debugging...\n";
		amrex::MFIter::allowMultipleMFIters(true);
		WriteCheckpointFile();
		amrex::Abort("Hydro states invalid (" + std::string(file) + ":" + std::to_string(line) + ")");
	}
}

template <typename problem_t> void RadhydroSimulation<problem_t>::preCalculateInitialConditions()
{
	// default empty implementation
	// user should implement using problem-specific template specialization
}

template <typename problem_t> void RadhydroSimulation<problem_t>::setInitialConditionsOnGrid(quokka::grid grid_elem)
{
	// default empty implementation
	// user should implement using problem-specific template specialization
}

template <typename problem_t> void RadhydroSimulation<problem_t>::computeAfterTimestep()
{
	// do nothing -- user should implement if desired
}

template <typename problem_t> void RadhydroSimulation<problem_t>::computeAfterLevelAdvance(int lev, amrex::Real time, amrex::Real dt_lev, int ncycle)
{
	// user should implement if desired
}

template <typename problem_t> void RadhydroSimulation<problem_t>::addStrangSplitSources(amrex::MultiFab &state, int lev, amrex::Real time, amrex::Real dt)
{
	// user should implement
	// (when Strang splitting is enabled, dt is actually 0.5*dt_lev)
}

template <typename problem_t>
void RadhydroSimulation<problem_t>::ComputeDerivedVar(int lev, std::string const &dname, amrex::MultiFab &mf, const int ncomp) const
{
	// compute derived variables and save in 'mf' -- user should implement
}

template <typename problem_t> void RadhydroSimulation<problem_t>::ErrorEst(int lev, amrex::TagBoxArray &tags, amrex::Real /*time*/, int /*ngrow*/)
{
	// tag cells for refinement -- user should implement
}

template <typename problem_t>
void RadhydroSimulation<problem_t>::computeReferenceSolution(amrex::MultiFab &ref, amrex::GpuArray<amrex::Real, AMREX_SPACEDIM> const &dx,
							     amrex::GpuArray<amrex::Real, AMREX_SPACEDIM> const &prob_lo)
{
	// user should implement
}

template <typename problem_t> void RadhydroSimulation<problem_t>::computeAfterEvolve(amrex::Vector<amrex::Real> &initSumCons)
{
	amrex::GpuArray<amrex::Real, AMREX_SPACEDIM> const &dx0 = geom[0].CellSizeArray();
	amrex::Real const vol = AMREX_D_TERM(dx0[0], *dx0[1], *dx0[2]);

	// check conservation of total energy
	amrex::Real const Egas0 = initSumCons[RadSystem<problem_t>::gasEnergy_index];
	amrex::Real const Egas = state_new_cc_[0].sum(RadSystem<problem_t>::gasEnergy_index) * vol;

	amrex::Real Etot0 = NAN;
	amrex::Real Etot = NAN;
	if constexpr (Physics_Traits<problem_t>::is_radiation_enabled) {
		amrex::Real const Erad0 = initSumCons[RadSystem<problem_t>::radEnergy_index];
		Etot0 = Egas0 + (RadSystem<problem_t>::c_light_ / RadSystem<problem_t>::c_hat_) * Erad0;
		amrex::Real const Erad = state_new_cc_[0].sum(RadSystem<problem_t>::radEnergy_index) * vol;
		Etot = Egas + (RadSystem<problem_t>::c_light_ / RadSystem<problem_t>::c_hat_) * Erad;
	} else {
		Etot0 = Egas0;
		Etot = Egas;
	}

	amrex::Real const abs_err = (Etot - Etot0);
	amrex::Real const rel_err = abs_err / Etot0;

	amrex::Print() << "\nInitial gas+radiation energy = " << Etot0 << std::endl;
	amrex::Print() << "Final gas+radiation energy = " << Etot << std::endl;
	amrex::Print() << "\tabsolute conservation error = " << abs_err << std::endl;
	amrex::Print() << "\trelative conservation error = " << rel_err << std::endl;
	amrex::Print() << std::endl;

	if (computeReferenceSolution_) {
		// compute reference solution
		const int ncomp = state_new_cc_[0].nComp();
		const int nghost = state_new_cc_[0].nGrow();
		amrex::MultiFab state_ref_level0(boxArray(0), DistributionMap(0), ncomp, nghost);
		computeReferenceSolution(state_ref_level0, geom[0].CellSizeArray(), geom[0].ProbLoArray());

		// compute error norm
		amrex::MultiFab residual(boxArray(0), DistributionMap(0), ncomp, nghost);
		amrex::MultiFab::Copy(residual, state_ref_level0, 0, 0, ncomp, nghost);
		amrex::MultiFab::Saxpy(residual, -1., state_new_cc_[0], 0, 0, ncomp, nghost);

		amrex::Real sol_norm = 0.;
		amrex::Real err_norm = 0.;
		// compute rms of each component
		for (int n = 0; n < ncomp; ++n) {
			sol_norm += std::pow(state_ref_level0.norm1(n), 2);
			err_norm += std::pow(residual.norm1(n), 2);
		}
		sol_norm = std::sqrt(sol_norm);
		err_norm = std::sqrt(err_norm);

		const double rel_error = err_norm / sol_norm;
		errorNorm_ = rel_error;
		amrex::Print() << "Relative rms L1 error norm = " << rel_error << std::endl;
	}
	amrex::Print() << std::endl;

	// compute average number of radiation subcycles per timestep
	double const avg_rad_subcycles = static_cast<double>(radiationCellUpdates_) / static_cast<double>(cellUpdates_);
	amrex::Print() << "avg. num. of radiation subcycles = " << avg_rad_subcycles << std::endl;
	amrex::Print() << std::endl;
}

template <typename problem_t> void RadhydroSimulation<problem_t>::advanceSingleTimestepAtLevel(int lev, amrex::Real time, amrex::Real dt_lev, int ncycle)
{
	BL_PROFILE("RadhydroSimulation::advanceSingleTimestepAtLevel()");

	// get flux registers
	amrex::YAFluxRegister *fr_as_crse = nullptr;
	amrex::YAFluxRegister *fr_as_fine = nullptr;
	if (do_reflux != 0) {
		if (lev < finestLevel()) {
			fr_as_crse = flux_reg_[lev + 1].get();
			fr_as_crse->reset();
		}
		if (lev > 0) {
			fr_as_fine = flux_reg_[lev].get();
		}
	}

	// since we are starting a new timestep, need to swap old and new state vectors
	std::swap(state_old_cc_[lev], state_new_cc_[lev]);

	// check hydro states before update (this can be caused by the flux register!)
	CHECK_HYDRO_STATES(state_old_cc_[lev]);

	// advance hydro
	if constexpr (Physics_Traits<problem_t>::is_hydro_enabled) {
		advanceHydroAtLevelWithRetries(lev, time, dt_lev, fr_as_crse, fr_as_fine);
	} else {
		// copy hydro vars from state_old_cc_ to state_new_cc_
		// (otherwise radiation update will be wrong!)
		amrex::MultiFab::Copy(state_new_cc_[lev], state_old_cc_[lev], 0, 0, ncompHydro_, 0);
	}

	// check hydro states after hydro update
	CHECK_HYDRO_STATES(state_new_cc_[lev]);

	// subcycle radiation
	if constexpr (Physics_Traits<problem_t>::is_radiation_enabled) {
		subcycleRadiationAtLevel(lev, time, dt_lev, fr_as_crse, fr_as_fine);
	}

	// check hydro states after radiation update
	CHECK_HYDRO_STATES(state_new_cc_[lev]);

	// compute any operator-split terms here (user-defined)
	computeAfterLevelAdvance(lev, time, dt_lev, ncycle);

	// check hydro states after user work
	CHECK_HYDRO_STATES(state_new_cc_[lev]);

	// check state validity
	AMREX_ASSERT(!state_new_cc_[lev].contains_nan(0, state_new_cc_[lev].nComp()));
}

template <typename problem_t> void RadhydroSimulation<problem_t>::fillPoissonRhsAtLevel(amrex::MultiFab &rhs_mf, const int lev)
{
	// add hydro density to Poisson rhs
	// NOTE: in the future, this should also deposit particle mass
	auto const &state = state_new_cc_[lev].const_arrays();
	auto rhs = rhs_mf.arrays();

	amrex::ParallelFor(rhs_mf, [=] AMREX_GPU_DEVICE(int bx, int i, int j, int k) noexcept {
		// copy density to rhs_mf
		rhs[bx](i, j, k) = 4.0 * M_PI * state[bx](i, j, k, HydroSystem<problem_t>::density_index);
	});
}

template <typename problem_t> void RadhydroSimulation<problem_t>::applyPoissonGravityAtLevel(amrex::MultiFab const &phi_mf, const int lev, const amrex::Real dt)
{
	// apply Poisson gravity operator on level 'lev'
	auto const &dx = geom[lev].CellSizeArray();
	auto const &phi = phi_mf.const_arrays();
	auto state = state_new_cc_[lev].arrays();

	amrex::ParallelFor(phi_mf, [=] AMREX_GPU_DEVICE(int bx, int i, int j, int k) noexcept {
		// add operator-split gravitational acceleration
		const amrex::Real rho = state[bx](i, j, k, HydroSystem<problem_t>::density_index);
		amrex::Real px = state[bx](i, j, k, HydroSystem<problem_t>::x1Momentum_index);
		amrex::Real py = state[bx](i, j, k, HydroSystem<problem_t>::x2Momentum_index);
		amrex::Real pz = state[bx](i, j, k, HydroSystem<problem_t>::x3Momentum_index);
		const amrex::Real KE_old = 0.5 * (px * px + py * py + pz * pz) / rho;

		// g = -grad \phi
		amrex::Real gx = -0.5 * (phi[bx](i + 1, j, k) - phi[bx](i - 1, j, k)) / dx[0];
		amrex::Real gy = -0.5 * (phi[bx](i, j + 1, k) - phi[bx](i, j - 1, k)) / dx[1];
		amrex::Real gz = -0.5 * (phi[bx](i, j, k + 1) - phi[bx](i, j, k - 1)) / dx[2];

		px += dt * rho * gx;
		py += dt * rho * gy;
		pz += dt * rho * gz;
		const amrex::Real KE_new = 0.5 * (px * px + py * py + pz * pz) / rho;
		const amrex::Real dKE = KE_new - KE_old;

		state[bx](i, j, k, HydroSystem<problem_t>::x1Momentum_index) = px;
		state[bx](i, j, k, HydroSystem<problem_t>::x2Momentum_index) = py;
		state[bx](i, j, k, HydroSystem<problem_t>::x3Momentum_index) = pz;
		state[bx](i, j, k, HydroSystem<problem_t>::energy_index) += dKE;
	});
}

<<<<<<< HEAD
//to ensure that physical quantities are within reasonable 
//floors and ceilings which can be set in the param file
template <typename problem_t> void RadhydroSimulation<problem_t>::EnforceLimits(amrex::Real const densityFloor, amrex::Real const pressureFloor, 
                       amrex::Real const speedCeiling, amrex::Real const tempCeiling, amrex::Real const tempFloor,amrex::MultiFab &state_mf) {
  
  amrex::Real const rho_floor = densityFloor; // workaround nvcc bug
  amrex::Real const P_floor = pressureFloor;
  amrex::Real  Const_mH = 1.67e-24;
  amrex::Real  kb       = 1.3807e-16;
  auto state = state_mf.arrays();

  amrex::ParallelFor(
      state_mf, [=] AMREX_GPU_DEVICE(int bx, int i, int j, int k) noexcept {
        int dindex    = HydroSystem<problem_t>::density_index;
		int p1index   = HydroSystem<problem_t>::x1Momentum_index;
		int p2index   = HydroSystem<problem_t>::x2Momentum_index;
		int p3index   = HydroSystem<problem_t>::x3Momentum_index;
		int eindex    = HydroSystem<problem_t>::energy_index;
		int eint_index = HydroSystem<problem_t>::internalEnergy_index;

        amrex::Real const rho = state[bx](i, j, k, dindex);
        amrex::Real const vx1 = state[bx](i, j, k, p1index) / rho;
        amrex::Real const vx2 = state[bx](i, j, k, p2index) / rho;
        amrex::Real const vx3 = state[bx](i, j, k, p3index) / rho;
        amrex::Real const vsq = (vx1 * vx1 + vx2 * vx2 + vx3 * vx3);
        amrex::Real const Etot = state[bx](i, j, k, eindex);
        amrex::Real const Eint = state[bx](i, j, k, eint_index);
        amrex::Real const Temp = (HydroSystem<problem_t>::gamma_ - 1.) * Eint /
                 (kb * (rho / Const_mH /0.6)); //Assuming all gas in ionized.

       amrex::Real rho_new = rho;
        if (rho < rho_floor) {
          rho_new = rho_floor;
          state[bx](i, j, k, dindex)  = rho_new;
        }
        
       if (std::abs(vx1)>speedCeiling){
          amrex::Real dummy = Etot - state[bx](i, j, k, dindex) * vx1 * vx1 /2. ;
          state[bx](i, j, k, p1index) = (std::abs(vx1)/vx1) * speedCeiling * state[bx](i, j, k, dindex);
          state[bx](i, j, k, eindex)  = dummy + std::pow(state[bx](i, j, k, p1index),2.) /state[bx](i, j, k, dindex)/2.;
        }

        if (std::abs(vx2)>speedCeiling){
          amrex::Real dummy = Etot - state[bx](i, j, k, dindex) * vx2 * vx2 /2. ;
          state[bx](i, j, k, p2index) = (std::abs(vx2)/vx2) * speedCeiling * state[bx](i, j, k, dindex);
          state[bx](i, j, k, eindex)  = dummy + std::pow(state[bx](i, j, k, p2index),2.) /state[bx](i, j, k, dindex)/2.;
        }

        if (std::abs(vx3)>speedCeiling){
          amrex::Real dummy = Etot - state[bx](i, j, k, dindex) * vx3 * vx3 /2. ;
          state[bx](i, j, k, p3index) = (std::abs(vx3)/vx3) * speedCeiling * state[bx](i, j, k, dindex);
          state[bx](i, j, k, eindex) = dummy + std::pow(state[bx](i, j, k, p3index),2.) /state[bx](i, j, k, dindex)/2.;
        }

        if(Temp>tempCeiling){
          amrex::Real dummy = Etot - state[bx](i, j, k, eint_index);
          state[bx](i, j, k, eint_index) = tempCeiling * 
                                                 (kb * (state[bx](i, j, k, dindex)  / Const_mH/ 0.6)) / (HydroSystem<problem_t>::gamma_-1.0);
          state[bx](i, j, k, eindex) = dummy + state[bx](i, j, k, eint_index);
        }
        
        if(Temp<tempFloor){
          amrex::Real dummy = Etot - state[bx](i, j, k, eint_index);
          state[bx](i, j, k, eint_index) = tempFloor * 
                                                 (kb * (state[bx](i, j, k, dindex)  / Const_mH/ 1.6)) / (HydroSystem<problem_t>::gamma_-1.0);
          state[bx](i, j, k, eindex) = dummy + state[bx](i, j, k, eint_index);
        }

        if (!HydroSystem<problem_t>::is_eos_isothermal()) {
          // recompute gas energy (to prevent P < 0)
          amrex::Real const Eint_star = Etot - 0.5 * rho_new * vsq;
          amrex::Real const P_star = Eint_star * (HydroSystem<problem_t>::gamma_- 1.);
          amrex::Real P_new = P_star;
          if (P_star < P_floor) {
            P_new = P_floor;
=======
template <typename problem_t>
void RadhydroSimulation<problem_t>::EnforceLimits(amrex::Real const densityFloor, amrex::Real const pressureFloor, amrex::Real const speedCeiling,
						  amrex::Real const tempCeiling, amrex::Real const tempFloor, amrex::MultiFab &state_mf)
{
	// prevent vacuum creation
	amrex::Real const rho_floor = densityFloor; // workaround nvcc bug
	amrex::Real const P_floor = pressureFloor;
	amrex::Real Const_mH = 1.67e-24;
	amrex::Real kb = 1.3807e-16;
	auto state = state_mf.arrays();

	amrex::ParallelFor(state_mf, [=] AMREX_GPU_DEVICE(int bx, int i, int j, int k) noexcept {
		int dindex = HydroSystem<problem_t>::density_index;
		int p1index = HydroSystem<problem_t>::x1Momentum_index;
		int p2index = HydroSystem<problem_t>::x2Momentum_index;
		int p3index = HydroSystem<problem_t>::x3Momentum_index;
		int eindex = HydroSystem<problem_t>::energy_index;
		int eint_index = HydroSystem<problem_t>::internalEnergy_index;

		amrex::Real const rho = state[bx](i, j, k, dindex);
		amrex::Real const vx1 = state[bx](i, j, k, p1index) / rho;
		amrex::Real const vx2 = state[bx](i, j, k, p2index) / rho;
		amrex::Real const vx3 = state[bx](i, j, k, p3index) / rho;
		amrex::Real const vsq = (vx1 * vx1 + vx2 * vx2 + vx3 * vx3);
		amrex::Real const Etot = state[bx](i, j, k, eindex);
		amrex::Real const Eint = state[bx](i, j, k, eint_index);
		amrex::Real const Temp = (HydroSystem<problem_t>::gamma_ - 1.) * Eint / (kb * (rho / Const_mH / 0.6)); // Assuming all gas in ionized.

		amrex::Real inj_scalar = state[bx](i, j, k, Physics_Indices<problem_t>::pscalarFirstIndex + 2);

		amrex::Real rho_new = rho;
		if (rho < rho_floor) {
			rho_new = rho_floor;
			state[bx](i, j, k, dindex) = rho_new;
		}

		if (std::abs(vx1) > speedCeiling) {
			amrex::Real dummy = Etot - state[bx](i, j, k, dindex) * vx1 * vx1 / 2.;
			state[bx](i, j, k, p1index) = (std::abs(vx1) / vx1) * speedCeiling * state[bx](i, j, k, dindex);
			state[bx](i, j, k, eindex) = dummy + std::pow(state[bx](i, j, k, p1index), 2.) / state[bx](i, j, k, dindex) / 2.;
		}

		if (std::abs(vx2) > speedCeiling) {
			amrex::Real dummy = Etot - state[bx](i, j, k, dindex) * vx2 * vx2 / 2.;
			state[bx](i, j, k, p2index) = (std::abs(vx2) / vx2) * speedCeiling * state[bx](i, j, k, dindex);
			state[bx](i, j, k, eindex) = dummy + std::pow(state[bx](i, j, k, p2index), 2.) / state[bx](i, j, k, dindex) / 2.;
		}

		if (std::abs(vx3) > speedCeiling) {
			amrex::Real dummy = Etot - state[bx](i, j, k, dindex) * vx3 * vx3 / 2.;
			state[bx](i, j, k, p3index) = (std::abs(vx3) / vx3) * speedCeiling * state[bx](i, j, k, dindex);
			state[bx](i, j, k, eindex) = dummy + std::pow(state[bx](i, j, k, p3index), 2.) / state[bx](i, j, k, dindex) / 2.;
		}

		if (Temp > tempCeiling) {
			amrex::Real dummy = Etot - state[bx](i, j, k, eint_index);
			state[bx](i, j, k, eint_index) =
			    tempCeiling * (kb * (state[bx](i, j, k, dindex) / Const_mH / 0.6)) / (HydroSystem<problem_t>::gamma_ - 1.0);
			state[bx](i, j, k, eindex) = dummy + state[bx](i, j, k, eint_index);
		}

		if (Temp < tempFloor) {
			amrex::Real dummy = Etot - state[bx](i, j, k, eint_index);
			state[bx](i, j, k, eint_index) =
			    tempFloor * (kb * (state[bx](i, j, k, dindex) / Const_mH / 0.6)) / (HydroSystem<problem_t>::gamma_ - 1.0);
			state[bx](i, j, k, eindex) = dummy + state[bx](i, j, k, eint_index);
		}

		/*if(inj_scalar<0.0) {
		  state(i, j, k, Physics_Indices<NewProblem>::pscalarFirstIndex+2) = 0.0;
		}*/

		if (!HydroSystem<problem_t>::is_eos_isothermal()) {
			// recompute gas energy (to prevent P < 0)
			amrex::Real const Eint_star = Etot - 0.5 * rho_new * vsq;
			amrex::Real const P_star = Eint_star * (HydroSystem<problem_t>::gamma_ - 1.);
			amrex::Real P_new = P_star;
			if (P_star < P_floor) {
				P_new = P_floor;
>>>>>>> 0328720e
#pragma nv_diag_suppress divide_by_zero
				amrex::Real const Etot_new = P_new / (HydroSystem<problem_t>::gamma_ - 1.) + 0.5 * rho_new * vsq;
				state[bx](i, j, k, HydroSystem<problem_t>::energy_index) = Etot_new;
			}
		}
	});
}

// fix-up any unphysical states created by AMR operations
// (e.g., caused by the flux register or from interpolation)
template <typename problem_t> void RadhydroSimulation<problem_t>::FixupState(int lev)
{
	BL_PROFILE("RadhydroSimulation::FixupState()");

	// fix hydro state
	RadhydroSimulation<problem_t>::EnforceLimits(densityFloor_, pressureFloor_, speedCeiling_, tempCeiling_, tempFloor_, state_new_cc_[lev]);
	RadhydroSimulation<problem_t>::EnforceLimits(densityFloor_, pressureFloor_, speedCeiling_, tempCeiling_, tempFloor_, state_old_cc_[lev]);
	// sync internal energy and total energy
	HydroSystem<problem_t>::SyncDualEnergy(state_new_cc_[lev]);
}

// Compute a new multifab 'mf' by copying in state from valid region and filling
// ghost cells
// NOTE: This has to be implemented here because PreInterpState and PostInterpState
// are implemented in this class (and must be *static* functions).
template <typename problem_t>
void RadhydroSimulation<problem_t>::FillPatch(int lev, amrex::Real time, amrex::MultiFab &mf, int icomp, int ncomp, quokka::centering cen,
					      quokka::direction dir, FillPatchType fptype)
{
	BL_PROFILE("AMRSimulation::FillPatch()");

	amrex::Vector<amrex::MultiFab *> cmf;
	amrex::Vector<amrex::MultiFab *> fmf;
	amrex::Vector<amrex::Real> ctime;
	amrex::Vector<amrex::Real> ftime;

	if (lev == 0) {
		// in this case, should return either state_new_[lev] or state_old_[lev]
		GetData(lev, time, fmf, ftime, cen, dir);
	} else {
		// in this case, should return either state_new_[lev] or state_old_[lev]
		// returns old state, new state, or both depending on 'time'
		GetData(lev, time, fmf, ftime, cen, dir);
		GetData(lev - 1, time, cmf, ctime, cen, dir);
	}

	if (cen == quokka::centering::cc) {
		FillPatchWithData(lev, time, mf, cmf, ctime, fmf, ftime, icomp, ncomp, BCs_cc_, fptype, PreInterpState, PostInterpState);
	} else if (cen == quokka::centering::fc) {
		FillPatchWithData(lev, time, mf, cmf, ctime, fmf, ftime, icomp, ncomp, BCs_fc_, fptype, PreInterpState, PostInterpState);
	}
}

template <typename problem_t> void RadhydroSimulation<problem_t>::PreInterpState(amrex::MultiFab &mf, int scomp, int ncomp)
{
	BL_PROFILE("RadhydroSimulation::PreInterpState()");

	auto const &cons = mf.arrays();
	amrex::ParallelFor(mf, [=] AMREX_GPU_DEVICE(int bx, int i, int j, int k) {
		const auto rho = cons[bx](i, j, k, HydroSystem<problem_t>::density_index);
		const auto px = cons[bx](i, j, k, HydroSystem<problem_t>::x1Momentum_index);
		const auto py = cons[bx](i, j, k, HydroSystem<problem_t>::x2Momentum_index);
		const auto pz = cons[bx](i, j, k, HydroSystem<problem_t>::x3Momentum_index);
		const auto Etot = cons[bx](i, j, k, HydroSystem<problem_t>::energy_index);
		const auto kinetic_energy = (px * px + py * py + pz * pz) / (2.0 * rho);

		// replace hydro total energy with specific internal energy (SIE)
		const auto e = (Etot - kinetic_energy) / rho;
		cons[bx](i, j, k, HydroSystem<problem_t>::energy_index) = e;
	});
}

template <typename problem_t> void RadhydroSimulation<problem_t>::PostInterpState(amrex::MultiFab &mf, int scomp, int ncomp)
{
	BL_PROFILE("RadhydroSimulation::PostInterpState()");

	auto const &cons = mf.arrays();
	amrex::ParallelFor(mf, [=] AMREX_GPU_DEVICE(int bx, int i, int j, int k) {
		const auto rho = cons[bx](i, j, k, HydroSystem<problem_t>::density_index);
		const auto px = cons[bx](i, j, k, HydroSystem<problem_t>::x1Momentum_index);
		const auto py = cons[bx](i, j, k, HydroSystem<problem_t>::x2Momentum_index);
		const auto pz = cons[bx](i, j, k, HydroSystem<problem_t>::x3Momentum_index);
		const auto e = cons[bx](i, j, k, HydroSystem<problem_t>::energy_index);
		const auto Eint = rho * e;
		const auto kinetic_energy = (px * px + py * py + pz * pz) / (2.0 * rho);

		// recompute hydro total energy from Eint + KE
		const auto Etot = Eint + kinetic_energy;
		cons[bx](i, j, k, HydroSystem<problem_t>::energy_index) = Etot;
	});
}

template <typename problem_t>
template <typename F>
auto RadhydroSimulation<problem_t>::computeAxisAlignedProfile(const int axis, F const &user_f) -> amrex::Gpu::HostVector<amrex::Real>
{
	// compute a 1D profile of user_f(i, j, k, state) along the given axis.
	BL_PROFILE("RadhydroSimulation::computeAxisAlignedProfile()");

	// allocate temporary multifabs
	amrex::Vector<amrex::MultiFab> q;
	q.resize(finest_level + 1);
	for (int lev = 0; lev <= finest_level; ++lev) {
		q[lev].define(boxArray(lev), DistributionMap(lev), 1, 0);
	}

	// evaluate user_f on all levels
	for (int lev = 0; lev <= finest_level; ++lev) {
		for (amrex::MFIter iter(q[lev]); iter.isValid(); ++iter) {
			auto const &box = iter.validbox();
			auto const &state = state_new_cc_[lev].const_array(iter);
			auto const &result = q[lev].array(iter);
			amrex::ParallelFor(box, [=] AMREX_GPU_DEVICE(int i, int j, int k) { result(i, j, k) = user_f(i, j, k, state); });
		}
	}

	// average down
	for (int crse_lev = finest_level - 1; crse_lev >= 0; --crse_lev) {
		amrex::average_down(q[crse_lev + 1], q[crse_lev], geom[crse_lev + 1], geom[crse_lev], 0, q[crse_lev].nComp(), refRatio(crse_lev));
	}

	// compute 1D profile from level 0 multifab
	amrex::Box domain = geom[0].Domain();
	auto profile = amrex::sumToLine(q[0], 0, q[0].nComp(), domain, axis);

	// normalize profile
	amrex::Long numCells = domain.numPts() / domain.length(axis);
	for (int i = 0; i < profile.size(); ++i) {
		profile[i] /= static_cast<amrex::Real>(numCells);
	}

	return profile;
}

template <typename problem_t>
void RadhydroSimulation<problem_t>::advanceHydroAtLevelWithRetries(int lev, amrex::Real time, amrex::Real dt_lev, amrex::YAFluxRegister *fr_as_crse,
								   amrex::YAFluxRegister *fr_as_fine)
{
	// timestep retries
	const int max_retries = 4;
	bool success = false;
	amrex::Real cur_time;

	// save the pre-advance fine flux register state in originalFineData
	amrex::MultiFab originalFineData;
	if (fr_as_fine != nullptr) {
		amrex::MultiFab const &fineData = fr_as_fine->getFineData();
		originalFineData.define(fineData.boxArray(), fineData.DistributionMap(), fineData.nComp(), 0);
		amrex::Copy(originalFineData, fineData, 0, 0, fineData.nComp(), 0);
	}

	for (int retry_count = 0; retry_count <= max_retries; ++retry_count) {
		// reduce timestep by a factor of 2^retry_count
		const int nsubsteps = std::pow(2, retry_count);
		const amrex::Real dt_step = dt_lev / nsubsteps;
		cur_time = time;

		if (retry_count > 0 && Verbose()) {
			amrex::Print() << "\t>> Re-trying hydro advance at level " << lev << " with reduced timestep (nsubsteps = " << nsubsteps
				       << ", dt_new = " << dt_step << ")\n";
		}

		if (retry_count > 0) {
			// reset the flux registers to their pre-advance state
			if (fr_as_crse != nullptr) {
				fr_as_crse->reset();
			}
			if (fr_as_fine != nullptr) {
				amrex::Copy(fr_as_fine->getFineData(), originalFineData, 0, 0, originalFineData.nComp(), 0);
			}
		}

		// create temporary multifab for old state
		amrex::MultiFab state_old_cc_tmp(grids[lev], dmap[lev], ncomp_cc_, nghost_cc_);
		amrex::Copy(state_old_cc_tmp, state_old_cc_[lev], 0, 0, ncomp_cc_, nghost_cc_);

		// subcycle advanceHydroAtLevel, checking return value
		for (int substep = 0; substep < nsubsteps; ++substep) {
			if (substep > 0) {
				// since we are starting a new substep, we need to copy hydro state from
				//  the new state vector to old state vector
				amrex::Copy(state_old_cc_tmp, state_new_cc_[lev], 0, 0, ncompHydro_, nghost_cc_);
			}

			success = advanceHydroAtLevel(state_old_cc_tmp, fr_as_crse, fr_as_fine, lev, time, dt_step);
			cur_time += dt_step;

			if (!success) {
				if (Verbose()) {
					amrex::Print() << "\t>> WARNING: Hydro advance failed on level " << lev << "\n";
				}
				break;
			}
		}

		if (success) {
			// we are done, do not attempt more retries
			break;
		}
	}
	AMREX_ALWAYS_ASSERT(success); // crash if we exceeded max_retries
}

template <typename problem_t> auto RadhydroSimulation<problem_t>::isCflViolated(int lev, amrex::Real time, amrex::Real dt_actual) -> bool
{
	// check wheter dt_actual would violate CFL condition using the post-update hydro state

	// compute max signal speed
	amrex::Real max_signal = HydroSystem<problem_t>::maxSignalSpeedLocal(state_new_cc_[lev]);
	amrex::ParallelDescriptor::ReduceRealMax(max_signal);

	// compute dt_cfl
	auto dx = geom[lev].CellSizeArray();
	const amrex::Real dx_min = std::min({AMREX_D_DECL(dx[0], dx[1], dx[2])});
	const amrex::Real dt_cfl = cflNumber_ * (dx_min / max_signal);

	// check whether dt_actual > dt_cfl (CFL violation)
	const amrex::Real max_factor = 1.1;
	const bool cflViolation = dt_actual > (max_factor * dt_cfl);
	if (cflViolation && Verbose()) {
		amrex::Print() << "\t>> CFL violation detected on level " << lev << " with dt_lev = " << dt_actual << " and dt_cfl = " << dt_cfl << "\n"
			       << "\t   max_signal = " << max_signal << "\n";
	}
	return cflViolation;
}

template <typename problem_t>
auto RadhydroSimulation<problem_t>::advanceHydroAtLevel(amrex::MultiFab &state_old_cc_tmp, amrex::YAFluxRegister *fr_as_crse, amrex::YAFluxRegister *fr_as_fine,
							int lev, amrex::Real time, amrex::Real dt_lev) -> bool
{
	BL_PROFILE("RadhydroSimulation::advanceHydroAtLevel()");

	amrex::Real fluxScaleFactor = NAN;
	if (integratorOrder_ == 2) {
		fluxScaleFactor = 0.5;
	} else if (integratorOrder_ == 1) {
		fluxScaleFactor = 1.0;
	}

	auto dx = geom[lev].CellSizeArray();

	// do Strang split source terms (first half-step)
	addStrangSplitSources(state_old_cc_tmp, lev, time, 0.5 * dt_lev);

	// create temporary multifab for intermediate state
	amrex::MultiFab state_inter_cc_(grids[lev], dmap[lev], ncomp_cc_, nghost_cc_);
	state_inter_cc_.setVal(0); // prevent assert in fillBoundaryConditions when radiation is enabled

	// Stage 1 of RK2-SSP
	{
		// update ghost zones [old timestep]
		fillBoundaryConditions(state_old_cc_tmp, state_old_cc_tmp, lev, time, quokka::centering::cc, quokka::direction::na, PreInterpState,
				       PostInterpState);

		// check state validity
		AMREX_ASSERT(!state_old_cc_tmp.contains_nan(0, state_old_cc_tmp.nComp()));
		AMREX_ASSERT(!state_old_cc_tmp.contains_nan()); // check ghost cells

		// advance all grids on local processor (Stage 1 of integrator)
		auto const &stateOld = state_old_cc_tmp;
		auto &stateNew = state_inter_cc_;
		auto [fluxArrays, faceVel] = computeHydroFluxes(stateOld, ncompHydro_, lev);

		amrex::MultiFab rhs(grids[lev], dmap[lev], ncompHydro_, 0);
		amrex::iMultiFab redoFlag(grids[lev], dmap[lev], 1, 0);
		HydroSystem<problem_t>::ComputeRhsFromFluxes(rhs, fluxArrays, dx, ncompHydro_);
		HydroSystem<problem_t>::AddInternalEnergyPdV(rhs, stateOld, dx, faceVel);
		HydroSystem<problem_t>::PredictStep(stateOld, stateNew, rhs, dt_lev, ncompHydro_, redoFlag);

		// do first-order flux correction (FOFC)
		amrex::Gpu::streamSynchronizeAll(); // just in case
		int ncells_bad = redoFlag.sum(0);
		if (ncells_bad > 0) {
			if (Verbose()) {
				amrex::Print() << "[FOFC-1] flux correcting " << ncells_bad << " cells on level " << lev << "\n";
			}

			// replace fluxes around troubled cells with Godunov fluxes
			auto [FOfluxArrays, FOfaceVel] = computeFOHydroFluxes(stateOld, ncompHydro_, lev);
			replaceFluxes(fluxArrays, FOfluxArrays, redoFlag);
			replaceFluxes(faceVel, FOfaceVel, redoFlag); // needed for dual energy
			redoFlag.setVal(quokka::redoFlag::none);     // reset redoFlag

			// re-do RK update
			HydroSystem<problem_t>::ComputeRhsFromFluxes(rhs, fluxArrays, dx, ncompHydro_);
			HydroSystem<problem_t>::AddInternalEnergyPdV(rhs, stateOld, dx, faceVel);
			HydroSystem<problem_t>::PredictStep(stateOld, stateNew, rhs, dt_lev, ncompHydro_, redoFlag);

			amrex::Gpu::streamSynchronizeAll(); // just in case
			if (redoFlag.max(0) == quokka::redoFlag::redo) {
				// FOFC failed
				return false;
			}
		}

		// prevent vacuum
		RadhydroSimulation<problem_t>::EnforceLimits(densityFloor_, pressureFloor_, speedCeiling_, tempCeiling_, tempFloor_, stateNew);

		if (useDualEnergy_ == 1) {
			// sync internal energy (requires positive density)
			HydroSystem<problem_t>::SyncDualEnergy(stateNew);
		}

		if (do_reflux == 1) {
			// increment flux registers
			incrementFluxRegisters(fr_as_crse, fr_as_fine, fluxArrays, lev, fluxScaleFactor * dt_lev);
		}
	}
	amrex::Gpu::streamSynchronizeAll();

	// Stage 2 of RK2-SSP
	{
		// update ghost zones [intermediate stage stored in state_inter_cc_]
		fillBoundaryConditions(state_inter_cc_, state_inter_cc_, lev, time + dt_lev, quokka::centering::cc, quokka::direction::na, PreInterpState,
				       PostInterpState);

		// check intermediate state validity
		AMREX_ASSERT(!state_inter_cc_.contains_nan(0, state_inter_cc_.nComp()));
		AMREX_ASSERT(!state_inter_cc_.contains_nan()); // check ghost zones

		auto const &stateOld = state_old_cc_tmp;
		auto const &stateInter = state_inter_cc_;
		auto &stateFinal = state_new_cc_[lev];
		auto [fluxArrays, faceVel] = computeHydroFluxes(stateInter, ncompHydro_, lev);

		amrex::MultiFab rhs(grids[lev], dmap[lev], ncompHydro_, 0);
		amrex::iMultiFab redoFlag(grids[lev], dmap[lev], 1, 0);
		HydroSystem<problem_t>::ComputeRhsFromFluxes(rhs, fluxArrays, dx, ncompHydro_);
		HydroSystem<problem_t>::AddInternalEnergyPdV(rhs, stateInter, dx, faceVel);
		HydroSystem<problem_t>::AddFluxesRK2(stateFinal, stateOld, stateInter, rhs, dt_lev, ncompHydro_, redoFlag);

		// do first-order flux correction (FOFC)
		amrex::Gpu::streamSynchronizeAll(); // just in case
		int ncells_bad = redoFlag.sum(0);
		if (ncells_bad > 0) {
			if (Verbose()) {
				amrex::Print() << "[FOFC-2] flux correcting " << ncells_bad << " cells on level " << lev << "\n";
			}

			// replace fluxes around troubled cells with Godunov fluxes
			auto [FOfluxArrays, FOfaceVel] = computeFOHydroFluxes(stateInter, ncompHydro_, lev);
			replaceFluxes(fluxArrays, FOfluxArrays, redoFlag);
			replaceFluxes(faceVel, FOfaceVel, redoFlag); // needed for dual energy
			redoFlag.setVal(quokka::redoFlag::none);     // reset redoFlag

			// re-do RK update
			HydroSystem<problem_t>::ComputeRhsFromFluxes(rhs, fluxArrays, dx, ncompHydro_);
			HydroSystem<problem_t>::AddInternalEnergyPdV(rhs, stateInter, dx, faceVel);
			HydroSystem<problem_t>::AddFluxesRK2(stateFinal, stateOld, stateInter, rhs, dt_lev, ncompHydro_, redoFlag);

			amrex::Gpu::streamSynchronizeAll(); // just in case
			if (redoFlag.max(0) == quokka::redoFlag::redo) {
				// FOFC failed
				return false;
			}
		}

		// prevent vacuum
		RadhydroSimulation<problem_t>::EnforceLimits(densityFloor_, pressureFloor_, speedCeiling_, tempCeiling_, tempFloor_, stateFinal);

		if (useDualEnergy_ == 1) {
			// sync internal energy (requires positive density)
			HydroSystem<problem_t>::SyncDualEnergy(stateFinal);
		}

		RadhydroSimulation<problem_t>::EnforceLimits(densityFloor_, pressureFloor_, speedCeiling_, tempCeiling_, tempFloor_, stateFinal);

		if (do_reflux == 1) {
			// increment flux registers
			incrementFluxRegisters(fr_as_crse, fr_as_fine, fluxArrays, lev, fluxScaleFactor * dt_lev);
		}
	}
	amrex::Gpu::streamSynchronizeAll();

	// do Strang split source terms (second half-step)
	addStrangSplitSources(state_new_cc_[lev], lev, time + dt_lev, 0.5 * dt_lev);

	// check if we have violated the CFL timestep
	return !isCflViolated(lev, time, dt_lev);
}

template <typename problem_t>
void RadhydroSimulation<problem_t>::replaceFluxes(std::array<amrex::MultiFab, AMREX_SPACEDIM> &fluxes, std::array<amrex::MultiFab, AMREX_SPACEDIM> &FOfluxes,
						  amrex::iMultiFab &redoFlag)
{
	BL_PROFILE("RadhydroSimulation::replaceFluxes()");

	for (int idim = 0; idim < AMREX_SPACEDIM; ++idim) { // loop over dimension
		// ensure that flux arrays have the same number of components
		AMREX_ASSERT(fluxes[idim].nComp() == FOfluxes[idim].nComp());
		int ncomp = fluxes[idim].nComp();

		auto const &FOflux_arrs = FOfluxes[idim].const_arrays();
		auto const &redoFlag_arrs = redoFlag.const_arrays();
		auto flux_arrs = fluxes[idim].arrays();

		// By convention, the fluxes are defined on the left edge of each zone,
		// i.e. flux_(i) is the flux *into* zone i through the interface on the
		// left of zone i, and -1.0*flux(i+1) is the flux *into* zone i through
		// the interface on the right of zone i.

		amrex::IntVect ng{AMREX_D_DECL(0, 0, 0)};

		amrex::ParallelFor(redoFlag, ng, ncomp, [=] AMREX_GPU_DEVICE(int bx, int i, int j, int k, int n) noexcept {
			if (redoFlag_arrs[bx](i, j, k) == quokka::redoFlag::redo) {
				// replace fluxes with first-order ones at faces of cell (i,j,k)
				flux_arrs[bx](i, j, k, n) = FOflux_arrs[bx](i, j, k, n);

				if (idim == 0) { // x-dir fluxes
					flux_arrs[bx](i + 1, j, k, n) = FOflux_arrs[bx](i + 1, j, k, n);
				} else if (idim == 1) { // y-dir fluxes
					flux_arrs[bx](i, j + 1, k, n) = FOflux_arrs[bx](i, j + 1, k, n);
				} else if (idim == 2) { // z-dir fluxes
					flux_arrs[bx](i, j, k + 1, n) = FOflux_arrs[bx](i, j, k + 1, n);
				}
			}
		});
	}
}

template <typename problem_t>
void RadhydroSimulation<problem_t>::addFluxArrays(std::array<amrex::MultiFab, AMREX_SPACEDIM> &dstfluxes,
						  std::array<amrex::MultiFab, AMREX_SPACEDIM> &srcfluxes, const int srccomp, const int dstcomp)
{
	BL_PROFILE("RadhydroSimulation::addFluxArrays()");

	for (int idim = 0; idim < AMREX_SPACEDIM; ++idim) {
		auto const &srcflux = srcfluxes[idim];
		auto &dstflux = dstfluxes[idim];
		amrex::Add(dstflux, srcflux, srccomp, dstcomp, srcflux.nComp(), 0);
	}
}

template <typename problem_t>
auto RadhydroSimulation<problem_t>::expandFluxArrays(std::array<amrex::FArrayBox, AMREX_SPACEDIM> &fluxes, const int nstartNew, const int ncompNew)
    -> std::array<amrex::FArrayBox, AMREX_SPACEDIM>
{
	BL_PROFILE("RadhydroSimulation::expandFluxArrays()");

	// This is needed because reflux arrays must have the same number of components as
	// state_new_cc_[lev]
	auto copyFlux = [nstartNew, ncompNew](amrex::FArrayBox const &oldFlux) {
		amrex::Box const &fluxRange = oldFlux.box();
		amrex::FArrayBox newFlux(fluxRange, ncompNew, amrex::The_Async_Arena());
		newFlux.setVal<amrex::RunOn::Device>(0.);
		// copy oldFlux (starting at 0) to newFlux (starting at nstart)
		AMREX_ASSERT(ncompNew >= oldFlux.nComp());
		newFlux.copy<amrex::RunOn::Device>(oldFlux, 0, nstartNew, oldFlux.nComp());
		return newFlux;
	};
	return {AMREX_D_DECL(copyFlux(fluxes[0]), copyFlux(fluxes[1]), copyFlux(fluxes[2]))};
}

template <typename problem_t>
auto RadhydroSimulation<problem_t>::computeHydroFluxes(amrex::MultiFab const &consVar, const int nvars, const int lev)
    -> std::pair<std::array<amrex::MultiFab, AMREX_SPACEDIM>, std::array<amrex::MultiFab, AMREX_SPACEDIM>>
{
	BL_PROFILE("RadhydroSimulation::computeHydroFluxes()");

	auto ba = grids[lev];
	auto dm = dmap[lev];
	const int flatteningGhost = 2;
	const int reconstructRange = 1;

	// allocate temporary MultiFabs
	amrex::MultiFab primVar(ba, dm, nvars, nghost_cc_);
	std::array<amrex::MultiFab, 3> flatCoefs;
	std::array<amrex::MultiFab, AMREX_SPACEDIM> flux;
	std::array<amrex::MultiFab, AMREX_SPACEDIM> facevel;
	std::array<amrex::MultiFab, AMREX_SPACEDIM> leftState;
	std::array<amrex::MultiFab, AMREX_SPACEDIM> rightState;

	for (int idim = 0; idim < 3; ++idim) {
		flatCoefs[idim] = amrex::MultiFab(ba, dm, 1, flatteningGhost);
	}

	for (int idim = 0; idim < AMREX_SPACEDIM; ++idim) {
		auto ba_face = amrex::convert(ba, amrex::IntVect::TheDimensionVector(idim));
		leftState[idim] = amrex::MultiFab(ba_face, dm, nvars, reconstructRange);
		rightState[idim] = amrex::MultiFab(ba_face, dm, nvars, reconstructRange);
		flux[idim] = amrex::MultiFab(ba_face, dm, nvars, 0);
		facevel[idim] = amrex::MultiFab(ba_face, dm, 1, 0);
	}

	// conserved to primitive variables
	HydroSystem<problem_t>::ConservedToPrimitive(consVar, primVar, nghost_cc_);

	// compute flattening coefficients
	AMREX_D_TERM(HydroSystem<problem_t>::template ComputeFlatteningCoefficients<FluxDir::X1>(primVar, flatCoefs[0], flatteningGhost);
		     , HydroSystem<problem_t>::template ComputeFlatteningCoefficients<FluxDir::X2>(primVar, flatCoefs[1], flatteningGhost);
		     , HydroSystem<problem_t>::template ComputeFlatteningCoefficients<FluxDir::X3>(primVar, flatCoefs[2], flatteningGhost);)

	// compute flux functions
	AMREX_D_TERM(hydroFluxFunction<FluxDir::X1>(primVar, leftState[0], rightState[0], flux[0], facevel[0], flatCoefs[0], flatCoefs[1], flatCoefs[2],
						    reconstructRange, nvars);
		     , hydroFluxFunction<FluxDir::X2>(primVar, leftState[1], rightState[1], flux[1], facevel[1], flatCoefs[0], flatCoefs[1], flatCoefs[2],
						      reconstructRange, nvars);
		     , hydroFluxFunction<FluxDir::X3>(primVar, leftState[2], rightState[2], flux[2], facevel[2], flatCoefs[0], flatCoefs[1], flatCoefs[2],
						      reconstructRange, nvars);)

	// synchronization point to prevent MultiFabs from going out of scope
	amrex::Gpu::streamSynchronizeAll();

	// return flux and face-centered velocities
	return std::make_pair(std::move(flux), std::move(facevel));
}

template <typename problem_t>
template <FluxDir DIR>
void RadhydroSimulation<problem_t>::hydroFluxFunction(amrex::MultiFab const &primVar, amrex::MultiFab &leftState, amrex::MultiFab &rightState,
						      amrex::MultiFab &flux, amrex::MultiFab &faceVel, amrex::MultiFab const &x1Flat,
						      amrex::MultiFab const &x2Flat, amrex::MultiFab const &x3Flat, const int ng_reconstruct, const int nvars)
{
	if (reconstructionOrder_ == 3) {
		HydroSystem<problem_t>::template ReconstructStatesPPM<DIR>(primVar, leftState, rightState, ng_reconstruct, nvars);
	} else if (reconstructionOrder_ == 2) {
		HydroSystem<problem_t>::template ReconstructStatesPLM<DIR>(primVar, leftState, rightState, ng_reconstruct, nvars);
	} else if (reconstructionOrder_ == 1) {
		HydroSystem<problem_t>::template ReconstructStatesConstant<DIR>(primVar, leftState, rightState, ng_reconstruct, nvars);
	} else {
		amrex::Abort("Invalid reconstruction order specified!");
	}

	// cell-centered kernel
	HydroSystem<problem_t>::template FlattenShocks<DIR>(primVar, x1Flat, x2Flat, x3Flat, leftState, rightState, ng_reconstruct, nvars);

	// interface-centered kernel
	HydroSystem<problem_t>::template ComputeFluxes<DIR>(flux, faceVel, leftState, rightState, primVar);
}

template <typename problem_t>
auto RadhydroSimulation<problem_t>::computeFOHydroFluxes(amrex::MultiFab const &consVar, const int nvars, const int lev)
    -> std::pair<std::array<amrex::MultiFab, AMREX_SPACEDIM>, std::array<amrex::MultiFab, AMREX_SPACEDIM>>
{
	BL_PROFILE("RadhydroSimulation::computeFOHydroFluxes()");

	auto ba = grids[lev];
	auto dm = dmap[lev];
	const int flatteningGhost = 2;
	const int reconstructRange = 1;

	// allocate temporary MultiFabs
	amrex::MultiFab primVar(ba, dm, nvars, nghost_cc_);
	std::array<amrex::MultiFab, AMREX_SPACEDIM> flux;
	std::array<amrex::MultiFab, AMREX_SPACEDIM> facevel;
	std::array<amrex::MultiFab, AMREX_SPACEDIM> leftState;
	std::array<amrex::MultiFab, AMREX_SPACEDIM> rightState;

	for (int idim = 0; idim < AMREX_SPACEDIM; ++idim) {
		auto ba_face = amrex::convert(ba, amrex::IntVect::TheDimensionVector(idim));
		leftState[idim] = amrex::MultiFab(ba_face, dm, nvars, reconstructRange);
		rightState[idim] = amrex::MultiFab(ba_face, dm, nvars, reconstructRange);
		flux[idim] = amrex::MultiFab(ba_face, dm, nvars, 0);
		facevel[idim] = amrex::MultiFab(ba_face, dm, 1, 0);
	}

	// conserved to primitive variables
	HydroSystem<problem_t>::ConservedToPrimitive(consVar, primVar, nghost_cc_);

	// compute flux functions
	AMREX_D_TERM(hydroFOFluxFunction<FluxDir::X1>(primVar, leftState[0], rightState[0], flux[0], facevel[0], reconstructRange, nvars);
		     , hydroFOFluxFunction<FluxDir::X2>(primVar, leftState[1], rightState[1], flux[1], facevel[1], reconstructRange, nvars);
		     , hydroFOFluxFunction<FluxDir::X3>(primVar, leftState[2], rightState[2], flux[2], facevel[2], reconstructRange, nvars);)

	// synchronization point to prevent MultiFabs from going out of scope
	amrex::Gpu::streamSynchronizeAll();

	// return flux and face-centered velocities
	return std::make_pair(std::move(flux), std::move(facevel));
}

template <typename problem_t>
template <FluxDir DIR>
void RadhydroSimulation<problem_t>::hydroFOFluxFunction(amrex::MultiFab const &primVar, amrex::MultiFab &leftState, amrex::MultiFab &rightState,
							amrex::MultiFab &flux, amrex::MultiFab &faceVel, const int ng_reconstruct, const int nvars)
{
	// donor-cell reconstruction
	HydroSystem<problem_t>::template ReconstructStatesConstant<DIR>(primVar, leftState, rightState, ng_reconstruct, nvars);

	// interface-centered kernel
	HydroSystem<problem_t>::template ComputeFluxes<DIR>(flux, faceVel, leftState, rightState, primVar);
}

template <typename problem_t> void RadhydroSimulation<problem_t>::swapRadiationState(amrex::MultiFab &stateOld, amrex::MultiFab const &stateNew)
{
	// copy radiation state variables from stateNew to stateOld
	amrex::MultiFab::Copy(stateOld, stateNew, nstartHyperbolic_, nstartHyperbolic_, ncompHyperbolic_, 0);
}

template <typename problem_t>
void RadhydroSimulation<problem_t>::subcycleRadiationAtLevel(int lev, amrex::Real time, amrex::Real dt_lev_hydro, amrex::YAFluxRegister *fr_as_crse,
							     amrex::YAFluxRegister *fr_as_fine)
{
	// compute radiation timestep
	int nsubSteps = 0;
	amrex::Real dt_radiation = NAN;

	if (Physics_Traits<problem_t>::is_hydro_enabled && !(constantDt_ > 0.)) {
		// adjust to get integer number of substeps
		nsubSteps = computeNumberOfRadiationSubsteps(lev, dt_lev_hydro);
		dt_radiation = dt_lev_hydro / static_cast<double>(nsubSteps);
	} else { // no hydro, or using constant dt (this is necessary for radiation test problems)
		dt_radiation = dt_lev_hydro;
		nsubSteps = 1;
	}

	if (Verbose() != 0) {
		amrex::Print() << "\tRadiation substeps: " << nsubSteps << "\tdt: " << dt_radiation << "\n";
	}
	AMREX_ALWAYS_ASSERT(nsubSteps >= 1);
	AMREX_ALWAYS_ASSERT(nsubSteps <= (maxSubsteps_ + 1));
	AMREX_ALWAYS_ASSERT(dt_radiation > 0.0);

	// perform subcycle
	auto const &dx = geom[lev].CellSizeArray();
	amrex::Real time_subcycle = time;
	for (int i = 0; i < nsubSteps; ++i) {
		if (i > 0) {
			// since we are starting a new substep, we need to copy radiation state from
			// 	new state vector to old state vector
			// (this is not necessary for the i=0 substep because we have already swapped
			//  the full hydro+radiation state vectors at the beginning of the level advance)
			swapRadiationState(state_old_cc_[lev], state_new_cc_[lev]);
		}

		// advance hyperbolic radiation subsystem starting from state_old_cc_ to state_new_cc_
		advanceRadiationSubstepAtLevel(lev, time_subcycle, dt_radiation, i, nsubSteps, fr_as_crse, fr_as_fine);

		// new radiation state is stored in state_new_cc_
		// new hydro state is stored in state_new_cc_ (always the case during radiation update)

		// matter-radiation exchange source terms
		for (amrex::MFIter iter(state_new_cc_[lev]); iter.isValid(); ++iter) {
			const amrex::Box &indexRange = iter.validbox();
			auto const &stateNew = state_new_cc_[lev].array(iter);
			auto const &prob_lo = geom[lev].ProbLoArray();
			auto const &prob_hi = geom[lev].ProbHiArray();
			// update state_new_cc_[lev] in place (updates both radiation and hydro vars)
			operatorSplitSourceTerms(stateNew, indexRange, time_subcycle, dt_radiation, dx, prob_lo, prob_hi);
		}

		// new hydro+radiation state is stored in state_new_cc_

		// update 'time_subcycle'
		time_subcycle += dt_radiation;

		// update cell update counter
		radiationCellUpdates_ += CountCells(lev); // keep track of number of cell updates
	}
}

template <typename problem_t>
void RadhydroSimulation<problem_t>::advanceRadiationSubstepAtLevel(int lev, amrex::Real time, amrex::Real dt_radiation, int const iter_count,
								   int const /*nsubsteps*/, amrex::YAFluxRegister *fr_as_crse,
								   amrex::YAFluxRegister *fr_as_fine)
{
	if (Verbose()) {
		amrex::Print() << "\tsubstep " << iter_count << " t = " << time << std::endl;
	}

	// get cell sizes
	auto const &dx = geom[lev].CellSizeArray();

	// We use the RK2-SSP method here. It needs two registers: one to store the old timestep,
	// and another to store the intermediate stage (which is reused for the final stage).

	// update ghost zones [old timestep]
	fillBoundaryConditions(state_old_cc_[lev], state_old_cc_[lev], lev, time, quokka::centering::cc, quokka::direction::na, PreInterpState,
			       PostInterpState);

	// advance all grids on local processor (Stage 1 of integrator)
	for (amrex::MFIter iter(state_new_cc_[lev]); iter.isValid(); ++iter) {
		const amrex::Box &indexRange = iter.validbox();
		auto const &stateOld = state_old_cc_[lev].const_array(iter);
		auto const &stateNew = state_new_cc_[lev].array(iter);
		auto [fluxArrays, fluxDiffusiveArrays] = computeRadiationFluxes(stateOld, indexRange, ncompHyperbolic_, dx);

		// Stage 1 of RK2-SSP
		RadSystem<problem_t>::PredictStep(
		    stateOld, stateNew, {AMREX_D_DECL(fluxArrays[0].array(), fluxArrays[1].array(), fluxArrays[2].array())},
		    {AMREX_D_DECL(fluxDiffusiveArrays[0].const_array(), fluxDiffusiveArrays[1].const_array(), fluxDiffusiveArrays[2].const_array())},
		    dt_radiation, dx, indexRange, ncompHyperbolic_);

		if (do_reflux) {
			// increment flux registers
			// WARNING: as written, diffusive flux correction is not compatible with reflux!!
			auto expandedFluxes = expandFluxArrays(fluxArrays, nstartHyperbolic_, state_new_cc_[lev].nComp());
			incrementFluxRegisters(iter, fr_as_crse, fr_as_fine, expandedFluxes, lev, 0.5 * dt_radiation);
		}
	}

	// update ghost zones [intermediate stage stored in state_new_cc_]
	fillBoundaryConditions(state_new_cc_[lev], state_new_cc_[lev], lev, (time + dt_radiation), quokka::centering::cc, quokka::direction::na, PreInterpState,
			       PostInterpState);

	// advance all grids on local processor (Stage 2 of integrator)
	for (amrex::MFIter iter(state_new_cc_[lev]); iter.isValid(); ++iter) {
		const amrex::Box &indexRange = iter.validbox();
		auto const &stateOld = state_old_cc_[lev].const_array(iter);
		auto const &stateInter = state_new_cc_[lev].const_array(iter);
		auto const &stateNew = state_new_cc_[lev].array(iter);
		auto [fluxArrays, fluxDiffusiveArrays] = computeRadiationFluxes(stateInter, indexRange, ncompHyperbolic_, dx);

		// Stage 2 of RK2-SSP
		RadSystem<problem_t>::AddFluxesRK2(
		    stateNew, stateOld, stateInter, {AMREX_D_DECL(fluxArrays[0].array(), fluxArrays[1].array(), fluxArrays[2].array())},
		    {AMREX_D_DECL(fluxDiffusiveArrays[0].const_array(), fluxDiffusiveArrays[1].const_array(), fluxDiffusiveArrays[2].const_array())},
		    dt_radiation, dx, indexRange, ncompHyperbolic_);

		if (do_reflux) {
			// increment flux registers
			// WARNING: as written, diffusive flux correction is not compatible with reflux!!
			auto expandedFluxes = expandFluxArrays(fluxArrays, nstartHyperbolic_, state_new_cc_[lev].nComp());
			incrementFluxRegisters(iter, fr_as_crse, fr_as_fine, expandedFluxes, lev, 0.5 * dt_radiation);
		}
	}
}

template <typename problem_t>
void RadhydroSimulation<problem_t>::operatorSplitSourceTerms(amrex::Array4<amrex::Real> const &stateNew, const amrex::Box &indexRange, const amrex::Real time,
							     const double dt, amrex::GpuArray<amrex::Real, AMREX_SPACEDIM> const &dx,
							     amrex::GpuArray<amrex::Real, AMREX_SPACEDIM> const &prob_lo,
							     amrex::GpuArray<amrex::Real, AMREX_SPACEDIM> const &prob_hi)
{
	amrex::FArrayBox radEnergySource(indexRange, 1,
					 amrex::The_Async_Arena()); // cell-centered scalar
	amrex::FArrayBox advectionFluxes(indexRange, 3,
					 amrex::The_Async_Arena()); // cell-centered vector

	radEnergySource.setVal<amrex::RunOn::Device>(0.);
	advectionFluxes.setVal<amrex::RunOn::Device>(0.);

	// cell-centered radiation energy source
	RadSystem<problem_t>::SetRadEnergySource(radEnergySource.array(), indexRange, dx, prob_lo, prob_hi, time + dt);

	// cell-centered source terms
	RadSystem<problem_t>::AddSourceTerms(stateNew, radEnergySource.const_array(), advectionFluxes.const_array(), indexRange, dt);
}

template <typename problem_t>
auto RadhydroSimulation<problem_t>::computeRadiationFluxes(amrex::Array4<const amrex::Real> const &consVar, const amrex::Box &indexRange, const int nvars,
							   amrex::GpuArray<amrex::Real, AMREX_SPACEDIM> dx)
    -> std::tuple<std::array<amrex::FArrayBox, AMREX_SPACEDIM>, std::array<amrex::FArrayBox, AMREX_SPACEDIM>>
{
	amrex::Box const &x1FluxRange = amrex::surroundingNodes(indexRange, 0);
	amrex::FArrayBox x1Flux(x1FluxRange, nvars, amrex::The_Async_Arena()); // node-centered in x
	amrex::FArrayBox x1FluxDiffusive(x1FluxRange, nvars, amrex::The_Async_Arena());
#if (AMREX_SPACEDIM >= 2)
	amrex::Box const &x2FluxRange = amrex::surroundingNodes(indexRange, 1);
	amrex::FArrayBox x2Flux(x2FluxRange, nvars, amrex::The_Async_Arena()); // node-centered in y
	amrex::FArrayBox x2FluxDiffusive(x2FluxRange, nvars, amrex::The_Async_Arena());
#endif
#if (AMREX_SPACEDIM == 3)
	amrex::Box const &x3FluxRange = amrex::surroundingNodes(indexRange, 2);
	amrex::FArrayBox x3Flux(x3FluxRange, nvars, amrex::The_Async_Arena()); // node-centered in z
	amrex::FArrayBox x3FluxDiffusive(x3FluxRange, nvars, amrex::The_Async_Arena());
#endif

	AMREX_D_TERM(fluxFunction<FluxDir::X1>(consVar, x1Flux, x1FluxDiffusive, indexRange, nvars, dx);
		     , fluxFunction<FluxDir::X2>(consVar, x2Flux, x2FluxDiffusive, indexRange, nvars, dx);
		     , fluxFunction<FluxDir::X3>(consVar, x3Flux, x3FluxDiffusive, indexRange, nvars, dx);)

	std::array<amrex::FArrayBox, AMREX_SPACEDIM> fluxArrays = {AMREX_D_DECL(std::move(x1Flux), std::move(x2Flux), std::move(x3Flux))};
	std::array<amrex::FArrayBox, AMREX_SPACEDIM> fluxDiffusiveArrays{
	    AMREX_D_DECL(std::move(x1FluxDiffusive), std::move(x2FluxDiffusive), std::move(x3FluxDiffusive))};

	return std::make_tuple(std::move(fluxArrays), std::move(fluxDiffusiveArrays));
}

template <typename problem_t>
template <FluxDir DIR>
void RadhydroSimulation<problem_t>::fluxFunction(amrex::Array4<const amrex::Real> const &consState, amrex::FArrayBox &x1Flux, amrex::FArrayBox &x1FluxDiffusive,
						 const amrex::Box &indexRange, const int nvars, amrex::GpuArray<amrex::Real, AMREX_SPACEDIM> dx)
{
	int dir = 0;
	if constexpr (DIR == FluxDir::X1) {
		dir = 0;
	} else if constexpr (DIR == FluxDir::X2) {
		dir = 1;
	} else if constexpr (DIR == FluxDir::X3) {
		dir = 2;
	}

	// extend box to include ghost zones
	amrex::Box const &ghostRange = amrex::grow(indexRange, nghost_cc_);
	// N.B.: A one-zone layer around the cells must be fully reconstructed in order for PPM to
	// work.
	amrex::Box const &reconstructRange = amrex::grow(indexRange, 1);
	amrex::Box const &x1ReconstructRange = amrex::surroundingNodes(reconstructRange, dir);

	amrex::FArrayBox primVar(ghostRange, nvars, amrex::The_Async_Arena());
	amrex::FArrayBox x1LeftState(x1ReconstructRange, nvars, amrex::The_Async_Arena());
	amrex::FArrayBox x1RightState(x1ReconstructRange, nvars, amrex::The_Async_Arena());

	// cell-centered kernel
	RadSystem<problem_t>::ConservedToPrimitive(consState, primVar.array(), ghostRange);

	if (radiationReconstructionOrder_ == 3) {
		// mixed interface/cell-centered kernel
		RadSystem<problem_t>::template ReconstructStatesPPM<DIR>(primVar.array(), x1LeftState.array(), x1RightState.array(), reconstructRange,
									 x1ReconstructRange, nvars);
	} else if (radiationReconstructionOrder_ == 2) {
		// PLM and donor cell are interface-centered kernels
		RadSystem<problem_t>::template ReconstructStatesPLM<DIR>(primVar.array(), x1LeftState.array(), x1RightState.array(), x1ReconstructRange, nvars);
	} else if (radiationReconstructionOrder_ == 1) {
		RadSystem<problem_t>::template ReconstructStatesConstant<DIR>(primVar.array(), x1LeftState.array(), x1RightState.array(), x1ReconstructRange,
									      nvars);
	} else {
		amrex::Abort("Invalid reconstruction order for radiation variables! Aborting...");
	}

	// interface-centered kernel
	amrex::Box const &x1FluxRange = amrex::surroundingNodes(indexRange, dir);
	RadSystem<problem_t>::template ComputeFluxes<DIR>(x1Flux.array(), x1FluxDiffusive.array(), x1LeftState.array(), x1RightState.array(), x1FluxRange,
							  consState,
							  dx); // watch out for argument order!!
}

#endif // RADIATION_SIMULATION_HPP_<|MERGE_RESOLUTION|>--- conflicted
+++ resolved
@@ -581,88 +581,13 @@
 	});
 }
 
-<<<<<<< HEAD
-//to ensure that physical quantities are within reasonable 
-//floors and ceilings which can be set in the param file
-template <typename problem_t> void RadhydroSimulation<problem_t>::EnforceLimits(amrex::Real const densityFloor, amrex::Real const pressureFloor, 
-                       amrex::Real const speedCeiling, amrex::Real const tempCeiling, amrex::Real const tempFloor,amrex::MultiFab &state_mf) {
-  
-  amrex::Real const rho_floor = densityFloor; // workaround nvcc bug
-  amrex::Real const P_floor = pressureFloor;
-  amrex::Real  Const_mH = 1.67e-24;
-  amrex::Real  kb       = 1.3807e-16;
-  auto state = state_mf.arrays();
-
-  amrex::ParallelFor(
-      state_mf, [=] AMREX_GPU_DEVICE(int bx, int i, int j, int k) noexcept {
-        int dindex    = HydroSystem<problem_t>::density_index;
-		int p1index   = HydroSystem<problem_t>::x1Momentum_index;
-		int p2index   = HydroSystem<problem_t>::x2Momentum_index;
-		int p3index   = HydroSystem<problem_t>::x3Momentum_index;
-		int eindex    = HydroSystem<problem_t>::energy_index;
-		int eint_index = HydroSystem<problem_t>::internalEnergy_index;
-
-        amrex::Real const rho = state[bx](i, j, k, dindex);
-        amrex::Real const vx1 = state[bx](i, j, k, p1index) / rho;
-        amrex::Real const vx2 = state[bx](i, j, k, p2index) / rho;
-        amrex::Real const vx3 = state[bx](i, j, k, p3index) / rho;
-        amrex::Real const vsq = (vx1 * vx1 + vx2 * vx2 + vx3 * vx3);
-        amrex::Real const Etot = state[bx](i, j, k, eindex);
-        amrex::Real const Eint = state[bx](i, j, k, eint_index);
-        amrex::Real const Temp = (HydroSystem<problem_t>::gamma_ - 1.) * Eint /
-                 (kb * (rho / Const_mH /0.6)); //Assuming all gas in ionized.
-
-       amrex::Real rho_new = rho;
-        if (rho < rho_floor) {
-          rho_new = rho_floor;
-          state[bx](i, j, k, dindex)  = rho_new;
-        }
-        
-       if (std::abs(vx1)>speedCeiling){
-          amrex::Real dummy = Etot - state[bx](i, j, k, dindex) * vx1 * vx1 /2. ;
-          state[bx](i, j, k, p1index) = (std::abs(vx1)/vx1) * speedCeiling * state[bx](i, j, k, dindex);
-          state[bx](i, j, k, eindex)  = dummy + std::pow(state[bx](i, j, k, p1index),2.) /state[bx](i, j, k, dindex)/2.;
-        }
-
-        if (std::abs(vx2)>speedCeiling){
-          amrex::Real dummy = Etot - state[bx](i, j, k, dindex) * vx2 * vx2 /2. ;
-          state[bx](i, j, k, p2index) = (std::abs(vx2)/vx2) * speedCeiling * state[bx](i, j, k, dindex);
-          state[bx](i, j, k, eindex)  = dummy + std::pow(state[bx](i, j, k, p2index),2.) /state[bx](i, j, k, dindex)/2.;
-        }
-
-        if (std::abs(vx3)>speedCeiling){
-          amrex::Real dummy = Etot - state[bx](i, j, k, dindex) * vx3 * vx3 /2. ;
-          state[bx](i, j, k, p3index) = (std::abs(vx3)/vx3) * speedCeiling * state[bx](i, j, k, dindex);
-          state[bx](i, j, k, eindex) = dummy + std::pow(state[bx](i, j, k, p3index),2.) /state[bx](i, j, k, dindex)/2.;
-        }
-
-        if(Temp>tempCeiling){
-          amrex::Real dummy = Etot - state[bx](i, j, k, eint_index);
-          state[bx](i, j, k, eint_index) = tempCeiling * 
-                                                 (kb * (state[bx](i, j, k, dindex)  / Const_mH/ 0.6)) / (HydroSystem<problem_t>::gamma_-1.0);
-          state[bx](i, j, k, eindex) = dummy + state[bx](i, j, k, eint_index);
-        }
-        
-        if(Temp<tempFloor){
-          amrex::Real dummy = Etot - state[bx](i, j, k, eint_index);
-          state[bx](i, j, k, eint_index) = tempFloor * 
-                                                 (kb * (state[bx](i, j, k, dindex)  / Const_mH/ 1.6)) / (HydroSystem<problem_t>::gamma_-1.0);
-          state[bx](i, j, k, eindex) = dummy + state[bx](i, j, k, eint_index);
-        }
-
-        if (!HydroSystem<problem_t>::is_eos_isothermal()) {
-          // recompute gas energy (to prevent P < 0)
-          amrex::Real const Eint_star = Etot - 0.5 * rho_new * vsq;
-          amrex::Real const P_star = Eint_star * (HydroSystem<problem_t>::gamma_- 1.);
-          amrex::Real P_new = P_star;
-          if (P_star < P_floor) {
-            P_new = P_floor;
-=======
+// to ensure that physical quantities are within reasonable
+// floors and ceilings which can be set in the param file
 template <typename problem_t>
 void RadhydroSimulation<problem_t>::EnforceLimits(amrex::Real const densityFloor, amrex::Real const pressureFloor, amrex::Real const speedCeiling,
 						  amrex::Real const tempCeiling, amrex::Real const tempFloor, amrex::MultiFab &state_mf)
 {
-	// prevent vacuum creation
+
 	amrex::Real const rho_floor = densityFloor; // workaround nvcc bug
 	amrex::Real const P_floor = pressureFloor;
 	amrex::Real Const_mH = 1.67e-24;
@@ -737,7 +662,6 @@
 			amrex::Real P_new = P_star;
 			if (P_star < P_floor) {
 				P_new = P_floor;
->>>>>>> 0328720e
 #pragma nv_diag_suppress divide_by_zero
 				amrex::Real const Etot_new = P_new / (HydroSystem<problem_t>::gamma_ - 1.) + 0.5 * rho_new * vsq;
 				state[bx](i, j, k, HydroSystem<problem_t>::energy_index) = Etot_new;
