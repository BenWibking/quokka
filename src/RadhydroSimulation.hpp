--- conflicted
+++ resolved
@@ -902,36 +902,21 @@
 			       << "Hydro update exceeded max_retries on level " << lev << ". Cannot continue, crashing...\n"
 			       << std::endl;
 
-<<<<<<< HEAD
-#ifdef AMREX_USE_ASCENT
-		amrex::ParallelDescriptor::Barrier();
-=======
 		// write plotfile or Ascent Blueprint file
 		amrex::ParallelDescriptor::Barrier();
 #ifdef AMREX_USE_ASCENT
->>>>>>> 2eb8d6c9
 		conduit::Node mesh;
 		amrex::SingleLevelToBlueprint(state_new_cc_[lev], componentNames_cc_, geom[lev], time, istep[lev] + 1, mesh);
 		conduit::Node bpMeshHost;
 		bpMeshHost.set(mesh); // copy to host mem (needed for Blueprint HDF5 output)
 		amrex::WriteBlueprintFiles(bpMeshHost, "debug_hydro_state_fatal", istep[lev] + 1, "hdf5");
-<<<<<<< HEAD
-		amrex::ParallelDescriptor::Barrier();
-#else
-		//  write AMReX plotfile
-		WriteSingleLevelPlotfile(CustomPlotFileName("debug_hydro_state_fatal", istep[lev] + 1), state_new_cc_[lev], componentNames_cc_, geom[lev], time,
-			 istep[lev] + 1);
-#endif
-
-=======
 #else
 		WriteSingleLevelPlotfile(CustomPlotFileName("debug_hydro_state_fatal", istep[lev] + 1), state_new_cc_[lev], componentNames_cc_, geom[lev], time,
 			 istep[lev] + 1);
 #endif
 		amrex::ParallelDescriptor::Barrier();
 		
->>>>>>> 2eb8d6c9
-		if (amrex::ParallelDescriptor::IOProcessor()) {
+    if (amrex::ParallelDescriptor::IOProcessor()) {
 			amrex::ParallelDescriptor::Abort();
 		}
 	}
@@ -1087,15 +1072,10 @@
 		if (ncells_bad > 0) {
 			if (Verbose()) {
 				amrex::Print() << "[FOFC-1] flux correcting " << ncells_bad << " cells on level " << lev << "\n";
-<<<<<<< HEAD
-				//const amrex::IntVect cell_idx = redoFlag.maxIndex(0);
-				//amrex::print_state(stateNew, cell_idx);
-=======
 				const amrex::IntVect cell_idx = redoFlag.maxIndex(0);
 				// Calculate the coordinates based on the cell index and cell size
 				printCoordinates(lev, cell_idx);
 				amrex::print_state(stateNew, cell_idx);
->>>>>>> 2eb8d6c9
 			}
 
 			// synchronize redoFlag across ranks
@@ -1115,16 +1095,11 @@
 			if (ncells_bad > 0) {
 				// FOFC failed
 				if (Verbose()) {
-<<<<<<< HEAD
-					//const amrex::IntVect cell_idx = redoFlag.maxIndex(0);
-					//amrex::print_state(stateNew, cell_idx);
-=======
 					const amrex::IntVect cell_idx = redoFlag.maxIndex(0);
 					// print cell state
 					amrex::Print() << "[FOFC-1] Flux correction failed:\n";
 					printCoordinates(lev, cell_idx);
 					amrex::print_state(stateNew, cell_idx);
->>>>>>> 2eb8d6c9
 					amrex::Print() << "[FOFC-1] failed for " << ncells_bad << " cells on level " << lev << "\n";
 				}
 				if (abortOnFofcFailure_ != 0) {
@@ -1180,14 +1155,9 @@
 		if (ncells_bad > 0) {
 			if (Verbose()) {
 				amrex::Print() << "[FOFC-2] flux correcting " << ncells_bad << " cells on level " << lev << "\n";
-<<<<<<< HEAD
-				//const amrex::IntVect cell_idx = redoFlag.maxIndex(0);
-				//amrex::print_state(stateFinal, cell_idx);
-=======
 				const amrex::IntVect cell_idx = redoFlag.maxIndex(0);
 				printCoordinates(lev, cell_idx);
 				amrex::print_state(stateFinal, cell_idx);
->>>>>>> 2eb8d6c9
 			}
 
 			// synchronize redoFlag across ranks
@@ -1207,16 +1177,11 @@
 			if (ncells_bad > 0) {
 				// FOFC failed
 				if (Verbose()) {
-<<<<<<< HEAD
-					//const amrex::IntVect cell_idx = redoFlag.maxIndex(0);
-					//amrex::print_state(stateFinal, cell_idx);
-=======
 					const amrex::IntVect cell_idx = redoFlag.maxIndex(0);
 					// print cell state
 					amrex::Print() << "[FOFC-2] Flux correction failed:\n";
 					printCoordinates(lev, cell_idx);
 					amrex::print_state(stateFinal, cell_idx);
->>>>>>> 2eb8d6c9
 					amrex::Print() << "[FOFC-2] failed for " << ncells_bad << " cells on level " << lev << "\n";
 				}
 				if (abortOnFofcFailure_ != 0) {
