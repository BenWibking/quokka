#ifndef RADIATION_SIMULATION_HPP_ // NOLINT
#define RADIATION_SIMULATION_HPP_
//==============================================================================
// TwoMomentRad - a radiation transport library for patch-based AMR codes
// Copyright 2020 Benjamin Wibking.
// Released under the MIT license. See LICENSE file included in the GitHub repo.
//==============================================================================
/// \file RadhydroSimulation.hpp
/// \brief Implements classes and functions to organise the overall setup,
/// timestepping, solving, and I/O of a simulation for radiation moments.

#include <array>
#include <filesystem>
#include <limits>
#include <string>
#include <tuple>
#include <unordered_map>
#include <utility>

#include "AMReX.H"
#include "AMReX_AmrParticles.H"
#include "AMReX_Arena.H"
#include "AMReX_Array.H"
#include "AMReX_Array4.H"
#include "AMReX_BCRec.H"
#include "AMReX_BLassert.H"
#include "AMReX_Box.H"
#include "AMReX_FArrayBox.H"
#include "AMReX_FabArray.H"
#include "AMReX_FabFactory.H"
#include "AMReX_Geometry.H"
#include "AMReX_GpuControl.H"
#include "AMReX_GpuDevice.H"
#include "AMReX_GpuQualifiers.H"
#include "AMReX_IntVect.H"
#include "AMReX_MultiFab.H"
#include "AMReX_MultiFabUtil.H"
#include "AMReX_ParallelDescriptor.H"
#include "AMReX_ParmParse.H"
#include "AMReX_PlotFileUtil.H"
#include "AMReX_Print.H"
#include "AMReX_REAL.H"
#include "AMReX_YAFluxRegister.H"

#ifdef AMREX_USE_ASCENT
#include "AMReX_Conduit_Blueprint.H"
#include <ascent.hpp>
#include <conduit_node.hpp>
#endif

#include "Chemistry.hpp"
#include "GrackleLikeCooling.hpp"
#include "SimulationData.hpp"
#include "TabulatedCooling.hpp"
#include "eos.H"
#include "hydro_system.hpp"
#include "hyperbolic_system.hpp"
#include "physics_info.hpp"
#include "physics_numVars.hpp"
#include "radiation_system.hpp"
#include "simulation.hpp"

// Simulation class should be initialized only once per program (i.e., is a singleton)
template <typename problem_t> class RadhydroSimulation : public AMRSimulation<problem_t>
{
      public:
	using AMRSimulation<problem_t>::state_old_cc_;
	using AMRSimulation<problem_t>::state_new_cc_;
	using AMRSimulation<problem_t>::max_signal_speed_;
	using AMRSimulation<problem_t>::state_old_fc_;
	using AMRSimulation<problem_t>::state_new_fc_;
	using AMRSimulation<problem_t>::TracerPC;

	using AMRSimulation<problem_t>::nghost_cc_;
	using AMRSimulation<problem_t>::areInitialConditionsDefined_;
	using AMRSimulation<problem_t>::BCs_cc_;
	using AMRSimulation<problem_t>::BCs_fc_;
	using AMRSimulation<problem_t>::componentNames_cc_;
	using AMRSimulation<problem_t>::componentNames_fc_;
	using AMRSimulation<problem_t>::cflNumber_;
	using AMRSimulation<problem_t>::fillBoundaryConditions;
	using AMRSimulation<problem_t>::CustomPlotFileName;
	using AMRSimulation<problem_t>::geom;
	using AMRSimulation<problem_t>::grids;
	using AMRSimulation<problem_t>::dmap;
	using AMRSimulation<problem_t>::istep;
	using AMRSimulation<problem_t>::flux_reg_;
	using AMRSimulation<problem_t>::incrementFluxRegisters;
	using AMRSimulation<problem_t>::finest_level;
	using AMRSimulation<problem_t>::finestLevel;
	using AMRSimulation<problem_t>::do_reflux;
	using AMRSimulation<problem_t>::do_tracers;
	using AMRSimulation<problem_t>::Verbose;
	using AMRSimulation<problem_t>::constantDt_;
	using AMRSimulation<problem_t>::boxArray;
	using AMRSimulation<problem_t>::DistributionMap;
	using AMRSimulation<problem_t>::refRatio;
	using AMRSimulation<problem_t>::cellUpdates_;
	using AMRSimulation<problem_t>::CountCells;
	using AMRSimulation<problem_t>::WriteCheckpointFile;
	using AMRSimulation<problem_t>::GetData;
	using AMRSimulation<problem_t>::FillPatchWithData;
<<<<<<< HEAD
	using AMRSimulation<problem_t>::istep;
=======
	using AMRSimulation<problem_t>::Gconst_;

	using AMRSimulation<problem_t>::densityFloor_;
	using AMRSimulation<problem_t>::tempFloor_;
	using AMRSimulation<problem_t>::tempCeiling_;
	using AMRSimulation<problem_t>::speedCeiling_;
>>>>>>> d616a63e

	SimulationData<problem_t> userData_;

	int enableCooling_ = 0;
	int enableChemistry_ = 0;
	Real max_density_allowed = std::numeric_limits<amrex::Real>::max();
	Real min_density_allowed = std::numeric_limits<amrex::Real>::min();

	quokka::GrackleLikeCooling::grackle_tables grackleTables_;
	quokka::TabulatedCooling::cloudy_tables cloudyTables_;
	std::string coolingTableType_{};
	std::string coolingTableFilename_{};

	static constexpr int nvarTotal_cc_ = Physics_Indices<problem_t>::nvarTotal_cc;
	static constexpr int ncompHydro_ = HydroSystem<problem_t>::nvar_; // hydro
	static constexpr int ncompHyperbolic_ = RadSystem<problem_t>::nvarHyperbolic_;
	static constexpr int nstartHyperbolic_ = RadSystem<problem_t>::nstartHyperbolic_;

	amrex::Real radiationCflNumber_ = 0.3;
	int maxSubsteps_ = 10; // maximum number of radiation subcycles per hydro step

	bool computeReferenceSolution_ = false;
	amrex::Real errorNorm_ = NAN;
	amrex::Real pressureFloor_ = 0.;

<<<<<<< HEAD
	int integratorOrder_ = 2; // 1 == forward Euler; 2 == RK2-SSP (default)
	int reconstructionOrder_ = 3; // 1 == donor cell; 2 == PLM; 3 == PPM (default)
	int radiationReconstructionOrder_ = 3; // 1 == donor cell; 2 == PLM; 3 == PPM (default)
	int useDualEnergy_ = 1; // 0 == disabled; 1 == use auxiliary internal energy equation (default)
	int abortOnFOFCFailure_ = 1; // 1 == crash if FOFC fails; 0 == keep going
=======
	int lowLevelDebuggingOutput_ = 0;	// 0 == do nothing; 1 == output intermediate multifabs used in hydro each timestep (ONLY USE FOR DEBUGGING)
	int integratorOrder_ = 2;		// 1 == forward Euler; 2 == RK2-SSP (default)
	int reconstructionOrder_ = 3;		// 1 == donor cell; 2 == PLM; 3 == PPM (default)
	int radiationReconstructionOrder_ = 3;	// 1 == donor cell; 2 == PLM; 3 == PPM (default)
	int useDualEnergy_ = 1;			// 0 == disabled; 1 == use auxiliary internal energy equation (default)
	int abortOnFofcFailure_ = 1;		// 0 == keep going, 1 == abort hydro advance if FOFC fails
	amrex::Real artificialViscosityK_ = 0.; // artificial viscosity coefficient (default == None)
>>>>>>> d616a63e

	amrex::Long radiationCellUpdates_ = 0; // total number of radiation cell-updates

	// member functions
	explicit RadhydroSimulation(amrex::Vector<amrex::BCRec> &BCs_cc, amrex::Vector<amrex::BCRec> &BCs_fc) : AMRSimulation<problem_t>(BCs_cc, BCs_fc)
	{
		initialize();
	}

	explicit RadhydroSimulation(amrex::Vector<amrex::BCRec> &BCs_cc) : AMRSimulation<problem_t>(BCs_cc) { initialize(); }

	inline void initialize()
	{
		defineComponentNames();
		// read in runtime parameters
		readParmParse();
		// set gamma
		amrex::ParmParse eos("eos");
		eos.add("eos_gamma", quokka::EOS_Traits<problem_t>::gamma);
		// initialize Microphysics params
		init_extern_parameters();
		// initialize Microphysics EOS
		amrex::Real small_temp = 1e-10;
		amrex::Real small_dens = 1e-100;
		eos_init(small_temp, small_dens);
	}

	[[nodiscard]] static auto getScalarVariableNames() -> std::vector<std::string>;
	void defineComponentNames();
	void readParmParse();

	void checkHydroStates(amrex::MultiFab &mf, char const *file, int line);
	void computeMaxSignalLocal(int level) override;
	auto computeExtraPhysicsTimestep(int lev) -> amrex::Real override;
	void preCalculateInitialConditions() override;
<<<<<<< HEAD
  	void setInitialConditionsOnGrid(quokka::grid grid_elem) override;
	void advanceSingleTimestepAtLevel(int lev, amrex::Real time, amrex::Real dt_lev,
									  int ncycle) override;
	void computeBeforeTimestep() override;
=======
	void setInitialConditionsOnGrid(quokka::grid grid_elem) override;
	void setInitialConditionsOnGridFaceVars(quokka::grid grid_elem) override;
	void createInitialParticles() override;
	void advanceSingleTimestepAtLevel(int lev, amrex::Real time, amrex::Real dt_lev, int ncycle) override;
>>>>>>> d616a63e
	void computeAfterTimestep() override;
	void computeAfterLevelAdvance(int lev, amrex::Real time, amrex::Real dt_lev, int /*ncycle*/);
	void computeAfterEvolve(amrex::Vector<amrex::Real> &initSumCons) override;
	void computeReferenceSolution(amrex::MultiFab &ref, amrex::GpuArray<amrex::Real, AMREX_SPACEDIM> const &dx,
				      amrex::GpuArray<amrex::Real, AMREX_SPACEDIM> const &prob_lo);

	// compute derived variables
	void ComputeDerivedVar(int lev, std::string const &dname, amrex::MultiFab &mf, int ncomp) const override;

	// compute projected vars
	[[nodiscard]] auto ComputeProjections(int dir) const -> std::unordered_map<std::string, amrex::BaseFab<amrex::Real>> override;

	// compute statistics
	auto ComputeStatistics() -> std::map<std::string, amrex::Real> override;

	// fix-up states
	void FixupState(int level) override;

	// implement FillPatch function
	void FillPatch(int lev, amrex::Real time, amrex::MultiFab &mf, int icomp, int ncomp, quokka::centering cen, quokka::direction dir,
		       FillPatchType fptype) override;

	// functions to operate on state vector before/after interpolating between levels
	static void PreInterpState(amrex::MultiFab &mf, int scomp, int ncomp);
	static void PostInterpState(amrex::MultiFab &mf, int scomp, int ncomp);

	// compute axis-aligned 1D profile of user_f(x, y, z)
	template <typename F> auto computeAxisAlignedProfile(int axis, F const &user_f) -> amrex::Gpu::HostVector<amrex::Real>;

	// tag cells for refinement
	void ErrorEst(int lev, amrex::TagBoxArray &tags, amrex::Real time, int ngrow) override;

	// fill rhs for Poisson solve
	void fillPoissonRhsAtLevel(amrex::MultiFab &rhs, int lev) override;

	// add gravitational acceleration to hydro state
	void applyPoissonGravityAtLevel(amrex::MultiFab const &phi, int lev, amrex::Real dt) override;

	void addFluxArrays(std::array<amrex::MultiFab, AMREX_SPACEDIM> &dstfluxes, std::array<amrex::MultiFab, AMREX_SPACEDIM> &srcfluxes, int srccomp,
			   int dstcomp);

	auto expandFluxArrays(std::array<amrex::FArrayBox, AMREX_SPACEDIM> &fluxes, int nstartNew,
			      int ncompNew) -> std::array<amrex::FArrayBox, AMREX_SPACEDIM>;

	void printCoordinates(int lev, const amrex::IntVect &cell_idx);

	void advanceHydroAtLevelWithRetries(int lev, amrex::Real time, amrex::Real dt_lev, amrex::YAFluxRegister *fr_as_crse,
					    amrex::YAFluxRegister *fr_as_fine);

	auto advanceHydroAtLevel(amrex::MultiFab &state_old_cc_tmp, amrex::YAFluxRegister *fr_as_crse, amrex::YAFluxRegister *fr_as_fine, int lev,
				 amrex::Real time, amrex::Real dt_lev) -> bool;

	void addStrangSplitSources(amrex::MultiFab &state, int lev, amrex::Real time, amrex::Real dt_lev);
	auto addStrangSplitSourcesWithBuiltin(amrex::MultiFab &state, int lev, amrex::Real time, amrex::Real dt_lev) -> bool;

	auto isCflViolated(int lev, amrex::Real time, amrex::Real dt_actual) -> bool;

	// radiation subcycle
	void swapRadiationState(amrex::MultiFab &stateOld, amrex::MultiFab const &stateNew);
	auto computeNumberOfRadiationSubsteps(int lev, amrex::Real dt_lev_hydro) -> int;
	void advanceRadiationSubstepAtLevel(int lev, amrex::Real time, amrex::Real dt_radiation, int iter_count, int nsubsteps,
					    amrex::YAFluxRegister *fr_as_crse, amrex::YAFluxRegister *fr_as_fine);
	void advanceRadiationForwardEuler(int lev, amrex::Real time, amrex::Real dt_radiation, int iter_count, int nsubsteps, amrex::YAFluxRegister *fr_as_crse,
					  amrex::YAFluxRegister *fr_as_fine);
	void advanceRadiationMidpointRK2(int lev, amrex::Real time, amrex::Real dt_radiation, int iter_count, int nsubsteps, amrex::YAFluxRegister *fr_as_crse,
					 amrex::YAFluxRegister *fr_as_fine);

	void subcycleRadiationAtLevel(int lev, amrex::Real time, amrex::Real dt_lev_hydro, amrex::YAFluxRegister *fr_as_crse,
				      amrex::YAFluxRegister *fr_as_fine);

	void operatorSplitSourceTerms(amrex::Array4<amrex::Real> const &stateNew, const amrex::Box &indexRange, amrex::Real time, double dt, int stage,
				      amrex::GpuArray<amrex::Real, AMREX_SPACEDIM> const &dx, amrex::GpuArray<amrex::Real, AMREX_SPACEDIM> const &prob_lo,
				      amrex::GpuArray<amrex::Real, AMREX_SPACEDIM> const &prob_hi);

	auto computeRadiationFluxes(amrex::Array4<const amrex::Real> const &consVar, const amrex::Box &indexRange, int nvars,
				    amrex::GpuArray<amrex::Real, AMREX_SPACEDIM> dx)
	    -> std::tuple<std::array<amrex::FArrayBox, AMREX_SPACEDIM>, std::array<amrex::FArrayBox, AMREX_SPACEDIM>>;

	auto computeHydroFluxes(amrex::MultiFab const &consVar, int nvars,
				int lev) -> std::pair<std::array<amrex::MultiFab, AMREX_SPACEDIM>, std::array<amrex::MultiFab, AMREX_SPACEDIM>>;

	auto computeFOHydroFluxes(amrex::MultiFab const &consVar, int nvars,
				  int lev) -> std::pair<std::array<amrex::MultiFab, AMREX_SPACEDIM>, std::array<amrex::MultiFab, AMREX_SPACEDIM>>;

	template <FluxDir DIR>
	void fluxFunction(amrex::Array4<const amrex::Real> const &consState, amrex::FArrayBox &x1Flux, amrex::FArrayBox &x1FluxDiffusive,
			  const amrex::Box &indexRange, int nvars, amrex::GpuArray<amrex::Real, AMREX_SPACEDIM> dx);

	template <FluxDir DIR>
	void hydroFluxFunction(amrex::MultiFab const &primVar, amrex::MultiFab &leftState, amrex::MultiFab &rightState, amrex::MultiFab &x1Flux,
			       amrex::MultiFab &x1FaceVel, amrex::MultiFab const &x1Flat, amrex::MultiFab const &x2Flat, amrex::MultiFab const &x3Flat,
			       int ng_reconstruct, int nvars);

	template <FluxDir DIR>
	void hydroFOFluxFunction(amrex::MultiFab const &primVar, amrex::MultiFab &leftState, amrex::MultiFab &rightState, amrex::MultiFab &x1Flux,
				 amrex::MultiFab &x1FaceVel, int ng_reconstruct, int nvars);

	void replaceFluxes(std::array<amrex::MultiFab, AMREX_SPACEDIM> &fluxes, std::array<amrex::MultiFab, AMREX_SPACEDIM> &FOfluxes,
			   amrex::iMultiFab &redoFlag);
};

template <typename problem_t> void RadhydroSimulation<problem_t>::defineComponentNames()
{

	// cell-centred
	// add hydro state variables
	if constexpr (Physics_Traits<problem_t>::is_hydro_enabled || Physics_Traits<problem_t>::is_radiation_enabled) {
		std::vector<std::string> hydroNames = {"gasDensity", "x-GasMomentum", "y-GasMomentum", "z-GasMomentum", "gasEnergy", "gasInternalEnergy"};
		componentNames_cc_.insert(componentNames_cc_.end(), hydroNames.begin(), hydroNames.end());
	}
	// add passive scalar variables
	if constexpr (Physics_Traits<problem_t>::numPassiveScalars > 0) {
		std::vector<std::string> scalarNames = getScalarVariableNames();
		componentNames_cc_.insert(componentNames_cc_.end(), scalarNames.begin(), scalarNames.end());
	}
	// add radiation state variables
	if constexpr (Physics_Traits<problem_t>::is_radiation_enabled) {
		std::vector<std::string> radNames = {};
		for (int i = 0; i < Physics_Traits<problem_t>::nGroups; ++i) {
			radNames.push_back("radEnergy-Group" + std::to_string(i));
			radNames.push_back("x-RadFlux-Group" + std::to_string(i));
			radNames.push_back("y-RadFlux-Group" + std::to_string(i));
			radNames.push_back("z-RadFlux-Group" + std::to_string(i));
		}
		componentNames_cc_.insert(componentNames_cc_.end(), radNames.begin(), radNames.end());
	}

	// face-centred

	// add face-centered velocities
	for (int idim = 0; idim < AMREX_SPACEDIM; idim++) {
		componentNames_fc_.push_back({quokka::face_dir_str[idim] + "-velocity"});
	}
	// add mhd state variables
	if constexpr (Physics_Traits<problem_t>::is_mhd_enabled) {
		for (int idim = 0; idim < AMREX_SPACEDIM; idim++) {
			componentNames_fc_.push_back({quokka::face_dir_str[idim] + "-BField"});
		}
	}
}

template <typename problem_t> auto RadhydroSimulation<problem_t>::getScalarVariableNames() -> std::vector<std::string>
{
	// return vector of names for the passive scalars
	// this can be specialized by the user to provide more descriptive names
	// (these names are used to label the variables in the plotfiles)

	std::vector<std::string> names;
	int nscalars = HydroSystem<problem_t>::nscalars_;
	names.reserve(nscalars);
	for (int n = 0; n < nscalars; ++n) {
		// write string 'scalar_1', etc.
		names.push_back(fmt::format("scalar_{}", n));
	}
	return names;
}

template <typename problem_t> void RadhydroSimulation<problem_t>::readParmParse()
{
	// set hydro runtime parameters
	{
		amrex::ParmParse hpp("hydro");
		hpp.query("low_level_debugging_output", lowLevelDebuggingOutput_);
		hpp.query("rk_integrator_order", integratorOrder_);
		hpp.query("reconstruction_order", reconstructionOrder_);
		hpp.query("use_dual_energy", useDualEnergy_);
<<<<<<< HEAD
		hpp.query("abort_on_fofc_failure", abortOnFOFCFailure_);
=======
		hpp.query("abort_on_fofc_failure", abortOnFofcFailure_);
		hpp.query("artificial_viscosity_coefficient", artificialViscosityK_);
	}

	// set cooling runtime parameters
	{
		amrex::ParmParse hpp("cooling");
		int alwaysReadTables = 0;
		hpp.query("enabled", enableCooling_);
		hpp.query("cooling_table_type", coolingTableType_);
		hpp.query("read_tables_even_if_disabled", alwaysReadTables);
		hpp.query("hdf5_data_file", coolingTableFilename_);

		if ((enableCooling_ == 1) || (alwaysReadTables == 1)) {
			if (coolingTableType_ == "grackle") {
				// read Grackle tables
				amrex::Print() << "Reading Grackle tables...\n";
				quokka::GrackleLikeCooling::readGrackleData(coolingTableFilename_, grackleTables_);
			} else if (coolingTableType_ == "cloudy_cooling_tools") {
				// read cloudy_cooling_tools tables
				amrex::Print() << "Reading cloudy-cooling-tools tables...\n";
				quokka::TabulatedCooling::readCloudyData(coolingTableFilename_, cloudyTables_);
			} else {
				amrex::Abort("Invalid cooling table type!");
			}
		}
>>>>>>> d616a63e
	}

#ifdef PRIMORDIAL_CHEM
	// set chemistry runtime parameters
	{
		amrex::ParmParse hpp("primordial_chem");
		hpp.query("enabled", enableChemistry_);
		hpp.query("max_density_allowed", max_density_allowed); // chemistry is not accurate for densities > 3e-6
		hpp.query("min_density_allowed", min_density_allowed); // don't do chemistry in cells with densities below the minimum density specified
	}
#endif

	// set radiation runtime parameters
	{
		amrex::ParmParse rpp("radiation");
		rpp.query("reconstruction_order", radiationReconstructionOrder_);
		rpp.query("cfl", radiationCflNumber_);
	}
}

template <typename problem_t> auto RadhydroSimulation<problem_t>::computeNumberOfRadiationSubsteps(int lev, amrex::Real dt_lev_hydro) -> int
{
	// compute radiation timestep
	auto const &dx = geom[lev].CellSizeArray();
	amrex::Real c_hat = RadSystem<problem_t>::c_hat_;
	amrex::Real dx_min = std::min({AMREX_D_DECL(dx[0], dx[1], dx[2])});
	amrex::Real dtrad_tmp = radiationCflNumber_ * (dx_min / c_hat);
	int nsubSteps = std::ceil(dt_lev_hydro / dtrad_tmp);
	return nsubSteps;
}

template <typename problem_t> void RadhydroSimulation<problem_t>::computeMaxSignalLocal(int const level)
{
	BL_PROFILE("RadhydroSimulation::computeMaxSignalLocal()");

	// hydro: loop over local grids, compute CFL timestep
	for (amrex::MFIter iter(state_new_cc_[level]); iter.isValid(); ++iter) {
		const amrex::Box &indexRange = iter.validbox();
		auto const &stateNew = state_new_cc_[level].const_array(iter);
		auto const &maxSignal = max_signal_speed_[level].array(iter);

		if constexpr (Physics_Traits<problem_t>::is_hydro_enabled && !(Physics_Traits<problem_t>::is_radiation_enabled)) {
			// hydro only
			HydroSystem<problem_t>::ComputeMaxSignalSpeed(stateNew, maxSignal, indexRange);
		} else if constexpr (Physics_Traits<problem_t>::is_radiation_enabled) {
			// radiation hydro, or radiation only
			RadSystem<problem_t>::ComputeMaxSignalSpeed(stateNew, maxSignal, indexRange);
			if constexpr (Physics_Traits<problem_t>::is_hydro_enabled) {
				auto maxSignalHydroFAB = amrex::FArrayBox(indexRange);
				auto const &maxSignalHydro = maxSignalHydroFAB.array();
				HydroSystem<problem_t>::ComputeMaxSignalSpeed(stateNew, maxSignalHydro, indexRange);
				const int maxSubsteps = maxSubsteps_;
				// ensure that we use the smaller of the two timesteps
				amrex::ParallelFor(indexRange, [=] AMREX_GPU_DEVICE(int i, int j, int k) noexcept {
					amrex::Real const maxSignalRadiation = maxSignal(i, j, k) / static_cast<double>(maxSubsteps);
					maxSignal(i, j, k) = std::max(maxSignalRadiation, maxSignalHydro(i, j, k));
				});
			}
		} else {
			// no physics modules enabled, why are we running?
			amrex::Abort("At least one of hydro or radiation must be enabled! Cannot "
				     "compute a time step.");
		}
	}
}

template <typename problem_t> auto RadhydroSimulation<problem_t>::computeExtraPhysicsTimestep(int const /*level*/) -> amrex::Real
{
	BL_PROFILE("RadhydroSimulation::computeExtraPhysicsTimestep()");
	// users can override this to enforce additional timestep constraints
	return std::numeric_limits<amrex::Real>::max();
}

#if !defined(NDEBUG)
#define CHECK_HYDRO_STATES(mf) checkHydroStates(mf, __FILE__, __LINE__)
#else
#define CHECK_HYDRO_STATES(mf)
#endif

template <typename problem_t> void RadhydroSimulation<problem_t>::checkHydroStates(amrex::MultiFab &mf, char const *file, int line)
{
	BL_PROFILE("RadhydroSimulation::checkHydroStates()");

	bool validStates = HydroSystem<problem_t>::CheckStatesValid(mf);
	amrex::ParallelDescriptor::ReduceBoolAnd(validStates);

	if (!validStates) {
		amrex::Print() << "Hydro states invalid (" + std::string(file) + ":" + std::to_string(line) + ")\n";
		amrex::Print() << "Writing checkpoint for debugging...\n";
		amrex::MFIter::allowMultipleMFIters(1);
		WriteCheckpointFile();
		amrex::Abort("Hydro states invalid (" + std::string(file) + ":" + std::to_string(line) + ")");
	}
}

template <typename problem_t> void RadhydroSimulation<problem_t>::preCalculateInitialConditions()
{
	// default empty implementation
	// user should implement using problem-specific template specialization
}

template <typename problem_t> void RadhydroSimulation<problem_t>::setInitialConditionsOnGrid(quokka::grid grid_elem)
{
	// default empty implementation
	// user should implement using problem-specific template specialization
}

template <typename problem_t> void RadhydroSimulation<problem_t>::setInitialConditionsOnGridFaceVars(quokka::grid grid_elem)
{
	// default empty implementation
	// user should implement using problem-specific template specialization
	// note: an implementation is only required if face-centered vars are used
}

template <typename problem_t> void RadhydroSimulation<problem_t>::createInitialParticles()
{
	// default empty implementation
	// user should implement using problem-specific template specialization
	// note: an implementation is only required if particles are used
}

template <typename problem_t> void RadhydroSimulation<problem_t>::computeBeforeTimestep()
{
	// do nothing -- user should implement if desired
}

template <typename problem_t> void RadhydroSimulation<problem_t>::computeAfterTimestep()
{
	// do nothing -- user should implement if desired
}

template <typename problem_t> void RadhydroSimulation<problem_t>::computeAfterLevelAdvance(int lev, amrex::Real time, amrex::Real dt_lev, int ncycle)
{
	// user should implement if desired
}

template <typename problem_t> void RadhydroSimulation<problem_t>::addStrangSplitSources(amrex::MultiFab &state, int lev, amrex::Real time, amrex::Real dt)
{
	// user should implement
	// (when Strang splitting is enabled, dt is actually 0.5*dt_lev)
}

template <typename problem_t>
auto RadhydroSimulation<problem_t>::addStrangSplitSourcesWithBuiltin(amrex::MultiFab &state, int lev, amrex::Real time, amrex::Real dt) -> bool
{
	// start by assuming cooling integrator is successful.
	bool cool_success = true;
	if (enableCooling_ == 1) {
		// compute cooling
		if (coolingTableType_ == "grackle") {
			cool_success = quokka::GrackleLikeCooling::computeCooling<problem_t>(state, dt, grackleTables_, tempFloor_);
		} else if (coolingTableType_ == "cloudy_cooling_tools") {
			cool_success = quokka::TabulatedCooling::computeCooling<problem_t>(state, dt, cloudyTables_, tempFloor_);
		} else {
			amrex::Abort("Invalid cooling table type!");
		}
	}

	// start by assuming chemistry burn is successful.
	bool burn_success = true; // NOLINT
#ifdef PRIMORDIAL_CHEM
	if (enableChemistry_ == 1) {
		// compute chemistry
		burn_success = quokka::chemistry::computeChemistry<problem_t>(state, dt, max_density_allowed, min_density_allowed);
	}
#endif

	// compute user-specified sources
	addStrangSplitSources(state, lev, time, dt);

	return (burn_success && cool_success);
}

template <typename problem_t>
void RadhydroSimulation<problem_t>::ComputeDerivedVar(int lev, std::string const &dname, amrex::MultiFab &mf, const int ncomp) const
{
	// compute derived variables and save in 'mf' -- user should implement
}

template <typename problem_t>
auto RadhydroSimulation<problem_t>::ComputeProjections(int /*dir*/) const -> std::unordered_map<std::string, amrex::BaseFab<amrex::Real>>
{
	// compute projections and return as unordered_map -- user should implement
	return std::unordered_map<std::string, amrex::BaseFab<amrex::Real>>{};
}

template <typename problem_t> auto RadhydroSimulation<problem_t>::ComputeStatistics() -> std::map<std::string, amrex::Real>
{
	// compute statistics and return a std::map<std::string, amrex::Real> -- user should implement
	// IMPORTANT: the user is responsible for performing any necessary MPI reductions before returning
	return std::map<std::string, amrex::Real>{};
}

template <typename problem_t> void RadhydroSimulation<problem_t>::ErrorEst(int lev, amrex::TagBoxArray &tags, amrex::Real /*time*/, int /*ngrow*/)
{
	// tag cells for refinement -- user should implement
}

template <typename problem_t>
void RadhydroSimulation<problem_t>::computeReferenceSolution(amrex::MultiFab &ref, amrex::GpuArray<amrex::Real, AMREX_SPACEDIM> const &dx,
							     amrex::GpuArray<amrex::Real, AMREX_SPACEDIM> const &prob_lo)
{
	// user should implement
}

template <typename problem_t> void RadhydroSimulation<problem_t>::computeAfterEvolve(amrex::Vector<amrex::Real> &initSumCons)
{
	amrex::GpuArray<amrex::Real, AMREX_SPACEDIM> const &dx0 = geom[0].CellSizeArray();
	amrex::Real const vol = AMREX_D_TERM(dx0[0], *dx0[1], *dx0[2]);

	// check conservation of total energy
	amrex::Real const Egas0 = initSumCons[RadSystem<problem_t>::gasEnergy_index];
	amrex::Real const Egas = state_new_cc_[0].sum(RadSystem<problem_t>::gasEnergy_index) * vol;

	amrex::Real Etot0 = NAN;
	amrex::Real Etot = NAN;
	if constexpr (Physics_Traits<problem_t>::is_radiation_enabled) {
		amrex::Real Erad0 = 0.;
		for (int g = 0; g < Physics_Traits<problem_t>::nGroups; ++g) {
			Erad0 += initSumCons[RadSystem<problem_t>::radEnergy_index + Physics_NumVars::numRadVars * g];
		}
		Etot0 = Egas0 + (RadSystem<problem_t>::c_light_ / RadSystem<problem_t>::c_hat_) * Erad0;
		amrex::Real Erad = 0.;
		for (int g = 0; g < Physics_Traits<problem_t>::nGroups; ++g) {
			Erad += state_new_cc_[0].sum(RadSystem<problem_t>::radEnergy_index + Physics_NumVars::numRadVars * g) * vol;
		}
		Etot = Egas + (RadSystem<problem_t>::c_light_ / RadSystem<problem_t>::c_hat_) * Erad;
	} else {
		Etot0 = Egas0;
		Etot = Egas;
	}

	amrex::Real const abs_err = (Etot - Etot0);
	amrex::Real const rel_err = abs_err / Etot0;

	amrex::Print() << "\nInitial gas+radiation energy = " << Etot0 << '\n';
	amrex::Print() << "Final gas+radiation energy = " << Etot << '\n';
	amrex::Print() << "\tabsolute conservation error = " << abs_err << '\n';
	amrex::Print() << "\trelative conservation error = " << rel_err << '\n';
	amrex::Print() << '\n';

	if (computeReferenceSolution_) {
		// compute reference solution
		const int ncomp = state_new_cc_[0].nComp();
		amrex::MultiFab state_ref_level0(boxArray(0), DistributionMap(0), ncomp, 0);
		computeReferenceSolution(state_ref_level0, geom[0].CellSizeArray(), geom[0].ProbLoArray());

		// compute error norm
		amrex::MultiFab residual(boxArray(0), DistributionMap(0), ncomp, 0);
		amrex::MultiFab::Copy(residual, state_ref_level0, 0, 0, ncomp, 0);
		amrex::MultiFab::Saxpy(residual, -1., state_new_cc_[0], 0, 0, ncomp, 0);

		amrex::Real sol_norm = 0.;
		amrex::Real err_norm = 0.;
		// compute rms of each component
		for (int n = 0; n < ncomp; ++n) {
			sol_norm += std::pow(state_ref_level0.norm1(n), 2);
			err_norm += std::pow(residual.norm1(n), 2);
		}
		sol_norm = std::sqrt(sol_norm);
		err_norm = std::sqrt(err_norm);

		const double rel_error = err_norm / sol_norm;
		errorNorm_ = rel_error;
		amrex::Print() << "Relative rms L1 error norm = " << rel_error << '\n';
	}
	amrex::Print() << '\n';

	// compute average number of radiation subcycles per timestep
	double const avg_rad_subcycles = static_cast<double>(radiationCellUpdates_) / static_cast<double>(cellUpdates_);
	amrex::Print() << "avg. num. of radiation subcycles = " << avg_rad_subcycles << '\n';
	amrex::Print() << '\n';
}

template <typename problem_t> void RadhydroSimulation<problem_t>::advanceSingleTimestepAtLevel(int lev, amrex::Real time, amrex::Real dt_lev, int ncycle)
{
	BL_PROFILE("RadhydroSimulation::advanceSingleTimestepAtLevel()");

	// get flux registers
	amrex::YAFluxRegister *fr_as_crse = nullptr;
	amrex::YAFluxRegister *fr_as_fine = nullptr;
	if (do_reflux != 0) {
		if (lev < finestLevel()) {
			fr_as_crse = flux_reg_[lev + 1].get();
			fr_as_crse->reset();
		}
		if (lev > 0) {
			fr_as_fine = flux_reg_[lev].get();
		}
	}

	// since we are starting a new timestep, need to swap old and new state vectors
	std::swap(state_old_cc_[lev], state_new_cc_[lev]);
	if (Physics_Indices<problem_t>::nvarTotal_fc > 0) {
		std::swap(state_old_fc_[lev], state_new_fc_[lev]);
	}

	// check hydro states before update (this can be caused by the flux register!)
	CHECK_HYDRO_STATES(state_old_cc_[lev]);

	// advance hydro
	if constexpr (Physics_Traits<problem_t>::is_hydro_enabled) {
		advanceHydroAtLevelWithRetries(lev, time, dt_lev, fr_as_crse, fr_as_fine);
	} else {
		// copy hydro vars from state_old_cc_ to state_new_cc_
		// (otherwise radiation update will be wrong!)
		amrex::MultiFab::Copy(state_new_cc_[lev], state_old_cc_[lev], 0, 0, ncompHydro_, 0);
	}

	// check hydro states after hydro update
	CHECK_HYDRO_STATES(state_new_cc_[lev]);

	// subcycle radiation
	if constexpr (Physics_Traits<problem_t>::is_radiation_enabled) {
		subcycleRadiationAtLevel(lev, time, dt_lev, fr_as_crse, fr_as_fine);
	}

	// check hydro states after radiation update
	CHECK_HYDRO_STATES(state_new_cc_[lev]);

	// compute any operator-split terms here (user-defined)
	computeAfterLevelAdvance(lev, time, dt_lev, ncycle);

	// check hydro states after user work
	CHECK_HYDRO_STATES(state_new_cc_[lev]);

	// check state validity
	AMREX_ASSERT(!state_new_cc_[lev].contains_nan(0, state_new_cc_[lev].nComp()));
}

template <typename problem_t> void RadhydroSimulation<problem_t>::fillPoissonRhsAtLevel(amrex::MultiFab &rhs_mf, const int lev)
{
	// add hydro density to Poisson rhs
	auto const &state = state_new_cc_[lev].const_arrays();
	auto rhs = rhs_mf.arrays();
	const Real G = Gconst_;

	amrex::ParallelFor(rhs_mf, [=] AMREX_GPU_DEVICE(int bx, int i, int j, int k) noexcept {
		// *add* density to rhs_mf
		// (N.B. particles **will not work** if you overwrite the density here!)
		rhs[bx](i, j, k) += 4.0 * M_PI * G * state[bx](i, j, k, HydroSystem<problem_t>::density_index);
	});
	amrex::Gpu::streamSynchronizeAll();
}

template <typename problem_t> void RadhydroSimulation<problem_t>::applyPoissonGravityAtLevel(amrex::MultiFab const &phi_mf, const int lev, const amrex::Real dt)
{
	if constexpr (AMREX_SPACEDIM == 3) {
		// apply Poisson gravity operator on level 'lev'
		auto const &dx = geom[lev].CellSizeArray();
		auto const &phi = phi_mf.const_arrays();
		auto state = state_new_cc_[lev].arrays();

		amrex::ParallelFor(phi_mf, [=] AMREX_GPU_DEVICE(int bx, int i, int j, int k) noexcept {
			// add operator-split gravitational acceleration
			const amrex::Real rho = state[bx](i, j, k, HydroSystem<problem_t>::density_index);
			amrex::Real px = state[bx](i, j, k, HydroSystem<problem_t>::x1Momentum_index);
			amrex::Real py = state[bx](i, j, k, HydroSystem<problem_t>::x2Momentum_index);
			amrex::Real pz = state[bx](i, j, k, HydroSystem<problem_t>::x3Momentum_index);
			const amrex::Real KE_old = 0.5 * (px * px + py * py + pz * pz) / rho;

			// g = -grad \phi
			amrex::Real gx = -0.5 * (phi[bx](i + 1, j, k) - phi[bx](i - 1, j, k)) / dx[0];
			amrex::Real gy = -0.5 * (phi[bx](i, j + 1, k) - phi[bx](i, j - 1, k)) / dx[1];
			amrex::Real gz = -0.5 * (phi[bx](i, j, k + 1) - phi[bx](i, j, k - 1)) / dx[2];

			px += dt * rho * gx;
			py += dt * rho * gy;
			pz += dt * rho * gz;
			const amrex::Real KE_new = 0.5 * (px * px + py * py + pz * pz) / rho;
			const amrex::Real dKE = KE_new - KE_old;

			state[bx](i, j, k, HydroSystem<problem_t>::x1Momentum_index) = px;
			state[bx](i, j, k, HydroSystem<problem_t>::x2Momentum_index) = py;
			state[bx](i, j, k, HydroSystem<problem_t>::x3Momentum_index) = pz;
			state[bx](i, j, k, HydroSystem<problem_t>::energy_index) += dKE;
		});
	}
}

// fix-up any unphysical states created by AMR operations
// (e.g., caused by the flux register or from interpolation)
template <typename problem_t> void RadhydroSimulation<problem_t>::FixupState(int lev)
{
	BL_PROFILE("RadhydroSimulation::FixupState()");

	// fix hydro state
	HydroSystem<problem_t>::EnforceLimits(densityFloor_, pressureFloor_, speedCeiling_, tempCeiling_, tempFloor_, state_new_cc_[lev]);

	// sync internal energy and total energy
	HydroSystem<problem_t>::SyncDualEnergy(state_new_cc_[lev]);
}

// Compute a new multifab 'mf' by copying in state from valid region and filling
// ghost cells
// NOTE: This has to be implemented here because PreInterpState and PostInterpState
// are implemented in this class (and must be *static* functions).
template <typename problem_t>
void RadhydroSimulation<problem_t>::FillPatch(int lev, amrex::Real time, amrex::MultiFab &mf, int icomp, int ncomp, quokka::centering cen,
					      quokka::direction dir, FillPatchType fptype)
{
	BL_PROFILE("AMRSimulation::FillPatch()");

	amrex::Vector<amrex::MultiFab *> cmf;
	amrex::Vector<amrex::MultiFab *> fmf;
	amrex::Vector<amrex::Real> ctime;
	amrex::Vector<amrex::Real> ftime;

	if (lev == 0) {
		// in this case, should return either state_new_[lev] or state_old_[lev]
		GetData(lev, time, fmf, ftime, cen, dir);
	} else {
		// in this case, should return either state_new_[lev] or state_old_[lev]
		// returns old state, new state, or both depending on 'time'
		GetData(lev, time, fmf, ftime, cen, dir);
		GetData(lev - 1, time, cmf, ctime, cen, dir);
	}

	if (cen == quokka::centering::cc) {
		FillPatchWithData(lev, time, mf, cmf, ctime, fmf, ftime, icomp, ncomp, BCs_cc_, cen, fptype, PreInterpState, PostInterpState);
	} else if (cen == quokka::centering::fc) {
		FillPatchWithData(lev, time, mf, cmf, ctime, fmf, ftime, icomp, ncomp, BCs_fc_, cen, fptype, PreInterpState, PostInterpState);
	}
}

template <typename problem_t> void RadhydroSimulation<problem_t>::PreInterpState(amrex::MultiFab &mf, int /*scomp*/, int /*ncomp*/)
{
	BL_PROFILE("RadhydroSimulation::PreInterpState()");

	auto const &cons = mf.arrays();
	amrex::ParallelFor(mf, [=] AMREX_GPU_DEVICE(int bx, int i, int j, int k) {
		const auto rho = cons[bx](i, j, k, HydroSystem<problem_t>::density_index);
		const auto px = cons[bx](i, j, k, HydroSystem<problem_t>::x1Momentum_index);
		const auto py = cons[bx](i, j, k, HydroSystem<problem_t>::x2Momentum_index);
		const auto pz = cons[bx](i, j, k, HydroSystem<problem_t>::x3Momentum_index);
		const auto Etot = cons[bx](i, j, k, HydroSystem<problem_t>::energy_index);
		const auto kinetic_energy = (px * px + py * py + pz * pz) / (2.0 * rho);

		// replace hydro total energy with specific internal energy (SIE)
		const auto e = (Etot - kinetic_energy) / rho;
		cons[bx](i, j, k, HydroSystem<problem_t>::energy_index) = e;
	});
}

template <typename problem_t> void RadhydroSimulation<problem_t>::PostInterpState(amrex::MultiFab &mf, int /*scomp*/, int /*ncomp*/)
{
	BL_PROFILE("RadhydroSimulation::PostInterpState()");

	auto const &cons = mf.arrays();
	amrex::ParallelFor(mf, [=] AMREX_GPU_DEVICE(int bx, int i, int j, int k) {
		const auto rho = cons[bx](i, j, k, HydroSystem<problem_t>::density_index);
		const auto px = cons[bx](i, j, k, HydroSystem<problem_t>::x1Momentum_index);
		const auto py = cons[bx](i, j, k, HydroSystem<problem_t>::x2Momentum_index);
		const auto pz = cons[bx](i, j, k, HydroSystem<problem_t>::x3Momentum_index);
		const auto e = cons[bx](i, j, k, HydroSystem<problem_t>::energy_index);
		const auto Eint = rho * e;
		const auto kinetic_energy = (px * px + py * py + pz * pz) / (2.0 * rho);

		// recompute hydro total energy from Eint + KE
		const auto Etot = Eint + kinetic_energy;
		cons[bx](i, j, k, HydroSystem<problem_t>::energy_index) = Etot;
	});
}

template <typename problem_t>
template <typename F>
auto RadhydroSimulation<problem_t>::computeAxisAlignedProfile(const int axis, F const &user_f) -> amrex::Gpu::HostVector<amrex::Real>
{
	// compute a 1D profile of user_f(i, j, k, state) along the given axis.
	BL_PROFILE("RadhydroSimulation::computeAxisAlignedProfile()");

	// allocate temporary multifabs
	amrex::Vector<amrex::MultiFab> q;
	q.resize(finest_level + 1);
	for (int lev = 0; lev <= finest_level; ++lev) {
		q[lev].define(boxArray(lev), DistributionMap(lev), 1, 0);
	}

	// evaluate user_f on all levels
	for (int lev = 0; lev <= finest_level; ++lev) {
		for (amrex::MFIter iter(q[lev]); iter.isValid(); ++iter) {
			auto const &box = iter.validbox();
			auto const &state = state_new_cc_[lev].const_array(iter);
			auto const &result = q[lev].array(iter);
			amrex::ParallelFor(box, [=] AMREX_GPU_DEVICE(int i, int j, int k) { result(i, j, k) = user_f(i, j, k, state); });
		}
	}

	// average down
	for (int crse_lev = finest_level - 1; crse_lev >= 0; --crse_lev) {
		amrex::average_down(q[crse_lev + 1], q[crse_lev], geom[crse_lev + 1], geom[crse_lev], 0, q[crse_lev].nComp(), refRatio(crse_lev));
	}

	// compute 1D profile from level 0 multifab
	amrex::Box domain = geom[0].Domain();
	auto profile = amrex::sumToLine(q[0], 0, q[0].nComp(), domain, axis);

	// normalize profile
	amrex::Long numCells = domain.numPts() / domain.length(axis);
	for (double &bin : profile) {
		bin /= static_cast<amrex::Real>(numCells);
	}

	return profile;
}

template <typename problem_t>
void RadhydroSimulation<problem_t>::advanceHydroAtLevelWithRetries(int lev, amrex::Real time, amrex::Real dt_lev, amrex::YAFluxRegister *fr_as_crse,
								   amrex::YAFluxRegister *fr_as_fine)
{
	BL_PROFILE_REGION("HydroSolver");
	// timestep retries
	const int max_retries = 6;
	bool success = false;

	// save the pre-advance fine flux register state in originalFineData
	amrex::MultiFab originalFineData;
	if (fr_as_fine != nullptr) {
		amrex::MultiFab const &fineData = fr_as_fine->getFineData();
		originalFineData.define(fineData.boxArray(), fineData.DistributionMap(), fineData.nComp(), 0);
		amrex::Copy(originalFineData, fineData, 0, 0, fineData.nComp(), 0);
	}

#ifdef AMREX_PARTICLES
	amrex::AmrTracerParticleContainer::ContainerLike<amrex::DefaultAllocator> originalTracerPC;
	if (do_tracers != 0) {
		// save the pre-advance tracer particles
		originalTracerPC = TracerPC->make_alike();	 // create empty particle container
		originalTracerPC.copyParticles(*TracerPC, true); // do local copy of particles
	}
#endif

	for (int retry_count = 0; retry_count <= max_retries; ++retry_count) {
		// reduce timestep by a factor of 2^retry_count
		const int nsubsteps = static_cast<int>(std::pow(2, retry_count));
		const amrex::Real dt_step = dt_lev / nsubsteps;

		if (retry_count > 0 && Verbose()) {
			amrex::Print() << "\t>> Re-trying hydro advance at level " << lev << " with reduced timestep (nsubsteps = " << nsubsteps
				       << ", dt_new = " << dt_step << ")\n";
		}

		if (retry_count > 0) {
			// reset the flux registers to their pre-advance state
			if (fr_as_crse != nullptr) {
				fr_as_crse->reset();
			}
			if (fr_as_fine != nullptr) {
				amrex::Copy(fr_as_fine->getFineData(), originalFineData, 0, 0, originalFineData.nComp(), 0);
			}

#ifdef AMREX_PARTICLES
			if (do_tracers != 0) {
				// reset the tracer particles to their pre-advance state
				TracerPC->copyParticles(originalTracerPC, true);
			}
#endif
		}

		// create temporary multifab for old state
		amrex::MultiFab state_old_cc_tmp(grids[lev], dmap[lev], Physics_Indices<problem_t>::nvarTotal_cc, nghost_cc_);
		amrex::Copy(state_old_cc_tmp, state_old_cc_[lev], 0, 0, Physics_Indices<problem_t>::nvarTotal_cc, nghost_cc_);

		// subcycle advanceHydroAtLevel, checking return value
		for (int substep = 0; substep < nsubsteps; ++substep) {
			if (substep > 0) {
				// since we are starting a new substep, we need to copy hydro state from
				//  the new state vector to old state vector
				amrex::Copy(state_old_cc_tmp, state_new_cc_[lev], 0, 0, ncompHydro_, nghost_cc_);
			}

			success = advanceHydroAtLevel(state_old_cc_tmp, fr_as_crse, fr_as_fine, lev, time, dt_step);

			if (!success) {
				if (Verbose()) {
					amrex::Print() << "\t>> WARNING: Hydro advance failed on level " << lev << "\n";
				}
				break;
			}
		}

		if (success) {
			// we are done, do not attempt more retries
			break;
		}
	}

	if (!success) {
		// crash, we have exceeded max_retries
		amrex::Print() << "\nQUOKKA FATAL ERROR\n"
			       << "Hydro update exceeded max_retries on level " << lev << ". Cannot continue, crashing...\n"
			       << std::endl; // NOLINT(performance-avoid-endl)

		// write plotfile or Ascent Blueprint file
		amrex::ParallelDescriptor::Barrier();
#ifdef AMREX_USE_ASCENT
		conduit::Node mesh;
		amrex::SingleLevelToBlueprint(state_new_cc_[lev], componentNames_cc_, geom[lev], time, istep[lev] + 1, mesh);
		conduit::Node bpMeshHost;
		bpMeshHost.set(mesh); // copy to host mem (needed for Blueprint HDF5 output)
		amrex::WriteBlueprintFiles(bpMeshHost, "debug_hydro_state_fatal", istep[lev] + 1, "hdf5");
#else
		WriteSingleLevelPlotfile(CustomPlotFileName("debug_hydro_state_fatal", istep[lev] + 1), state_new_cc_[lev], componentNames_cc_, geom[lev], time,
					 istep[lev] + 1);
#endif
		amrex::ParallelDescriptor::Barrier();

		if (amrex::ParallelDescriptor::IOProcessor()) {
			amrex::ParallelDescriptor::Abort();
		}
	}
}

template <typename problem_t> auto RadhydroSimulation<problem_t>::isCflViolated(int lev, amrex::Real /*time*/, amrex::Real dt_actual) -> bool
{
	// check whether dt_actual would violate CFL condition using the post-update hydro state

	// compute max signal speed
	amrex::Real max_signal = HydroSystem<problem_t>::maxSignalSpeedLocal(state_new_cc_[lev]);
	amrex::ParallelDescriptor::ReduceRealMax(max_signal);

	// compute dt_cfl
	auto dx = geom[lev].CellSizeArray();
	const amrex::Real dx_min = std::min({AMREX_D_DECL(dx[0], dx[1], dx[2])});
	const amrex::Real dt_cfl = cflNumber_ * (dx_min / max_signal);

	// check whether dt_actual > dt_cfl (CFL violation)
	const amrex::Real max_factor = 1.1;
	const bool cflViolation = dt_actual > (max_factor * dt_cfl);
	if (cflViolation && Verbose()) {
		amrex::Print() << "\t>> CFL violation detected on level " << lev << " with dt_lev = " << dt_actual << " and dt_cfl = " << dt_cfl << "\n"
			       << "\t   max_signal = " << max_signal << "\n";
	}
	return cflViolation;
}

template <typename problem_t> void RadhydroSimulation<problem_t>::printCoordinates(int lev, const amrex::IntVect &cell_idx)
{

	amrex::Real x_coord = geom[lev].ProbLo(0) + (cell_idx[0] + 0.5) * geom[lev].CellSize(0);
	amrex::Real y_coord = NAN;
	amrex::Real z_coord = NAN;

	if (AMREX_SPACEDIM > 1) {
		y_coord = geom[lev].ProbLo(1) + (cell_idx[1] + 0.5) * geom[lev].CellSize(1);

		if (AMREX_SPACEDIM > 2) {
			z_coord = geom[lev].ProbLo(2) + (cell_idx[2] + 0.5) * geom[lev].CellSize(2);
		}
	}
	amrex::Print() << "Coordinates: (" << x_coord << ", " << y_coord << ", " << z_coord << "): ";
}

template <typename problem_t>
auto RadhydroSimulation<problem_t>::advanceHydroAtLevel(amrex::MultiFab &state_old_cc_tmp, amrex::YAFluxRegister *fr_as_crse, amrex::YAFluxRegister *fr_as_fine,
							int lev, amrex::Real time, amrex::Real dt_lev) -> bool
{
	BL_PROFILE("RadhydroSimulation::advanceHydroAtLevel()");

	amrex::Real fluxScaleFactor = NAN;
	if (integratorOrder_ == 2) {
		fluxScaleFactor = 0.5;
	} else if (integratorOrder_ == 1) {
		fluxScaleFactor = 1.0;
	}

	auto dx = geom[lev].CellSizeArray();

	// do Strang split source terms (first half-step)
	auto burn_success_first = addStrangSplitSourcesWithBuiltin(state_old_cc_tmp, lev, time, 0.5 * dt_lev);

	// check if reactions failed for source terms. If it failed, return false.
	if (!burn_success_first) {
		return burn_success_first;
	}

	// create temporary multifab for intermediate state
	amrex::MultiFab state_inter_cc_(grids[lev], dmap[lev], Physics_Indices<problem_t>::nvarTotal_cc, nghost_cc_);
	state_inter_cc_.setVal(0); // prevent assert in fillBoundaryConditions when radiation is enabled

	// create temporary multifabs for combined RK2 flux and time-average face velocity
	std::array<amrex::MultiFab, AMREX_SPACEDIM> flux_rk2;
	std::array<amrex::MultiFab, AMREX_SPACEDIM> avgFaceVel;
	const int nghost_vel = 2; // 2 ghost faces are needed for tracer particles
	auto ba = grids[lev];
	auto dm = dmap[lev];
	for (int idim = 0; idim < AMREX_SPACEDIM; ++idim) {
		auto ba_face = amrex::convert(ba, amrex::IntVect::TheDimensionVector(idim));
		// initialize flux MultiFab
		flux_rk2[idim] = amrex::MultiFab(ba_face, dm, ncompHydro_, 0);
		flux_rk2[idim].setVal(0);
		// initialize velocity MultiFab
		avgFaceVel[idim] = amrex::MultiFab(ba_face, dm, 1, nghost_vel);
		avgFaceVel[idim].setVal(0);
	}

	// update ghost zones [old timestep]
	fillBoundaryConditions(state_old_cc_tmp, state_old_cc_tmp, lev, time, quokka::centering::cc, quokka::direction::na, PreInterpState, PostInterpState);

	// LOW LEVEL DEBUGGING: output state_old_cc_tmp (with ghost cells)
	if (lowLevelDebuggingOutput_ == 1) {
#ifdef AMREX_USE_ASCENT
		// write Blueprint HDF5 files
		conduit::Node mesh;
		amrex::SingleLevelToBlueprint(state_old_cc_tmp, componentNames_cc_, geom[lev], time, istep[lev] + 1, mesh);
		amrex::WriteBlueprintFiles(mesh, "debug_stage1_filled_state_old", istep[lev] + 1, "hdf5");
#else
		// write AMReX plotfile
		// WriteSingleLevelPlotfile(CustomPlotFileName("debug_stage1_filled_state_old", istep[lev]+1),
		//    state_old_cc_tmp, componentNames_cc_, geom[lev], time, istep[lev]+1);
#endif
	}

<<<<<<< HEAD
		// write out FABs with ghost zones
		//amrex::writeFabs(state_old_cc_tmp, "state_old_cc_tmp_" + std::to_string(istep[lev]));

=======
	// check state validity
	AMREX_ASSERT(!state_old_cc_tmp.contains_nan(0, state_old_cc_tmp.nComp()));
	AMREX_ASSERT(!state_old_cc_tmp.contains_nan()); // check ghost cells

	auto [FOfluxArrays, FOfaceVel] = computeFOHydroFluxes(state_old_cc_tmp, ncompHydro_, lev);

	// Stage 1 of RK2-SSP
	{
>>>>>>> d616a63e
		// advance all grids on local processor (Stage 1 of integrator)
		auto const &stateOld = state_old_cc_tmp;
		auto &stateNew = state_inter_cc_;
		auto [fluxArrays, faceVel] = computeHydroFluxes(stateOld, ncompHydro_, lev);

		for (int idim = 0; idim < AMREX_SPACEDIM; ++idim) {
			amrex::MultiFab::Saxpy(flux_rk2[idim], 0.5, fluxArrays[idim], 0, 0, ncompHydro_, 0);
			amrex::MultiFab::Saxpy(avgFaceVel[idim], 0.5, faceVel[idim], 0, 0, 1, 0);
		}

		amrex::MultiFab rhs(grids[lev], dmap[lev], ncompHydro_, 0);
		amrex::iMultiFab redoFlag(grids[lev], dmap[lev], 1, 1);
		redoFlag.setVal(quokka::redoFlag::none);

		HydroSystem<problem_t>::ComputeRhsFromFluxes(rhs, fluxArrays, dx, ncompHydro_);
		HydroSystem<problem_t>::AddInternalEnergyPdV(rhs, stateOld, dx, faceVel, redoFlag);
		HydroSystem<problem_t>::PredictStep(stateOld, stateNew, rhs, dt_lev, ncompHydro_, redoFlag);

		// LOW LEVEL DEBUGGING: output rhs
		if (lowLevelDebuggingOutput_ == 1) {
			// write rhs
			std::string plotfile_name = CustomPlotFileName("debug_stage1_rhs_fluxes", istep[lev] + 1);
			WriteSingleLevelPlotfile(plotfile_name, rhs, componentNames_cc_, geom[lev], time, istep[lev] + 1);

			// write fluxes
			for (int idim = 0; idim < AMREX_SPACEDIM; ++idim) {
				if (amrex::ParallelDescriptor::IOProcessor()) {
					std::filesystem::create_directories(plotfile_name + "/raw_fields/Level_" + std::to_string(lev));
				}
				std::string fullprefix =
				    amrex::MultiFabFileFullPrefix(lev, plotfile_name, "raw_fields/Level_", std::string("Flux_") + quokka::face_dir_str[idim]);
				amrex::VisMF::Write(fluxArrays[idim], fullprefix);
			}
			// write face velocities
			for (int idim = 0; idim < AMREX_SPACEDIM; ++idim) {
				if (amrex::ParallelDescriptor::IOProcessor()) {
					std::filesystem::create_directories(plotfile_name + "/raw_fields/Level_" + std::to_string(lev));
				}
				std::string fullprefix = amrex::MultiFabFileFullPrefix(lev, plotfile_name, "raw_fields/Level_",
										       std::string("FaceVel_") + quokka::face_dir_str[idim]);
				amrex::VisMF::Write(faceVel[idim], fullprefix);
			}
		}

		// do first-order flux correction (FOFC)
		amrex::Gpu::streamSynchronizeAll(); // just in case
		amrex::Long const ncells_bad = redoFlag.sum(0);
		if (ncells_bad > 0) {
			if (Verbose()) {
				amrex::Print() << "[FOFC-1] flux correcting " << ncells_bad << " cells on level " << lev << "\n";
				const amrex::IntVect cell_idx = redoFlag.maxIndex(0);
				// Calculate the coordinates based on the cell index and cell size
				printCoordinates(lev, cell_idx);
				amrex::print_state(stateNew, cell_idx);
			}

			// synchronize redoFlag across ranks
			redoFlag.FillBoundary(geom[lev].periodicity());

			// replace fluxes around troubled cells with Godunov fluxes
			replaceFluxes(fluxArrays, FOfluxArrays, redoFlag);
			replaceFluxes(faceVel, FOfaceVel, redoFlag); // needed for dual energy

			// re-do RK update
			HydroSystem<problem_t>::ComputeRhsFromFluxes(rhs, fluxArrays, dx, ncompHydro_);
			HydroSystem<problem_t>::AddInternalEnergyPdV(rhs, stateOld, dx, faceVel, redoFlag);
			HydroSystem<problem_t>::PredictStep(stateOld, stateNew, rhs, dt_lev, ncompHydro_, redoFlag);

			amrex::Gpu::streamSynchronizeAll(); // just in case
			amrex::Long const ncells_bad = static_cast<int>(redoFlag.sum(0));
			if (ncells_bad > 0) {
				// FOFC failed
<<<<<<< HEAD
				if (abortOnFOFCFailure_ != 0) {
=======
				if (Verbose()) {
					const amrex::IntVect cell_idx = redoFlag.maxIndex(0);
					// print cell state
					amrex::Print() << "[FOFC-1] Flux correction failed:\n";
					printCoordinates(lev, cell_idx);
					amrex::print_state(stateNew, cell_idx);
					amrex::Print() << "[FOFC-1] failed for " << ncells_bad << " cells on level " << lev << "\n";
				}
				if (abortOnFofcFailure_ != 0) {
>>>>>>> d616a63e
					return false;
				}
			}
		}

		// prevent vacuum
		HydroSystem<problem_t>::EnforceLimits(densityFloor_, pressureFloor_, speedCeiling_, tempCeiling_, tempFloor_, stateNew);

		if (useDualEnergy_ == 1) {
			// sync internal energy (requires positive density)
			HydroSystem<problem_t>::SyncDualEnergy(stateNew);
		}

		if (do_reflux == 1) {
			// increment flux registers
			incrementFluxRegisters(fr_as_crse, fr_as_fine, fluxArrays, lev, fluxScaleFactor * dt_lev);
		}
	}
	amrex::Gpu::streamSynchronizeAll();

	// Stage 2 of RK2-SSP
	if (integratorOrder_ == 2) {
		// update ghost zones [intermediate stage stored in state_inter_cc_]
		fillBoundaryConditions(state_inter_cc_, state_inter_cc_, lev, time + dt_lev, quokka::centering::cc, quokka::direction::na, PreInterpState,
				       PostInterpState);

		// check intermediate state validity
		AMREX_ASSERT(!state_inter_cc_.contains_nan(0, state_inter_cc_.nComp()));
		AMREX_ASSERT(!state_inter_cc_.contains_nan()); // check ghost zones

		// write out FABs with ghost zones
		//amrex::writeFabs(state_inter_cc_, "state_inter_cc_" + std::to_string(istep[lev]));

		auto const &stateOld = state_old_cc_tmp;
		auto const &stateInter = state_inter_cc_;
		auto &stateFinal = state_new_cc_[lev];
		auto [fluxArrays, faceVel] = computeHydroFluxes(stateInter, ncompHydro_, lev);

		for (int idim = 0; idim < AMREX_SPACEDIM; ++idim) {
			amrex::MultiFab::Saxpy(flux_rk2[idim], 0.5, fluxArrays[idim], 0, 0, ncompHydro_, 0);
			amrex::MultiFab::Saxpy(avgFaceVel[idim], 0.5, faceVel[idim], 0, 0, 1, 0);
		}

		amrex::MultiFab rhs(grids[lev], dmap[lev], ncompHydro_, 0);
		amrex::iMultiFab redoFlag(grids[lev], dmap[lev], 1, 1);
		redoFlag.setVal(quokka::redoFlag::none);

		HydroSystem<problem_t>::ComputeRhsFromFluxes(rhs, flux_rk2, dx, ncompHydro_);
		HydroSystem<problem_t>::AddInternalEnergyPdV(rhs, stateOld, dx, avgFaceVel, redoFlag);
		HydroSystem<problem_t>::PredictStep(stateOld, stateFinal, rhs, dt_lev, ncompHydro_, redoFlag);

		// do first-order flux correction (FOFC)
		amrex::Gpu::streamSynchronizeAll(); // just in case
		amrex::Long const ncells_bad = redoFlag.sum(0);
		if (ncells_bad > 0) {
			if (Verbose()) {
				amrex::Print() << "[FOFC-2] flux correcting " << ncells_bad << " cells on level " << lev << "\n";
				const amrex::IntVect cell_idx = redoFlag.maxIndex(0);
				printCoordinates(lev, cell_idx);
				amrex::print_state(stateFinal, cell_idx);
			}

			// synchronize redoFlag across ranks
			redoFlag.FillBoundary(geom[lev].periodicity());

			// replace fluxes around troubled cells with Godunov fluxes
			replaceFluxes(flux_rk2, FOfluxArrays, redoFlag);
			replaceFluxes(avgFaceVel, FOfaceVel, redoFlag); // needed for dual energy

			// re-do RK update
			HydroSystem<problem_t>::ComputeRhsFromFluxes(rhs, flux_rk2, dx, ncompHydro_);
			HydroSystem<problem_t>::AddInternalEnergyPdV(rhs, stateOld, dx, avgFaceVel, redoFlag);
			HydroSystem<problem_t>::PredictStep(stateOld, stateFinal, rhs, dt_lev, ncompHydro_, redoFlag);

			amrex::Gpu::streamSynchronizeAll(); // just in case
			amrex::Long ncells_bad = redoFlag.sum(0);
			if (ncells_bad > 0) {
				// FOFC failed
<<<<<<< HEAD
				if (abortOnFOFCFailure_ != 0) {
					return false;
				}			}
=======
				if (Verbose()) {
					const amrex::IntVect cell_idx = redoFlag.maxIndex(0);
					// print cell state
					amrex::Print() << "[FOFC-2] Flux correction failed:\n";
					printCoordinates(lev, cell_idx);
					amrex::print_state(stateFinal, cell_idx);
					amrex::Print() << "[FOFC-2] failed for " << ncells_bad << " cells on level " << lev << "\n";
				}
				if (abortOnFofcFailure_ != 0) {
					return false;
				}
			}
>>>>>>> d616a63e
		}

		// prevent vacuum
		HydroSystem<problem_t>::EnforceLimits(densityFloor_, pressureFloor_, speedCeiling_, tempCeiling_, tempFloor_, stateFinal);

		if (useDualEnergy_ == 1) {
			// sync internal energy (requires positive density)
			HydroSystem<problem_t>::SyncDualEnergy(stateFinal);
		}

		if (do_reflux == 1) {
			// increment flux registers
			incrementFluxRegisters(fr_as_crse, fr_as_fine, fluxArrays, lev, fluxScaleFactor * dt_lev);
		}
	} else { // we are only doing forward Euler
		amrex::Copy(state_new_cc_[lev], state_inter_cc_, 0, 0, ncompHydro_, 0);
	}
	amrex::Gpu::streamSynchronizeAll();

	// advect tracer particles using avgFaceVel
#ifdef AMREX_PARTICLES
	if (do_tracers != 0) {
		// copy avgFaceVel to state_new_fc_[lev]
		for (int idim = 0; idim < AMREX_SPACEDIM; ++idim) {
			amrex::Copy(state_new_fc_[lev][idim], avgFaceVel[idim], Physics_Indices<problem_t>::velFirstIndex, 0,
				    Physics_NumVars::numVelVars_per_dim, nghost_vel);
		}

		// fill ghost faces
		for (int idim = 0; idim < AMREX_SPACEDIM; ++idim) {
			fillBoundaryConditions(state_new_fc_[lev][idim], state_new_fc_[lev][idim], lev, time + 0.5 * dt_lev, quokka::centering::fc,
					       quokka::direction{idim}, AMRSimulation<problem_t>::InterpHookNone, AMRSimulation<problem_t>::InterpHookNone,
					       FillPatchType::fillpatch_function);
		}

		// copy state_new_fc_[lev] to avgFaceVel
		for (int idim = 0; idim < AMREX_SPACEDIM; ++idim) {
			amrex::Copy(avgFaceVel[idim], state_new_fc_[lev][idim], 0, Physics_Indices<problem_t>::velFirstIndex,
				    Physics_NumVars::numVelVars_per_dim, nghost_vel);
		}

		// advect particles
		TracerPC->AdvectWithUmac(avgFaceVel.data(), lev, dt_lev);
	}
#endif

	// do Strang split source terms (second half-step)
	auto burn_success_second = addStrangSplitSourcesWithBuiltin(state_new_cc_[lev], lev, time + dt_lev, 0.5 * dt_lev);

	// check if we have violated the CFL timestep or reactions failed for source terms
	return (!isCflViolated(lev, time, dt_lev) && burn_success_second);
}

template <typename problem_t>
void RadhydroSimulation<problem_t>::replaceFluxes(std::array<amrex::MultiFab, AMREX_SPACEDIM> &fluxes, std::array<amrex::MultiFab, AMREX_SPACEDIM> &FOfluxes,
						  amrex::iMultiFab &redoFlag)
{
	BL_PROFILE("RadhydroSimulation::replaceFluxes()");

	for (int idim = 0; idim < AMREX_SPACEDIM; ++idim) { // loop over dimension
		// ensure that flux arrays have the same number of components
		AMREX_ASSERT(fluxes[idim].nComp() == FOfluxes[idim].nComp());
		int ncomp = fluxes[idim].nComp();

		auto const &FOflux_arrs = FOfluxes[idim].const_arrays();
		auto const &redoFlag_arrs = redoFlag.const_arrays();
		auto flux_arrs = fluxes[idim].arrays();

		// By convention, the fluxes are defined on the left edge of each zone,
		// i.e. flux_(i) is the flux *into* zone i through the interface on the
		// left of zone i, and -1.0*flux(i+1) is the flux *into* zone i through
		// the interface on the right of zone i.

		amrex::IntVect ng{AMREX_D_DECL(1, 1, 1)}; // must include 1 ghost zone

		amrex::ParallelFor(redoFlag, ng, ncomp, [=] AMREX_GPU_DEVICE(int bx, int i, int j, int k, int n) noexcept {
			if (redoFlag_arrs[bx](i, j, k) == quokka::redoFlag::redo) {
				// replace fluxes with first-order ones at the faces of cell (i,j,k)
				if (flux_arrs[bx].contains(i, j, k)) {
					flux_arrs[bx](i, j, k, n) = FOflux_arrs[bx](i, j, k, n);
				}
				if (idim == 0) { // x-dir fluxes
					if (flux_arrs[bx].contains(i + 1, j, k)) {
						flux_arrs[bx](i + 1, j, k, n) = FOflux_arrs[bx](i + 1, j, k, n);
					}
				} else if (idim == 1) { // y-dir fluxes
					if (flux_arrs[bx].contains(i, j + 1, k)) {
						flux_arrs[bx](i, j + 1, k, n) = FOflux_arrs[bx](i, j + 1, k, n);
					}
				} else if (idim == 2) { // z-dir fluxes
					if (flux_arrs[bx].contains(i, j, k + 1)) {
						flux_arrs[bx](i, j, k + 1, n) = FOflux_arrs[bx](i, j, k + 1, n);
					}
				}
			}
		});
	}
}

template <typename problem_t>
void RadhydroSimulation<problem_t>::addFluxArrays(std::array<amrex::MultiFab, AMREX_SPACEDIM> &dstfluxes,
						  std::array<amrex::MultiFab, AMREX_SPACEDIM> &srcfluxes, const int srccomp, const int dstcomp)
{
	BL_PROFILE("RadhydroSimulation::addFluxArrays()");

	for (int idim = 0; idim < AMREX_SPACEDIM; ++idim) {
		auto const &srcflux = srcfluxes[idim];
		auto &dstflux = dstfluxes[idim];
		amrex::Add(dstflux, srcflux, srccomp, dstcomp, srcflux.nComp(), 0);
	}
}

template <typename problem_t>
auto RadhydroSimulation<problem_t>::expandFluxArrays(std::array<amrex::FArrayBox, AMREX_SPACEDIM> &fluxes, const int nstartNew,
						     const int ncompNew) -> std::array<amrex::FArrayBox, AMREX_SPACEDIM>
{
	BL_PROFILE("RadhydroSimulation::expandFluxArrays()");

	// This is needed because reflux arrays must have the same number of components as
	// state_new_cc_[lev]
	auto copyFlux = [nstartNew, ncompNew](amrex::FArrayBox const &oldFlux) {
		amrex::Box const &fluxRange = oldFlux.box();
		amrex::FArrayBox newFlux(fluxRange, ncompNew, amrex::The_Async_Arena());
		newFlux.setVal<amrex::RunOn::Device>(0.);
		// copy oldFlux (starting at 0) to newFlux (starting at nstart)
		AMREX_ASSERT(ncompNew >= oldFlux.nComp());
		newFlux.copy<amrex::RunOn::Device>(oldFlux, 0, nstartNew, oldFlux.nComp());
		return newFlux;
	};
	return {AMREX_D_DECL(copyFlux(fluxes[0]), copyFlux(fluxes[1]), copyFlux(fluxes[2]))};
}

template <typename problem_t>
auto RadhydroSimulation<problem_t>::computeHydroFluxes(amrex::MultiFab const &consVar, const int nvars, const int lev)
    -> std::pair<std::array<amrex::MultiFab, AMREX_SPACEDIM>, std::array<amrex::MultiFab, AMREX_SPACEDIM>>
{
	BL_PROFILE("RadhydroSimulation::computeHydroFluxes()");

	auto ba = grids[lev];
	auto dm = dmap[lev];
	const int flatteningGhost = 2;
	const int reconstructGhost = 1;

	// allocate temporary MultiFabs
	amrex::MultiFab primVar(ba, dm, nvars, nghost_cc_);
	std::array<amrex::MultiFab, 3> flatCoefs;
	std::array<amrex::MultiFab, AMREX_SPACEDIM> flux;
	std::array<amrex::MultiFab, AMREX_SPACEDIM> facevel;
	std::array<amrex::MultiFab, AMREX_SPACEDIM> leftState;
	std::array<amrex::MultiFab, AMREX_SPACEDIM> rightState;

	for (int idim = 0; idim < 3; ++idim) {
		flatCoefs[idim] = amrex::MultiFab(ba, dm, 1, flatteningGhost);
	}

	for (int idim = 0; idim < AMREX_SPACEDIM; ++idim) {
		auto ba_face = amrex::convert(ba, amrex::IntVect::TheDimensionVector(idim));
		leftState[idim] = amrex::MultiFab(ba_face, dm, nvars, reconstructGhost);
		rightState[idim] = amrex::MultiFab(ba_face, dm, nvars, reconstructGhost);
		flux[idim] = amrex::MultiFab(ba_face, dm, nvars, 0);
		facevel[idim] = amrex::MultiFab(ba_face, dm, 1, 0);
	}

	// conserved to primitive variables
	HydroSystem<problem_t>::ConservedToPrimitive(consVar, primVar, nghost_cc_);

	// compute flattening coefficients
	AMREX_D_TERM(HydroSystem<problem_t>::template ComputeFlatteningCoefficients<FluxDir::X1>(primVar, flatCoefs[0], flatteningGhost);
		     , HydroSystem<problem_t>::template ComputeFlatteningCoefficients<FluxDir::X2>(primVar, flatCoefs[1], flatteningGhost);
		     , HydroSystem<problem_t>::template ComputeFlatteningCoefficients<FluxDir::X3>(primVar, flatCoefs[2], flatteningGhost);)

	// compute flux functions
	AMREX_D_TERM(hydroFluxFunction<FluxDir::X1>(primVar, leftState[0], rightState[0], flux[0], facevel[0], flatCoefs[0], flatCoefs[1], flatCoefs[2],
						    reconstructGhost, nvars);
		     , hydroFluxFunction<FluxDir::X2>(primVar, leftState[1], rightState[1], flux[1], facevel[1], flatCoefs[0], flatCoefs[1], flatCoefs[2],
						      reconstructGhost, nvars);
		     , hydroFluxFunction<FluxDir::X3>(primVar, leftState[2], rightState[2], flux[2], facevel[2], flatCoefs[0], flatCoefs[1], flatCoefs[2],
						      reconstructGhost, nvars);)

	// synchronization point to prevent MultiFabs from going out of scope
	amrex::Gpu::streamSynchronizeAll();

	// LOW LEVEL DEBUGGING: output all of the temporary MultiFabs
	if (lowLevelDebuggingOutput_ == 1) {
		// write primitive cell-centered state
		std::string plotfile_name = CustomPlotFileName("debug_reconstruction", istep[lev] + 1);
		WriteSingleLevelPlotfile(plotfile_name, primVar, componentNames_cc_, geom[lev], 0.0, istep[lev] + 1);

		// write flattening coefficients
		std::string flatx_filename = CustomPlotFileName("debug_flattening_x", istep[lev] + 1);
		std::string flaty_filename = CustomPlotFileName("debug_flattening_y", istep[lev] + 1);
		std::string flatz_filename = CustomPlotFileName("debug_flattening_z", istep[lev] + 1);
		amrex::Vector<std::string> flatCompNames{"chi"};
		WriteSingleLevelPlotfile(flatx_filename, flatCoefs[0], flatCompNames, geom[lev], 0.0, istep[lev] + 1);
		WriteSingleLevelPlotfile(flaty_filename, flatCoefs[1], flatCompNames, geom[lev], 0.0, istep[lev] + 1);
		WriteSingleLevelPlotfile(flatz_filename, flatCoefs[2], flatCompNames, geom[lev], 0.0, istep[lev] + 1);

		// write L interface states
		for (int idim = 0; idim < AMREX_SPACEDIM; ++idim) {
			if (amrex::ParallelDescriptor::IOProcessor()) {
				std::filesystem::create_directories(plotfile_name + "/raw_fields/Level_" + std::to_string(lev));
			}
			std::string const fullprefix =
			    amrex::MultiFabFileFullPrefix(lev, plotfile_name, "raw_fields/Level_", std::string("StateL_") + quokka::face_dir_str[idim]);
			amrex::VisMF::Write(leftState[idim], fullprefix);
		}
		// write R interface states
		for (int idim = 0; idim < AMREX_SPACEDIM; ++idim) {
			if (amrex::ParallelDescriptor::IOProcessor()) {
				std::filesystem::create_directories(plotfile_name + "/raw_fields/Level_" + std::to_string(lev));
			}
			std::string const fullprefix =
			    amrex::MultiFabFileFullPrefix(lev, plotfile_name, "raw_fields/Level_", std::string("StateR_") + quokka::face_dir_str[idim]);
			amrex::VisMF::Write(rightState[idim], fullprefix);
		}
	}

	// return flux and face-centered velocities
	return std::make_pair(std::move(flux), std::move(facevel));
}

template <typename problem_t>
template <FluxDir DIR>
void RadhydroSimulation<problem_t>::hydroFluxFunction(amrex::MultiFab const &primVar, amrex::MultiFab &leftState, amrex::MultiFab &rightState,
						      amrex::MultiFab &flux, amrex::MultiFab &faceVel, amrex::MultiFab const &x1Flat,
						      amrex::MultiFab const &x2Flat, amrex::MultiFab const &x3Flat, const int ng_reconstruct, const int nvars)
{
	if (reconstructionOrder_ == 3) {
		HyperbolicSystem<problem_t>::template ReconstructStatesPPM<DIR>(primVar, leftState, rightState, ng_reconstruct, nvars);
	} else if (reconstructionOrder_ == 2) {
		HyperbolicSystem<problem_t>::template ReconstructStatesPLM<DIR, SlopeLimiter::minmod>(primVar, leftState, rightState, ng_reconstruct, nvars);
	} else if (reconstructionOrder_ == 1) {
		HyperbolicSystem<problem_t>::template ReconstructStatesConstant<DIR>(primVar, leftState, rightState, ng_reconstruct, nvars);
	} else {
		amrex::Abort("Invalid reconstruction order specified!");
	}

	// cell-centered kernel
	HydroSystem<problem_t>::template FlattenShocks<DIR>(primVar, x1Flat, x2Flat, x3Flat, leftState, rightState, ng_reconstruct, nvars);

	// interface-centered kernel
	if constexpr (Physics_Traits<problem_t>::is_mhd_enabled) {
		HydroSystem<problem_t>::template ComputeFluxes<RiemannSolver::HLLD, DIR>(flux, faceVel, leftState, rightState, primVar, artificialViscosityK_);
	} else {
		HydroSystem<problem_t>::template ComputeFluxes<RiemannSolver::HLLC, DIR>(flux, faceVel, leftState, rightState, primVar, artificialViscosityK_);
	}
}

template <typename problem_t>
auto RadhydroSimulation<problem_t>::computeFOHydroFluxes(amrex::MultiFab const &consVar, const int nvars, const int lev)
    -> std::pair<std::array<amrex::MultiFab, AMREX_SPACEDIM>, std::array<amrex::MultiFab, AMREX_SPACEDIM>>
{
	BL_PROFILE("RadhydroSimulation::computeFOHydroFluxes()");

	auto ba = grids[lev];
	auto dm = dmap[lev];
	const int reconstructRange = 1;

	// allocate temporary MultiFabs
	amrex::MultiFab primVar(ba, dm, nvars, nghost_cc_);
	std::array<amrex::MultiFab, AMREX_SPACEDIM> flux;
	std::array<amrex::MultiFab, AMREX_SPACEDIM> facevel;
	std::array<amrex::MultiFab, AMREX_SPACEDIM> leftState;
	std::array<amrex::MultiFab, AMREX_SPACEDIM> rightState;

	for (int idim = 0; idim < AMREX_SPACEDIM; ++idim) {
		auto ba_face = amrex::convert(ba, amrex::IntVect::TheDimensionVector(idim));
		leftState[idim] = amrex::MultiFab(ba_face, dm, nvars, reconstructRange);
		rightState[idim] = amrex::MultiFab(ba_face, dm, nvars, reconstructRange);
		flux[idim] = amrex::MultiFab(ba_face, dm, nvars, 0);
		facevel[idim] = amrex::MultiFab(ba_face, dm, 1, 0);
	}

	// conserved to primitive variables
	HydroSystem<problem_t>::ConservedToPrimitive(consVar, primVar, nghost_cc_);

	// compute flux functions
	AMREX_D_TERM(hydroFOFluxFunction<FluxDir::X1>(primVar, leftState[0], rightState[0], flux[0], facevel[0], reconstructRange, nvars);
		     , hydroFOFluxFunction<FluxDir::X2>(primVar, leftState[1], rightState[1], flux[1], facevel[1], reconstructRange, nvars);
		     , hydroFOFluxFunction<FluxDir::X3>(primVar, leftState[2], rightState[2], flux[2], facevel[2], reconstructRange, nvars);)

	// synchronization point to prevent MultiFabs from going out of scope
	amrex::Gpu::streamSynchronizeAll();

	// return flux and face-centered velocities
	return std::make_pair(std::move(flux), std::move(facevel));
}

template <typename problem_t>
template <FluxDir DIR>
void RadhydroSimulation<problem_t>::hydroFOFluxFunction(amrex::MultiFab const &primVar, amrex::MultiFab &leftState, amrex::MultiFab &rightState,
							amrex::MultiFab &flux, amrex::MultiFab &faceVel, const int ng_reconstruct, const int nvars)
{
	// donor-cell reconstruction
	HydroSystem<problem_t>::template ReconstructStatesConstant<DIR>(primVar, leftState, rightState, ng_reconstruct, nvars);
	// LLF solver
	HydroSystem<problem_t>::template ComputeFluxes<RiemannSolver::LLF, DIR>(flux, faceVel, leftState, rightState, primVar, artificialViscosityK_);
}

template <typename problem_t> void RadhydroSimulation<problem_t>::swapRadiationState(amrex::MultiFab &stateOld, amrex::MultiFab const &stateNew)
{
	// copy radiation state variables from stateNew to stateOld
	amrex::MultiFab::Copy(stateOld, stateNew, nstartHyperbolic_, nstartHyperbolic_, ncompHyperbolic_, 0);
}

template <typename problem_t>
void RadhydroSimulation<problem_t>::subcycleRadiationAtLevel(int lev, amrex::Real time, amrex::Real dt_lev_hydro, amrex::YAFluxRegister *fr_as_crse,
							     amrex::YAFluxRegister *fr_as_fine)
{
	// compute radiation timestep
	int nsubSteps = 0;
	amrex::Real dt_radiation = NAN;

	if (Physics_Traits<problem_t>::is_hydro_enabled && !(constantDt_ > 0.)) {
		// adjust to get integer number of substeps
		nsubSteps = computeNumberOfRadiationSubsteps(lev, dt_lev_hydro);
		dt_radiation = dt_lev_hydro / static_cast<double>(nsubSteps);
	} else { // no hydro, or using constant dt (this is necessary for radiation test problems)
		dt_radiation = dt_lev_hydro;
		nsubSteps = 1;
	}

	if (Verbose() != 0) {
		amrex::Print() << "\tRadiation substeps: " << nsubSteps << "\tdt: " << dt_radiation << "\n";
	}
	AMREX_ALWAYS_ASSERT(nsubSteps >= 1);
	AMREX_ALWAYS_ASSERT(nsubSteps <= (maxSubsteps_ + 1));
	AMREX_ALWAYS_ASSERT(dt_radiation > 0.0);

	// perform subcycle
	auto const &dx = geom[lev].CellSizeArray();
	amrex::Real time_subcycle = time;
	for (int i = 0; i < nsubSteps; ++i) {
		if (i > 0) {
			// since we are starting a new substep, we need to copy radiation state from
			//     new state vector to old state vector
			// (this is not necessary for the i=0 substep because we have already swapped
			//  the full hydro+radiation state vectors at the beginning of the level advance)
			swapRadiationState(state_old_cc_[lev], state_new_cc_[lev]);
		}

		// We use the IMEX PD-ARS scheme to evolve the radiation subsystem and radiation-matter coupling.

		// Stage 1: advance hyperbolic radiation subsystem using Forward Euler method, starting from state_old_cc_ to state_new_cc_
		advanceRadiationForwardEuler(lev, time_subcycle, dt_radiation, i, nsubSteps, fr_as_crse, fr_as_fine);

		// new radiation state is stored in state_new_cc_
		// new hydro state is stored in state_new_cc_ (always the case during radiation update)

		if constexpr (IMEX_a22 > 0.0) {
			// matter-radiation exchange source terms of stage 1
			for (amrex::MFIter iter(state_new_cc_[lev]); iter.isValid(); ++iter) {
				const amrex::Box &indexRange = iter.validbox();
				auto const &stateNew = state_new_cc_[lev].array(iter);
				auto const &prob_lo = geom[lev].ProbLoArray();
				auto const &prob_hi = geom[lev].ProbHiArray();
				// update state_new_cc_[lev] in place (updates both radiation and hydro vars)
				// Note that only a fraction (IMEX_a32) of the matter-radiation exchange source terms are added to hydro. This ensures that the
				// hydro properties get to t + IMEX_a32 dt in terms of matter-radiation exchange.
				operatorSplitSourceTerms(stateNew, indexRange, time_subcycle, dt_radiation, 1, dx, prob_lo, prob_hi);
			}
		}

		// Stage 2: advance hyperbolic radiation subsystem using midpoint RK2 method, starting from state_old_cc_ to state_new_cc_
		advanceRadiationMidpointRK2(lev, time_subcycle, dt_radiation, i, nsubSteps, fr_as_crse, fr_as_fine);

		// new radiation state is stored in state_new_cc_
		// new hydro state is stored in state_new_cc_ (always the case during radiation update)

		// Add the matter-radiation exchange source terms to the radiation subsystem and evolve by (1 - IMEX_a32) * dt
		for (amrex::MFIter iter(state_new_cc_[lev]); iter.isValid(); ++iter) {
			const amrex::Box &indexRange = iter.validbox();
			auto const &stateNew = state_new_cc_[lev].array(iter);
			auto const &prob_lo = geom[lev].ProbLoArray();
			auto const &prob_hi = geom[lev].ProbHiArray();
			// update state_new_cc_[lev] in place (updates both radiation and hydro vars)
			operatorSplitSourceTerms(stateNew, indexRange, time_subcycle, dt_radiation, 2, dx, prob_lo, prob_hi);
		}

		// new hydro+radiation state is stored in state_new_cc_

		// update 'time_subcycle'
		time_subcycle += dt_radiation;

		// update cell update counter
		radiationCellUpdates_ += CountCells(lev); // keep track of number of cell updates
	}
}

template <typename problem_t>
void RadhydroSimulation<problem_t>::advanceRadiationSubstepAtLevel(int lev, amrex::Real time, amrex::Real dt_radiation, int const iter_count,
								   int const /*nsubsteps*/, amrex::YAFluxRegister *fr_as_crse,
								   amrex::YAFluxRegister *fr_as_fine)
{
	if (Verbose()) {
		amrex::Print() << "\tsubstep " << iter_count << " t = " << time << '\n';
	}

	// get cell sizes
	auto const &dx = geom[lev].CellSizeArray();

	// We use the RK2-SSP method here. It needs two registers: one to store the old timestep,
	// and another to store the intermediate stage (which is reused for the final stage).

	// update ghost zones [old timestep]
	fillBoundaryConditions(state_old_cc_[lev], state_old_cc_[lev], lev, time, quokka::centering::cc, quokka::direction::na, PreInterpState,
			       PostInterpState);

	// advance all grids on local processor (Stage 1 of integrator)
	for (amrex::MFIter iter(state_new_cc_[lev]); iter.isValid(); ++iter) {
		const amrex::Box &indexRange = iter.validbox();
		auto const &stateOld = state_old_cc_[lev].const_array(iter);
		auto const &stateNew = state_new_cc_[lev].array(iter);
		auto [fluxArrays, fluxDiffusiveArrays] = computeRadiationFluxes(stateOld, indexRange, ncompHyperbolic_, dx);

		// Stage 1 of RK2-SSP
		RadSystem<problem_t>::PredictStep(
		    stateOld, stateNew, {AMREX_D_DECL(fluxArrays[0].array(), fluxArrays[1].array(), fluxArrays[2].array())},
		    {AMREX_D_DECL(fluxDiffusiveArrays[0].const_array(), fluxDiffusiveArrays[1].const_array(), fluxDiffusiveArrays[2].const_array())},
		    dt_radiation, dx, indexRange, ncompHyperbolic_);

		if (do_reflux) {
			// increment flux registers
			// WARNING: as written, diffusive flux correction is not compatible with reflux!!
			auto expandedFluxes = expandFluxArrays(fluxArrays, nstartHyperbolic_, state_new_cc_[lev].nComp());
			incrementFluxRegisters(iter, fr_as_crse, fr_as_fine, expandedFluxes, lev, 0.5 * dt_radiation);
		}
	}

	// update ghost zones [intermediate stage stored in state_new_cc_]
	fillBoundaryConditions(state_new_cc_[lev], state_new_cc_[lev], lev, (time + dt_radiation), quokka::centering::cc, quokka::direction::na, PreInterpState,
			       PostInterpState);

	// advance all grids on local processor (Stage 2 of integrator)
	for (amrex::MFIter iter(state_new_cc_[lev]); iter.isValid(); ++iter) {
		const amrex::Box &indexRange = iter.validbox();
		auto const &stateOld = state_old_cc_[lev].const_array(iter);
		auto const &stateInter = state_new_cc_[lev].const_array(iter);
		auto const &stateNew = state_new_cc_[lev].array(iter);
		auto [fluxArrays, fluxDiffusiveArrays] = computeRadiationFluxes(stateInter, indexRange, ncompHyperbolic_, dx);

		// Stage 2 of RK2-SSP
		RadSystem<problem_t>::AddFluxesRK2(
		    stateNew, stateOld, stateInter, {AMREX_D_DECL(fluxArrays[0].array(), fluxArrays[1].array(), fluxArrays[2].array())},
		    {AMREX_D_DECL(fluxDiffusiveArrays[0].const_array(), fluxDiffusiveArrays[1].const_array(), fluxDiffusiveArrays[2].const_array())},
		    dt_radiation, dx, indexRange, ncompHyperbolic_);

		if (do_reflux) {
			// increment flux registers
			// WARNING: as written, diffusive flux correction is not compatible with reflux!!
			auto expandedFluxes = expandFluxArrays(fluxArrays, nstartHyperbolic_, state_new_cc_[lev].nComp());
			incrementFluxRegisters(iter, fr_as_crse, fr_as_fine, expandedFluxes, lev, 0.5 * dt_radiation);
		}
	}
}

template <typename problem_t>
void RadhydroSimulation<problem_t>::advanceRadiationForwardEuler(int lev, amrex::Real time, amrex::Real dt_radiation, int const /*iter_count*/,
								 int const /*nsubsteps*/, amrex::YAFluxRegister *fr_as_crse, amrex::YAFluxRegister *fr_as_fine)
{
	// get cell sizes
	auto const &dx = geom[lev].CellSizeArray();

	// update ghost zones [old timestep]
	fillBoundaryConditions(state_old_cc_[lev], state_old_cc_[lev], lev, time, quokka::centering::cc, quokka::direction::na, PreInterpState,
			       PostInterpState);

	// advance all grids on local processor (Stage 1 of integrator)
	for (amrex::MFIter iter(state_new_cc_[lev]); iter.isValid(); ++iter) {
		const amrex::Box &indexRange = iter.validbox();
		auto const &stateOld = state_old_cc_[lev].const_array(iter);
		auto const &stateNew = state_new_cc_[lev].array(iter);
		auto [fluxArrays, fluxDiffusiveArrays] = computeRadiationFluxes(stateOld, indexRange, ncompHyperbolic_, dx);

		// Stage 1 of RK2-SSP
		RadSystem<problem_t>::PredictStep(
		    stateOld, stateNew, {AMREX_D_DECL(fluxArrays[0].array(), fluxArrays[1].array(), fluxArrays[2].array())},
		    {AMREX_D_DECL(fluxDiffusiveArrays[0].const_array(), fluxDiffusiveArrays[1].const_array(), fluxDiffusiveArrays[2].const_array())},
		    dt_radiation, dx, indexRange, ncompHyperbolic_);

		if (do_reflux) {
			// increment flux registers
			// WARNING: as written, diffusive flux correction is not compatible with reflux!!
			auto expandedFluxes = expandFluxArrays(fluxArrays, nstartHyperbolic_, state_new_cc_[lev].nComp());
			incrementFluxRegisters(iter, fr_as_crse, fr_as_fine, expandedFluxes, lev, 0.5 * dt_radiation);
		}
	}
}

template <typename problem_t>
void RadhydroSimulation<problem_t>::advanceRadiationMidpointRK2(int lev, amrex::Real time, amrex::Real dt_radiation, int const /*iter_count*/,
								int const /*nsubsteps*/, amrex::YAFluxRegister *fr_as_crse, amrex::YAFluxRegister *fr_as_fine)
{
	auto const &dx = geom[lev].CellSizeArray();

	// update ghost zones [intermediate stage stored in state_new_cc_]
	fillBoundaryConditions(state_new_cc_[lev], state_new_cc_[lev], lev, (time + dt_radiation), quokka::centering::cc, quokka::direction::na, PreInterpState,
			       PostInterpState);

	// advance all grids on local processor (Stage 2 of integrator)
	for (amrex::MFIter iter(state_new_cc_[lev]); iter.isValid(); ++iter) {
		const amrex::Box &indexRange = iter.validbox();
		auto const &stateOld = state_old_cc_[lev].const_array(iter);
		auto const &stateInter = state_new_cc_[lev].const_array(iter);
		auto const &stateNew = state_new_cc_[lev].array(iter);
		auto [fluxArraysOld, fluxDiffusiveArraysOld] = computeRadiationFluxes(stateOld, indexRange, ncompHyperbolic_, dx);
		auto [fluxArrays, fluxDiffusiveArrays] = computeRadiationFluxes(stateInter, indexRange, ncompHyperbolic_, dx);

		// Stage 2 of RK2-SSP
		RadSystem<problem_t>::AddFluxesRK2(
		    stateNew, stateOld, stateInter, {AMREX_D_DECL(fluxArraysOld[0].array(), fluxArraysOld[1].array(), fluxArraysOld[2].array())},
		    {AMREX_D_DECL(fluxArrays[0].array(), fluxArrays[1].array(), fluxArrays[2].array())},
		    {AMREX_D_DECL(fluxDiffusiveArraysOld[0].const_array(), fluxDiffusiveArraysOld[1].const_array(), fluxDiffusiveArraysOld[2].const_array())},
		    {AMREX_D_DECL(fluxDiffusiveArrays[0].const_array(), fluxDiffusiveArrays[1].const_array(), fluxDiffusiveArrays[2].const_array())},
		    dt_radiation, dx, indexRange, ncompHyperbolic_);

		if (do_reflux) {
			// increment flux registers
			// WARNING: as written, diffusive flux correction is not compatible with reflux!!
			auto expandedFluxes = expandFluxArrays(fluxArrays, nstartHyperbolic_, state_new_cc_[lev].nComp());
			incrementFluxRegisters(iter, fr_as_crse, fr_as_fine, expandedFluxes, lev, 0.5 * dt_radiation);
		}
	}
}

template <typename problem_t>
void RadhydroSimulation<problem_t>::operatorSplitSourceTerms(amrex::Array4<amrex::Real> const &stateNew, const amrex::Box &indexRange, const amrex::Real time,
							     const double dt, const int stage, amrex::GpuArray<amrex::Real, AMREX_SPACEDIM> const &dx,
							     amrex::GpuArray<amrex::Real, AMREX_SPACEDIM> const &prob_lo,
							     amrex::GpuArray<amrex::Real, AMREX_SPACEDIM> const &prob_hi)
{
	amrex::FArrayBox radEnergySource(indexRange, Physics_Traits<problem_t>::nGroups,
					 amrex::The_Async_Arena()); // cell-centered scalar

	radEnergySource.setVal<amrex::RunOn::Device>(0.);

	// cell-centered radiation energy source
	RadSystem<problem_t>::SetRadEnergySource(radEnergySource.array(), indexRange, dx, prob_lo, prob_hi, time + dt);

	// cell-centered source terms
	RadSystem<problem_t>::AddSourceTerms(stateNew, radEnergySource.const_array(), indexRange, dt, stage);
}

template <typename problem_t>
auto RadhydroSimulation<problem_t>::computeRadiationFluxes(amrex::Array4<const amrex::Real> const &consVar, const amrex::Box &indexRange, const int nvars,
							   amrex::GpuArray<amrex::Real, AMREX_SPACEDIM> dx)
    -> std::tuple<std::array<amrex::FArrayBox, AMREX_SPACEDIM>, std::array<amrex::FArrayBox, AMREX_SPACEDIM>>
{
	amrex::Box const &x1FluxRange = amrex::surroundingNodes(indexRange, 0);
	amrex::FArrayBox x1Flux(x1FluxRange, nvars, amrex::The_Async_Arena()); // node-centered in x
	amrex::FArrayBox x1FluxDiffusive(x1FluxRange, nvars, amrex::The_Async_Arena());
#if (AMREX_SPACEDIM >= 2)
	amrex::Box const &x2FluxRange = amrex::surroundingNodes(indexRange, 1);
	amrex::FArrayBox x2Flux(x2FluxRange, nvars, amrex::The_Async_Arena()); // node-centered in y
	amrex::FArrayBox x2FluxDiffusive(x2FluxRange, nvars, amrex::The_Async_Arena());
#endif
#if (AMREX_SPACEDIM == 3)
	amrex::Box const &x3FluxRange = amrex::surroundingNodes(indexRange, 2);
	amrex::FArrayBox x3Flux(x3FluxRange, nvars, amrex::The_Async_Arena()); // node-centered in z
	amrex::FArrayBox x3FluxDiffusive(x3FluxRange, nvars, amrex::The_Async_Arena());
#endif

	AMREX_D_TERM(fluxFunction<FluxDir::X1>(consVar, x1Flux, x1FluxDiffusive, indexRange, nvars, dx);
		     , fluxFunction<FluxDir::X2>(consVar, x2Flux, x2FluxDiffusive, indexRange, nvars, dx);
		     , fluxFunction<FluxDir::X3>(consVar, x3Flux, x3FluxDiffusive, indexRange, nvars, dx);)

	std::array<amrex::FArrayBox, AMREX_SPACEDIM> fluxArrays = {AMREX_D_DECL(std::move(x1Flux), std::move(x2Flux), std::move(x3Flux))};
	std::array<amrex::FArrayBox, AMREX_SPACEDIM> fluxDiffusiveArrays{
	    AMREX_D_DECL(std::move(x1FluxDiffusive), std::move(x2FluxDiffusive), std::move(x3FluxDiffusive))};

	return std::make_tuple(std::move(fluxArrays), std::move(fluxDiffusiveArrays));
}

template <typename problem_t>
template <FluxDir DIR>
void RadhydroSimulation<problem_t>::fluxFunction(amrex::Array4<const amrex::Real> const &consState, amrex::FArrayBox &x1Flux, amrex::FArrayBox &x1FluxDiffusive,
						 const amrex::Box &indexRange, const int nvars, amrex::GpuArray<amrex::Real, AMREX_SPACEDIM> dx)
{
	int dir = 0;
	if constexpr (DIR == FluxDir::X1) {
		dir = 0;
	} else if constexpr (DIR == FluxDir::X2) {
		dir = 1;
	} else if constexpr (DIR == FluxDir::X3) {
		dir = 2;
	}

	// extend box to include ghost zones
	amrex::Box const &ghostRange = amrex::grow(indexRange, nghost_cc_);
	// N.B.: A one-zone layer around the cells must be fully reconstructed in order for PPM to
	// work.
	amrex::Box const &reconstructRange = amrex::grow(indexRange, 1);
	amrex::Box const &x1ReconstructRange = amrex::surroundingNodes(reconstructRange, dir);

	amrex::FArrayBox primVar(ghostRange, nvars, amrex::The_Async_Arena());
	amrex::FArrayBox x1LeftState(x1ReconstructRange, nvars, amrex::The_Async_Arena());
	amrex::FArrayBox x1RightState(x1ReconstructRange, nvars, amrex::The_Async_Arena());

	// cell-centered kernel
	RadSystem<problem_t>::ConservedToPrimitive(consState, primVar.array(), ghostRange);

	if (radiationReconstructionOrder_ == 3) {
		// mixed interface/cell-centered kernel
		HyperbolicSystem<problem_t>::template ReconstructStatesPPM<DIR>(primVar.array(), x1LeftState.array(), x1RightState.array(), reconstructRange,
										x1ReconstructRange, nvars);
	} else if (radiationReconstructionOrder_ == 2) {
		// PLM and donor cell are interface-centered kernels
		HyperbolicSystem<problem_t>::template ReconstructStatesPLM<DIR, SlopeLimiter::MC>(primVar.array(), x1LeftState.array(), x1RightState.array(),
												  x1ReconstructRange, nvars);
	} else if (radiationReconstructionOrder_ == 1) {
		HyperbolicSystem<problem_t>::template ReconstructStatesConstant<DIR>(primVar.array(), x1LeftState.array(), x1RightState.array(),
										     x1ReconstructRange, nvars);
	} else {
		amrex::Abort("Invalid reconstruction order for radiation variables! Aborting...");
	}

	// interface-centered kernel
	amrex::Box const &x1FluxRange = amrex::surroundingNodes(indexRange, dir);
	RadSystem<problem_t>::template ComputeFluxes<DIR>(x1Flux.array(), x1FluxDiffusive.array(), x1LeftState.array(), x1RightState.array(), x1FluxRange,
							  consState,
							  dx); // watch out for argument order!!
}

#endif // RADIATION_SIMULATION_HPP_<|MERGE_RESOLUTION|>--- conflicted
+++ resolved
@@ -100,16 +100,12 @@
 	using AMRSimulation<problem_t>::WriteCheckpointFile;
 	using AMRSimulation<problem_t>::GetData;
 	using AMRSimulation<problem_t>::FillPatchWithData;
-<<<<<<< HEAD
-	using AMRSimulation<problem_t>::istep;
-=======
 	using AMRSimulation<problem_t>::Gconst_;
 
 	using AMRSimulation<problem_t>::densityFloor_;
 	using AMRSimulation<problem_t>::tempFloor_;
 	using AMRSimulation<problem_t>::tempCeiling_;
 	using AMRSimulation<problem_t>::speedCeiling_;
->>>>>>> d616a63e
 
 	SimulationData<problem_t> userData_;
 
@@ -135,13 +131,6 @@
 	amrex::Real errorNorm_ = NAN;
 	amrex::Real pressureFloor_ = 0.;
 
-<<<<<<< HEAD
-	int integratorOrder_ = 2; // 1 == forward Euler; 2 == RK2-SSP (default)
-	int reconstructionOrder_ = 3; // 1 == donor cell; 2 == PLM; 3 == PPM (default)
-	int radiationReconstructionOrder_ = 3; // 1 == donor cell; 2 == PLM; 3 == PPM (default)
-	int useDualEnergy_ = 1; // 0 == disabled; 1 == use auxiliary internal energy equation (default)
-	int abortOnFOFCFailure_ = 1; // 1 == crash if FOFC fails; 0 == keep going
-=======
 	int lowLevelDebuggingOutput_ = 0;	// 0 == do nothing; 1 == output intermediate multifabs used in hydro each timestep (ONLY USE FOR DEBUGGING)
 	int integratorOrder_ = 2;		// 1 == forward Euler; 2 == RK2-SSP (default)
 	int reconstructionOrder_ = 3;		// 1 == donor cell; 2 == PLM; 3 == PPM (default)
@@ -149,7 +138,6 @@
 	int useDualEnergy_ = 1;			// 0 == disabled; 1 == use auxiliary internal energy equation (default)
 	int abortOnFofcFailure_ = 1;		// 0 == keep going, 1 == abort hydro advance if FOFC fails
 	amrex::Real artificialViscosityK_ = 0.; // artificial viscosity coefficient (default == None)
->>>>>>> d616a63e
 
 	amrex::Long radiationCellUpdates_ = 0; // total number of radiation cell-updates
 
@@ -185,17 +173,10 @@
 	void computeMaxSignalLocal(int level) override;
 	auto computeExtraPhysicsTimestep(int lev) -> amrex::Real override;
 	void preCalculateInitialConditions() override;
-<<<<<<< HEAD
-  	void setInitialConditionsOnGrid(quokka::grid grid_elem) override;
-	void advanceSingleTimestepAtLevel(int lev, amrex::Real time, amrex::Real dt_lev,
-									  int ncycle) override;
-	void computeBeforeTimestep() override;
-=======
 	void setInitialConditionsOnGrid(quokka::grid grid_elem) override;
 	void setInitialConditionsOnGridFaceVars(quokka::grid grid_elem) override;
 	void createInitialParticles() override;
 	void advanceSingleTimestepAtLevel(int lev, amrex::Real time, amrex::Real dt_lev, int ncycle) override;
->>>>>>> d616a63e
 	void computeAfterTimestep() override;
 	void computeAfterLevelAdvance(int lev, amrex::Real time, amrex::Real dt_lev, int /*ncycle*/);
 	void computeAfterEvolve(amrex::Vector<amrex::Real> &initSumCons) override;
@@ -362,9 +343,6 @@
 		hpp.query("rk_integrator_order", integratorOrder_);
 		hpp.query("reconstruction_order", reconstructionOrder_);
 		hpp.query("use_dual_energy", useDualEnergy_);
-<<<<<<< HEAD
-		hpp.query("abort_on_fofc_failure", abortOnFOFCFailure_);
-=======
 		hpp.query("abort_on_fofc_failure", abortOnFofcFailure_);
 		hpp.query("artificial_viscosity_coefficient", artificialViscosityK_);
 	}
@@ -391,7 +369,6 @@
 				amrex::Abort("Invalid cooling table type!");
 			}
 		}
->>>>>>> d616a63e
 	}
 
 #ifdef PRIMORDIAL_CHEM
@@ -1105,11 +1082,6 @@
 #endif
 	}
 
-<<<<<<< HEAD
-		// write out FABs with ghost zones
-		//amrex::writeFabs(state_old_cc_tmp, "state_old_cc_tmp_" + std::to_string(istep[lev]));
-
-=======
 	// check state validity
 	AMREX_ASSERT(!state_old_cc_tmp.contains_nan(0, state_old_cc_tmp.nComp()));
 	AMREX_ASSERT(!state_old_cc_tmp.contains_nan()); // check ghost cells
@@ -1118,7 +1090,6 @@
 
 	// Stage 1 of RK2-SSP
 	{
->>>>>>> d616a63e
 		// advance all grids on local processor (Stage 1 of integrator)
 		auto const &stateOld = state_old_cc_tmp;
 		auto &stateNew = state_inter_cc_;
@@ -1191,9 +1162,6 @@
 			amrex::Long const ncells_bad = static_cast<int>(redoFlag.sum(0));
 			if (ncells_bad > 0) {
 				// FOFC failed
-<<<<<<< HEAD
-				if (abortOnFOFCFailure_ != 0) {
-=======
 				if (Verbose()) {
 					const amrex::IntVect cell_idx = redoFlag.maxIndex(0);
 					// print cell state
@@ -1203,7 +1171,6 @@
 					amrex::Print() << "[FOFC-1] failed for " << ncells_bad << " cells on level " << lev << "\n";
 				}
 				if (abortOnFofcFailure_ != 0) {
->>>>>>> d616a63e
 					return false;
 				}
 			}
@@ -1282,11 +1249,6 @@
 			amrex::Long ncells_bad = redoFlag.sum(0);
 			if (ncells_bad > 0) {
 				// FOFC failed
-<<<<<<< HEAD
-				if (abortOnFOFCFailure_ != 0) {
-					return false;
-				}			}
-=======
 				if (Verbose()) {
 					const amrex::IntVect cell_idx = redoFlag.maxIndex(0);
 					// print cell state
@@ -1299,7 +1261,6 @@
 					return false;
 				}
 			}
->>>>>>> d616a63e
 		}
 
 		// prevent vacuum
