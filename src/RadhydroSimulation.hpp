--- conflicted
+++ resolved
@@ -574,8 +574,6 @@
 	});
 }
 
-<<<<<<< HEAD
-=======
 // to ensure that physical quantities are within reasonable
 // floors and ceilings which can be set in the param file
 template <typename problem_t>
@@ -610,6 +608,7 @@
 		if (rho < rho_floor) {
 			rho_new = rho_floor;
 			state[bx](i, j, k, dindex) = rho_new;
+			
 		}
 
 		if (std::abs(vx1) > speedCeiling) {
@@ -663,7 +662,6 @@
 	});
 }
 
->>>>>>> 08d391a7
 // fix-up any unphysical states created by AMR operations
 // (e.g., caused by the flux register or from interpolation)
 template <typename problem_t> void RadhydroSimulation<problem_t>::FixupState(int lev)
