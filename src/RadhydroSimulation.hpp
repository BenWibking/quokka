--- conflicted
+++ resolved
@@ -20,12 +20,6 @@
 #include "AMReX_GpuControl.H"
 #include "AMReX_IArrayBox.H"
 #include "AMReX_IndexType.H"
-<<<<<<< HEAD
-#include "hyperbolic_system.hpp"
-#include "sundials/sundials_context.h"
-
-=======
->>>>>>> 6510f1a3
 #include "AMReX.H"
 #include "AMReX_Algorithm.H"
 #include "AMReX_Arena.H"
@@ -86,12 +80,7 @@
 	std::vector<double> Trad_vec_;
 	std::vector<double> Tgas_vec_;
 
-<<<<<<< HEAD
-	SUNContext sundialsContext = nullptr;
-	void *cvodeObject = nullptr;
-=======
 	cloudy_tables cloudyTables{};
->>>>>>> 6510f1a3
 
 	static constexpr int nvarTotal_ = RadSystem<problem_t>::nvar_;
 	static constexpr int ncompHydro_ = HydroSystem<problem_t>::nvar_; // hydro
@@ -217,15 +206,10 @@
 
 	template <FluxDir DIR>
 	void hydroFOFluxFunction(amrex::Array4<const amrex::Real> const &primVar,
-<<<<<<< HEAD
 				amrex::Array4<const amrex::Real> const &consVar,
 				amrex::FArrayBox &x1Flux,
 				const amrex::Box &indexRange, int nvars);
 	
-=======
-			  amrex::FArrayBox &x1Flux, const amrex::Box &indexRange, int nvars);
-
->>>>>>> 6510f1a3
 	void replaceFluxes(std::array<amrex::FArrayBox, AMREX_SPACEDIM> &fluxes,
 			  std::array<amrex::FArrayBox, AMREX_SPACEDIM> &FOfluxes,
 			  amrex::IArrayBox &redoFlag, amrex::Box const &validBox, int ncomp);
@@ -284,7 +268,7 @@
 #if !defined(NDEBUG)
 #define CHECK_HYDRO_STATES(mf) checkHydroStates(mf, __FILE__, __LINE__)
 #else
-#define CHECK_HYDRO_STATES(mf)
+#define CHECK_HYDRO_STATES(mf) 
 #endif
 
 template <typename problem_t>
@@ -439,7 +423,7 @@
 
 	// check hydro states after hydro update
 	CHECK_HYDRO_STATES(state_new_[lev]);
-
+	
 	// subcycle radiation
 	if (is_radiation_enabled_) {
 		subcycleRadiationAtLevel(lev, time, dt_lev, fr_as_crse, fr_as_fine);
@@ -607,7 +591,7 @@
 								<< redoFlag.sum<amrex::RunOn::Device>(0)
 								<< "\n";
 					}
-
+					
 					// replace fluxes in fluxArrays with first-order fluxes at faces of flagged cells
 					replaceFluxes(fluxArrays, FOFluxArrays, redoFlag, indexRange, ncompHydro_);
 
@@ -820,11 +804,7 @@
 	// interface-centered kernel
 	HydroSystem<problem_t>::template ComputeFluxes<DIR>(
 	    x1Flux.array(), x1LeftState.array(), x1RightState.array(),
-<<<<<<< HEAD
-		primVar, consVar, dvn.array(), dvt.array(), x1FluxRange);
-=======
 		primVar, x1FluxRange);
->>>>>>> 6510f1a3
 }
 
 template <typename problem_t>
@@ -889,11 +869,7 @@
 	// interface-centered kernel
 	HydroSystem<problem_t>::template ComputeFluxes<DIR>(
 	    x1Flux.array(), x1LeftState.array(), x1RightState.array(),
-<<<<<<< HEAD
-		primVar, consVar, dvn.array(), dvt.array(), x1FluxRange);
-=======
 		primVar, x1FluxRange);
->>>>>>> 6510f1a3
 }
 
 template <typename problem_t>
@@ -956,7 +932,7 @@
 			auto const &prob_lo = geom[lev].ProbLoArray();
 			auto const &prob_hi = geom[lev].ProbHiArray();
 			// update state_new_[lev] in place (updates both radiation and hydro vars)
-			operatorSplitSourceTerms(stateNew, indexRange, time_subcycle, dt_radiation,
+			operatorSplitSourceTerms(stateNew, indexRange, time_subcycle, dt_radiation, 
 									 dx, prob_lo, prob_hi);
 		}
 
@@ -1051,7 +1027,7 @@
 
 template <typename problem_t>
 void RadhydroSimulation<problem_t>::operatorSplitSourceTerms(
-    amrex::Array4<amrex::Real> const &stateNew, const amrex::Box &indexRange,
+    amrex::Array4<amrex::Real> const &stateNew, const amrex::Box &indexRange, 
 	const amrex::Real time, const double dt,
 	amrex::GpuArray<amrex::Real, AMREX_SPACEDIM> const &dx,
 	amrex::GpuArray<amrex::Real, AMREX_SPACEDIM> const &prob_lo,
