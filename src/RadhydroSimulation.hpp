#ifndef RADIATION_SIMULATION_HPP_ // NOLINT
#define RADIATION_SIMULATION_HPP_
//==============================================================================
// TwoMomentRad - a radiation transport library for patch-based AMR codes
// Copyright 2020 Benjamin Wibking.
// Released under the MIT license. See LICENSE file included in the GitHub repo.
//==============================================================================
/// \file RadhydroSimulation.hpp
/// \brief Implements classes and functions to organise the overall setup,
/// timestepping, solving, and I/O of a simulation for radiation moments.

#include <array>
#include <climits>
#include <limits>
#include <string>
#include <tuple>
#include <utility>

#include "AMReX_FabArray.H"
#include "AMReX_GpuControl.H"
#include "AMReX_IArrayBox.H"
#include "AMReX_IndexType.H"
#include "AMReX.H"
#include "AMReX_Algorithm.H"
#include "AMReX_Arena.H"
#include "AMReX_Array.H"
#include "AMReX_Array4.H"
#include "AMReX_BCRec.H"
#include "AMReX_BLassert.H"
#include "AMReX_Box.H"
#include "AMReX_FArrayBox.H"
#include "AMReX_FabArrayUtility.H"
#include "AMReX_FabFactory.H"
#include "AMReX_Geometry.H"
#include "AMReX_GpuQualifiers.H"
#include "AMReX_IntVect.H"
#include "AMReX_MultiFab.H"
#include "AMReX_MultiFabUtil.H"
#include "AMReX_ParmParse.H"
#include "AMReX_PhysBCFunct.H"
#include "AMReX_Print.H"
#include "AMReX_REAL.H"
#include "AMReX_Utility.H"
#include "AMReX_YAFluxRegister.H"

#include "CloudyCooling.hpp"
#include "hyperbolic_system.hpp"
#include "hydro_system.hpp"
#include "radiation_system.hpp"
#include "simulation.hpp"

// Simulation class should be initialized only once per program (i.e., is a singleton)
template <typename problem_t> class RadhydroSimulation : public AMRSimulation<problem_t>
{
      public:
	using AMRSimulation<problem_t>::state_old_cc_;
	using AMRSimulation<problem_t>::state_new_cc_;
	using AMRSimulation<problem_t>::max_signal_speed_;

	using AMRSimulation<problem_t>::ncomp_cc_;
  using AMRSimulation<problem_t>::ncomp_fc_;
	using AMRSimulation<problem_t>::nghost_;
	using AMRSimulation<problem_t>::areInitialConditionsDefined_;
	using AMRSimulation<problem_t>::BCs_cc_;
  using AMRSimulation<problem_t>::BCs_fc_;
	using AMRSimulation<problem_t>::componentNames_cc_;
  using AMRSimulation<problem_t>::componentNames_fc_;
	using AMRSimulation<problem_t>::fillBoundaryConditions;
	using AMRSimulation<problem_t>::geom;
	using AMRSimulation<problem_t>::grids;
	using AMRSimulation<problem_t>::dmap;
	using AMRSimulation<problem_t>::flux_reg_;
	using AMRSimulation<problem_t>::incrementFluxRegisters;
	using AMRSimulation<problem_t>::finest_level;
	using AMRSimulation<problem_t>::finestLevel;
	using AMRSimulation<problem_t>::do_reflux;
	using AMRSimulation<problem_t>::Verbose;
	using AMRSimulation<problem_t>::constantDt_;
	using AMRSimulation<problem_t>::boxArray;
	using AMRSimulation<problem_t>::DistributionMap;
	using AMRSimulation<problem_t>::refRatio;
	using AMRSimulation<problem_t>::cellUpdates_;
	using AMRSimulation<problem_t>::CountCells;
	using AMRSimulation<problem_t>::WriteCheckpointFile;
	using AMRSimulation<problem_t>::GetCCData;
  using AMRSimulation<problem_t>::GetFCData;
	using AMRSimulation<problem_t>::FillPatchWithData;

	std::vector<double> t_vec_;
	std::vector<double> Trad_vec_;
	std::vector<double> Tgas_vec_;

	cloudy_tables cloudyTables{};

	static constexpr int nvarTotal_cc_ = Physics_Indices<problem_t>::nvarTotal_cc;
	static constexpr int ncompHydro_ = HydroSystem<problem_t>::nvar_; // hydro
	static constexpr int ncompHyperbolic_ = RadSystem<problem_t>::nvarHyperbolic_;
	static constexpr int nstartHyperbolic_ = RadSystem<problem_t>::nstartHyperbolic_;

	amrex::Real radiationCflNumber_ = 0.3;
	int maxSubsteps_ = 10; // maximum number of radiation subcycles per hydro step
	
	bool computeReferenceSolution_ = false;
	amrex::Real errorNorm_ = NAN;
	amrex::Real densityFloor_ = 0.;
	amrex::Real pressureFloor_ = 0.;
	int fofcMaxIterations_ = 3; // maximum number of flux correction iterations -- only 1 is needed in almost all cases, but in rare cases a second iteration is needed

	int integratorOrder_ = 2; // 1 == forward Euler; 2 == RK2-SSP (default)
	int reconstructionOrder_ = 3; // 1 == donor cell; 2 == PLM; 3 == PPM (default)
	int radiationReconstructionOrder_ = 3; // 1 == donor cell; 2 == PLM; 3 == PPM (default)
	int useDualEnergy_ = 1; // 0 == disabled; 1 == use auxiliary internal energy equation (default)

	amrex::Long radiationCellUpdates_ = 0; // total number of radiation cell-updates

	// member functions
	explicit RadhydroSimulation(amrex::Vector<amrex::BCRec> &BCs_cc,
                              amrex::Vector<amrex::BCRec> &BCs_fc)
	    : AMRSimulation<problem_t>(BCs_cc, BCs_fc) {
    defineComponentNames();
    // read in runtime parameters
		readParmParse();
	}

  explicit RadhydroSimulation(amrex::Vector<amrex::BCRec> &BCs_cc)
	    : AMRSimulation<problem_t>(BCs_cc) {
    defineComponentNames();
    // read in runtime parameters
		readParmParse();
	}

	[[nodiscard]] static auto getScalarVariableNames() -> std::vector<std::string>;
  void defineComponentNames();
	void readParmParse();

	void checkHydroStates(amrex::MultiFab &mf, char const *file, int line);
	void computeMaxSignalLocal(int level) override;
	auto computeExtraPhysicsTimestep(int lev) -> amrex::Real override;
	void preCalculateInitialConditions() override;
<<<<<<< HEAD
  void setInitialConditionsOnGrid(quokka::grid grid_elem) override;
	void advanceSingleTimestepAtLevel(int lev, amrex::Real time, amrex::Real dt_lev, int ncycle) override;
=======
  	void setInitialConditionsOnGrid(quokka::grid grid_elem) override;
	void advanceSingleTimestepAtLevel(int lev, amrex::Real time, amrex::Real dt_lev,
									  int ncycle) override;
>>>>>>> ad6c0dc8
	void computeAfterTimestep() override;
	void computeAfterLevelAdvance(int lev, amrex::Real time, amrex::Real dt_lev, int /*ncycle*/);
	void computeAfterEvolve(amrex::Vector<amrex::Real> &initSumCons) override;
	void computeReferenceSolution(amrex::MultiFab &ref,
		amrex::GpuArray<amrex::Real, AMREX_SPACEDIM> const &dx,
    amrex::GpuArray<amrex::Real, AMREX_SPACEDIM> const &prob_lo);

	// compute derived variables
	void ComputeDerivedVar(int lev, std::string const &dname, amrex::MultiFab &mf, int ncomp) const override;

	// fix-up states
	void FixupState(int level) override;

	// implement FillPatch function
	void FillPatch(int lev, amrex::Real time, amrex::MultiFab &mf, int icomp,
                 int ncomp, quokka::centering cen,
                 quokka::direction dir) override;

	// functions to operate on state vector before/after interpolating between levels
	static void PreInterpState(amrex::FArrayBox &fab, amrex::Box const &box, int scomp, int ncomp);
	static void PostInterpState(amrex::FArrayBox &fab, amrex::Box const &box, int scomp, int ncomp);

	// compute axis-aligned 1D profile of user_f(x, y, z)
	template <typename F>
	auto computeAxisAlignedProfile(int axis, F const &user_f) -> amrex::Gpu::HostVector<amrex::Real>;

	// tag cells for refinement
	void ErrorEst(int lev, amrex::TagBoxArray &tags, amrex::Real time, int ngrow) override;

	auto expandFluxArrays(std::array<amrex::MultiFab, AMREX_SPACEDIM> &fluxes, int nstartNew,
			      int ncompNew) -> std::array<amrex::MultiFab, AMREX_SPACEDIM>;

	auto expandFluxArrays(std::array<amrex::FArrayBox, AMREX_SPACEDIM> &fluxes, int nstartNew,
			      int ncompNew) -> std::array<amrex::FArrayBox, AMREX_SPACEDIM>;

	void advanceHydroAtLevel(int lev, amrex::Real time, amrex::Real dt_lev,
				 amrex::YAFluxRegister *fr_as_crse,
				 amrex::YAFluxRegister *fr_as_fine);

	void addStrangSplitSources(amrex::MultiFab &state, int lev, amrex::Real time,
				 amrex::Real dt_lev);

	// radiation subcycle
	void swapRadiationState(amrex::MultiFab &stateOld, amrex::MultiFab const &stateNew);
	auto computeNumberOfRadiationSubsteps(int lev, amrex::Real dt_lev_hydro) -> int;
	void advanceRadiationSubstepAtLevel(int lev, amrex::Real time,
						   amrex::Real dt_radiation, int iter_count, int nsubsteps,
						   amrex::YAFluxRegister *fr_as_crse,
						   amrex::YAFluxRegister *fr_as_fine);
	void subcycleRadiationAtLevel(int lev, amrex::Real time, amrex::Real dt_lev_hydro,
				      amrex::YAFluxRegister *fr_as_crse,
				      amrex::YAFluxRegister *fr_as_fine);

	void operatorSplitSourceTerms(amrex::Array4<amrex::Real> const &stateNew,
			const amrex::Box &indexRange, amrex::Real time, double dt,
			amrex::GpuArray<amrex::Real, AMREX_SPACEDIM> const &dx,
			amrex::GpuArray<amrex::Real, AMREX_SPACEDIM> const &prob_lo,
			amrex::GpuArray<amrex::Real, AMREX_SPACEDIM> const &prob_hi);

	auto computeRadiationFluxes(amrex::Array4<const amrex::Real> const &consVar,
				    const amrex::Box &indexRange, int nvars,
				    amrex::GpuArray<amrex::Real, AMREX_SPACEDIM> dx)
	    -> std::tuple<std::array<amrex::FArrayBox, AMREX_SPACEDIM>,
			  std::array<amrex::FArrayBox, AMREX_SPACEDIM>>;

	auto computeHydroFluxes(amrex::MultiFab const &consVar, const int nvars, const int lev)
	    -> std::pair<std::array<amrex::MultiFab, AMREX_SPACEDIM>,
					 std::array<amrex::MultiFab, AMREX_SPACEDIM>>;

	auto computeFOHydroFluxes(amrex::MultiFab const &consVar, const int nvars, const int lev)
    	-> std::pair<std::array<amrex::MultiFab, AMREX_SPACEDIM>, std::array<amrex::MultiFab, AMREX_SPACEDIM>>;

	template <FluxDir DIR>
	void fluxFunction(amrex::Array4<const amrex::Real> const &consState,
			  amrex::FArrayBox &x1Flux, amrex::FArrayBox &x1FluxDiffusive,
			  const amrex::Box &indexRange, int nvars,
			  amrex::GpuArray<amrex::Real, AMREX_SPACEDIM> dx);

	template <FluxDir DIR>
	void hydroFluxFunction(amrex::MultiFab const &primVar,
			  amrex::MultiFab &leftState,
			  amrex::MultiFab &rightState,
			  amrex::MultiFab &x1Flux,
			  amrex::MultiFab &x1FaceVel,
			  amrex::MultiFab const &x1Flat,
			  amrex::MultiFab const &x2Flat,
			  amrex::MultiFab const &x3Flat,
			  int ng_reconstruct, int nvars);

	template <FluxDir DIR>
	void hydroFOFluxFunction(amrex::MultiFab const &primVar,
			  amrex::MultiFab &leftState,
			  amrex::MultiFab &rightState,
			  amrex::MultiFab &x1Flux,
			  amrex::MultiFab &x1FaceVel,
			  int ng_reconstruct, int nvars);

	void replaceFluxes(
			std::array<amrex::MultiFab, AMREX_SPACEDIM> &fluxes,
			std::array<amrex::MultiFab, AMREX_SPACEDIM> &FOfluxes,	amrex::iMultiFab &redoFlag,
			const int ncomp);
};

template <typename problem_t>
void RadhydroSimulation<problem_t>::defineComponentNames() {
  // check modules cannot be enabled if they are not been implemented yet
  static_assert(!Physics_Traits<problem_t>::is_chemistry_enabled, "Chemistry is not supported, yet.");

  // cell-centred
  // add hydro state variables
  if constexpr (Physics_Traits<problem_t>::is_hydro_enabled ||
                Physics_Traits<problem_t>::is_radiation_enabled) {
    std::vector<std::string> hydroNames = {"gasDensity", "x-GasMomentum", "y-GasMomentum", "z-GasMomentum", "gasEnergy", "gasInternalEnergy"};
    componentNames_cc_.insert(componentNames_cc_.end(), hydroNames.begin(), hydroNames.end());
    ncomp_cc_ += hydroNames.size();
  }
  // add passive scalar variables
  if constexpr (Physics_Traits<problem_t>::numPassiveScalars > 0){
    std::vector<std::string> scalarNames = getScalarVariableNames();
    componentNames_cc_.insert(componentNames_cc_.end(), scalarNames.begin(), scalarNames.end());
    ncomp_cc_ += scalarNames.size();
  }
  // add radiation state variables
  if constexpr (Physics_Traits<problem_t>::is_radiation_enabled) {
    std::vector<std::string> radNames = {"radEnergy", "x-RadFlux", "y-RadFlux", "z-RadFlux"};
    componentNames_cc_.insert(componentNames_cc_.end(), radNames.begin(), radNames.end());
    ncomp_cc_ += radNames.size();
  }

  // face-centred
  // add mhd state variables
  if constexpr (Physics_Traits<problem_t>::is_mhd_enabled) {
    componentNames_fc_.push_back({"MagEnergy"});
    ncomp_fc_++;
  }
}

template <typename problem_t>
auto RadhydroSimulation<problem_t>::getScalarVariableNames() -> std::vector<std::string> {
	// return vector of names for the passive scalars
	// this can be specialized by the user to provide more descriptive names
	// (these names are used to label the variables in the plotfiles)

	std::vector<std::string> names;
	int nscalars = HydroSystem<problem_t>::nscalars_;
	names.reserve(nscalars);
	for(int n = 0; n < nscalars; ++n) {
		// write string 'scalar_1', etc.
		names.push_back(fmt::format("scalar_{}", n));
	}
	return names;
}

template <typename problem_t>
void RadhydroSimulation<problem_t>::readParmParse() {
	// set hydro runtime parameters
	{
		amrex::ParmParse hpp("hydro");
		hpp.query("reconstruction_order", reconstructionOrder_);
		hpp.query("use_dual_energy", useDualEnergy_);
	}

	// set radiation runtime parameters
	{
		amrex::ParmParse rpp("radiation");
		rpp.query("reconstruction_order", radiationReconstructionOrder_);
		rpp.query("cfl", radiationCflNumber_);
	}
}

template <typename problem_t>
auto RadhydroSimulation<problem_t>::computeNumberOfRadiationSubsteps(int lev, amrex::Real dt_lev_hydro) -> int
{
	// compute radiation timestep
	auto const &dx = geom[lev].CellSizeArray();
	amrex::Real c_hat = RadSystem<problem_t>::c_hat_;
	amrex::Real dx_min = std::min({AMREX_D_DECL(dx[0], dx[1], dx[2])});
	amrex::Real dtrad_tmp = radiationCflNumber_ * (dx_min / c_hat);
	int nsubSteps = std::ceil(dt_lev_hydro / dtrad_tmp);
	return nsubSteps;
}

template <typename problem_t>
void RadhydroSimulation<problem_t>::computeMaxSignalLocal(int const level)
{
	BL_PROFILE("RadhydroSimulation::computeMaxSignalLocal()");

	// hydro: loop over local grids, compute CFL timestep
	for (amrex::MFIter iter(state_new_cc_[level]); iter.isValid(); ++iter) {
		const amrex::Box &indexRange = iter.validbox();
		auto const &stateNew = state_new_cc_[level].const_array(iter);
		auto const &maxSignal = max_signal_speed_[level].array(iter);

		if constexpr (Physics_Traits<problem_t>::is_hydro_enabled && !(Physics_Traits<problem_t>::is_radiation_enabled)) {
			// hydro only
			HydroSystem<problem_t>::ComputeMaxSignalSpeed(stateNew, maxSignal, indexRange);
		} else if constexpr (Physics_Traits<problem_t>::is_radiation_enabled) {
			// radiation hydro, or radiation only
			RadSystem<problem_t>::ComputeMaxSignalSpeed(stateNew, maxSignal, indexRange);
			if constexpr (Physics_Traits<problem_t>::is_hydro_enabled) {
				auto maxSignalHydroFAB = amrex::FArrayBox(indexRange);
				auto const &maxSignalHydro = maxSignalHydroFAB.array();
				HydroSystem<problem_t>::ComputeMaxSignalSpeed(stateNew, maxSignalHydro, indexRange);
				const int maxSubsteps = maxSubsteps_;
				// ensure that we use the smaller of the two timesteps
				amrex::ParallelFor(indexRange, [=] AMREX_GPU_DEVICE (int i, int j, int k) noexcept {
					amrex::Real const maxSignalRadiation = maxSignal(i,j,k) / static_cast<double>(maxSubsteps);
					maxSignal(i, j, k) = std::max(maxSignalRadiation, maxSignalHydro(i, j, k));
				});
			}
		} else {
			// no physics modules enabled, why are we running?
			amrex::Abort("At least one of hydro or radiation must be enabled! Cannot "
				     "compute a time step.");
		}
	}
}

template <typename problem_t>
auto RadhydroSimulation<problem_t>::computeExtraPhysicsTimestep(int const level) -> amrex::Real
{
	BL_PROFILE("RadhydroSimulation::computeExtraPhysicsTimestep()");
	// users can override this to enforce additional timestep constraints
	return std::numeric_limits<amrex::Real>::max();
}

#if !defined(NDEBUG)
#define CHECK_HYDRO_STATES(mf) checkHydroStates(mf, __FILE__, __LINE__)
#else
#define CHECK_HYDRO_STATES(mf) 
#endif

template <typename problem_t>
void RadhydroSimulation<problem_t>::checkHydroStates(amrex::MultiFab &mf, char const *file, int line)
{
	BL_PROFILE("RadhydroSimulation::checkHydroStates()");

	for (amrex::MFIter iter(mf); iter.isValid(); ++iter) {
		const amrex::Box &indexRange = iter.validbox();
		auto const &state = mf.const_array(iter);
		if(!HydroSystem<problem_t>::CheckStatesValid(indexRange, state)) {
			amrex::Print() << "Hydro states invalid (" + std::string(file) + ":" + std::to_string(line) + ")\n";
			amrex::Print() << "Writing checkpoint for debugging...\n";
			amrex::MFIter::allowMultipleMFIters(true);
			WriteCheckpointFile();
			amrex::Abort("Hydro states invalid (" + std::string(file) + ":" + std::to_string(line) + ")");
		}
	}
}

template <typename problem_t>
void RadhydroSimulation<problem_t>::preCalculateInitialConditions() {
  // default empty implementation
  // user should implement using problem-specific template specialization
}

template <typename problem_t>
<<<<<<< HEAD
void RadhydroSimulation<problem_t>::setInitialConditionsOnGrid(quokka::grid grid_elem) {
=======
void RadhydroSimulation<problem_t>::setInitialConditionsOnGrid(
    quokka::grid grid_elem) {
>>>>>>> ad6c0dc8
  // default empty implementation
  // user should implement using problem-specific template specialization
}

template <typename problem_t> void RadhydroSimulation<problem_t>::computeAfterTimestep()
{
	// do nothing -- user should implement if desired
}

template <typename problem_t>
void RadhydroSimulation<problem_t>::computeAfterLevelAdvance(int lev, amrex::Real time,
								 amrex::Real dt_lev, int ncycle)
{
	// user should implement if desired
}

template <typename problem_t>
void RadhydroSimulation<problem_t>::addStrangSplitSources(amrex::MultiFab &state,
								 int lev, amrex::Real time, amrex::Real dt)
{
	// user should implement
	// (when Strang splitting is enabled, dt is actually 0.5*dt_lev)
}

template <typename problem_t>
void RadhydroSimulation<problem_t>::ComputeDerivedVar(int lev, std::string const &dname,
								amrex::MultiFab &mf, const int ncomp) const
{
	// compute derived variables and save in 'mf' -- user should implement
}

template <typename problem_t>
void RadhydroSimulation<problem_t>::ErrorEst(int lev, amrex::TagBoxArray &tags,
					     amrex::Real /*time*/, int /*ngrow*/)
{
	// tag cells for refinement -- user should implement
}

template <typename problem_t>
void RadhydroSimulation<problem_t>::computeReferenceSolution(amrex::MultiFab &ref,
	amrex::GpuArray<amrex::Real, AMREX_SPACEDIM> const &dx,
    amrex::GpuArray<amrex::Real, AMREX_SPACEDIM> const &prob_lo)
{
	// user should implement
}

template <typename problem_t>
void RadhydroSimulation<problem_t>::computeAfterEvolve(amrex::Vector<amrex::Real> &initSumCons)
{
	amrex::GpuArray<amrex::Real, AMREX_SPACEDIM> const &dx0 = geom[0].CellSizeArray();
	amrex::Real const vol = AMREX_D_TERM(dx0[0], *dx0[1], *dx0[2]);

	// check conservation of total energy
	amrex::Real const Egas0 = initSumCons[RadSystem<problem_t>::gasEnergy_index];
	amrex::Real const Egas = state_new_cc_[0].sum(RadSystem<problem_t>::gasEnergy_index) * vol;

	amrex::Real Etot0 = NAN;
	amrex::Real Etot = NAN;
	if constexpr (Physics_Traits<problem_t>::is_radiation_enabled) {
		amrex::Real const Erad0 = initSumCons[RadSystem<problem_t>::radEnergy_index];
		Etot0 = Egas0 + (RadSystem<problem_t>::c_light_ / RadSystem<problem_t>::c_hat_) * Erad0;
		amrex::Real const Erad = state_new_cc_[0].sum(RadSystem<problem_t>::radEnergy_index) * vol;
		Etot = Egas + (RadSystem<problem_t>::c_light_ / RadSystem<problem_t>::c_hat_) * Erad;
	} else {
		Etot0 = Egas0;
		Etot = Egas;
	}

	amrex::Real const abs_err = (Etot - Etot0);
	amrex::Real const rel_err = abs_err / Etot0;

	amrex::Print() << "\nInitial gas+radiation energy = " << Etot0 << std::endl;
	amrex::Print() << "Final gas+radiation energy = " << Etot << std::endl;
	amrex::Print() << "\tabsolute conservation error = " << abs_err << std::endl;
	amrex::Print() << "\trelative conservation error = " << rel_err << std::endl;
	amrex::Print() << std::endl;

	if (computeReferenceSolution_) {
		// compute reference solution
		const int ncomp = state_new_cc_[0].nComp();
		const int nghost = state_new_cc_[0].nGrow();
		amrex::MultiFab state_ref_level0(boxArray(0), DistributionMap(0), ncomp, nghost);
		computeReferenceSolution(state_ref_level0, geom[0].CellSizeArray(), geom[0].ProbLoArray());

		// compute error norm
		amrex::MultiFab residual(boxArray(0), DistributionMap(0), ncomp, nghost);
		amrex::MultiFab::Copy(residual, state_ref_level0, 0, 0, ncomp, nghost);
		amrex::MultiFab::Saxpy(residual, -1., state_new_cc_[0], 0, 0, ncomp, nghost);

		amrex::Real sol_norm = 0.;
		amrex::Real err_norm = 0.;
		// compute rms of each component
		for (int n = 0; n < ncomp; ++n) {
			sol_norm += std::pow(state_ref_level0.norm1(n), 2);
			err_norm += std::pow(residual.norm1(n), 2);
		}
		sol_norm = std::sqrt(sol_norm);
		err_norm = std::sqrt(err_norm);

		const double rel_error = err_norm / sol_norm;
		errorNorm_ = rel_error;
		amrex::Print() << "Relative rms L1 error norm = " << rel_error << std::endl;
	}
	amrex::Print() << std::endl;

	// compute average number of radiation subcycles per timestep
	double const avg_rad_subcycles = static_cast<double>(radiationCellUpdates_) / static_cast<double>(cellUpdates_);
	amrex::Print() << "avg. num. of radiation subcycles = " << avg_rad_subcycles << std::endl;
	amrex::Print() << std::endl;
}

template <typename problem_t>
void RadhydroSimulation<problem_t>::advanceSingleTimestepAtLevel(int lev, amrex::Real time,
								 amrex::Real dt_lev, int ncycle)
{
	BL_PROFILE("RadhydroSimulation::advanceSingleTimestepAtLevel()");

	// get flux registers
	amrex::YAFluxRegister *fr_as_crse = nullptr;
	amrex::YAFluxRegister *fr_as_fine = nullptr;
	if (do_reflux != 0) {
		if (lev < finestLevel()) {
			fr_as_crse = flux_reg_[lev + 1].get();
			fr_as_crse->reset();
		}
		if (lev > 0) {
			fr_as_fine = flux_reg_[lev].get();
		}
	}

	// since we are starting a new timestep, need to swap old and new state vectors
	std::swap(state_old_cc_[lev], state_new_cc_[lev]);

	// check hydro states before update (this can be caused by the flux register!)
	CHECK_HYDRO_STATES(state_old_cc_[lev]);

	// advance hydro
	if constexpr (Physics_Traits<problem_t>::is_hydro_enabled) {
		advanceHydroAtLevel(lev, time, dt_lev, fr_as_crse, fr_as_fine);
	} else {
		// copy hydro vars from state_old_cc_ to state_new_cc_
		// (otherwise radiation update will be wrong!)
		amrex::MultiFab::Copy(state_new_cc_[lev], state_old_cc_[lev], 0, 0, ncompHydro_, 0);
	}

	// check hydro states after hydro update
	CHECK_HYDRO_STATES(state_new_cc_[lev]);
	
	// subcycle radiation
	if constexpr (Physics_Traits<problem_t>::is_radiation_enabled) {
		subcycleRadiationAtLevel(lev, time, dt_lev, fr_as_crse, fr_as_fine);
	}

	// check hydro states after radiation update
	CHECK_HYDRO_STATES(state_new_cc_[lev]);

	// compute any operator-split terms here (user-defined)
	computeAfterLevelAdvance(lev, time, dt_lev, ncycle);

	// check hydro states after user work
	CHECK_HYDRO_STATES(state_new_cc_[lev]);

	// check state validity
	AMREX_ASSERT(!state_new_cc_[lev].contains_nan(0, state_new_cc_[lev].nComp()));
	AMREX_ASSERT(!state_new_cc_[lev].contains_nan()); // check ghost zones
}

// fix-up any unphysical states created by AMR operations
// (e.g., caused by the flux register or from interpolation)
template <typename problem_t>
void RadhydroSimulation<problem_t>::FixupState(int lev)
{
	BL_PROFILE("RadhydroSimulation::FixupState()");

	// fix hydro state
	HydroSystem<problem_t>::EnforceDensityFloor(densityFloor_, state_new_cc_[lev]);
	// sync internal energy and total energy
	HydroSystem<problem_t>::SyncDualEnergy(state_new_cc_[lev]);
}

// Compute a new multifab 'mf' by copying in state from valid region and filling
// ghost cells
// NOTE: This has to be implemented here because PreInterpState and PostInterpState
// are implemented in this class (and must be *static* functions).
template <typename problem_t>
void RadhydroSimulation<problem_t>::FillPatch(int lev, amrex::Real time,
                                              amrex::MultiFab &mf, int icomp,
                                              int ncomp, quokka::centering cen,
                                              quokka::direction dir) {
  BL_PROFILE("AMRSimulation::FillPatch()");

  amrex::Vector<amrex::MultiFab *> cmf;
  amrex::Vector<amrex::MultiFab *> fmf;
  amrex::Vector<amrex::Real> ctime;
  amrex::Vector<amrex::Real> ftime;

  if (lev == 0) {
    // in this case, should return either state_new_[lev] or state_old_[lev]
    if (cen == quokka::centering::cc) {
      GetCCData(lev, time, fmf, ftime);
    } else if (cen == quokka::centering::fc) {
      GetFCData(lev, time, fmf, ftime, dir);
    }
  } else {
    // in this case, should return either state_new_[lev] or state_old_[lev]
    // returns old state, new state, or both depending on 'time'
    if (cen == quokka::centering::cc) {
      GetCCData(lev, time, fmf, ftime);
      GetCCData(lev - 1, time, cmf, ctime);
    } else if (cen == quokka::centering::fc) {
      GetFCData(lev, time, fmf, ftime, dir);
      GetFCData(lev - 1, time, cmf, ctime, dir);
    }
  }

  if (cen == quokka::centering::cc) {
    FillPatchWithData(lev, time, mf, cmf, ctime, fmf, ftime, icomp, ncomp,
                      BCs_cc_, PreInterpState, PostInterpState);
  } else if (cen == quokka::centering::fc) {
    FillPatchWithData(lev, time, mf, cmf, ctime, fmf, ftime, icomp, ncomp,
                      BCs_fc_, PreInterpState, PostInterpState);
  }
}

template <typename problem_t>
void RadhydroSimulation<problem_t>::PreInterpState(amrex::FArrayBox &fab, amrex::Box const &box,
	int scomp, int ncomp)
{
	BL_PROFILE("RadhydroSimulation::PreInterpState()");

	auto const &cons = fab.array();
	amrex::ParallelFor(box, [=] AMREX_GPU_DEVICE(int i, int j, int k) {
		const auto rho = cons(i, j, k, HydroSystem<problem_t>::density_index);
		const auto px = cons(i, j, k, HydroSystem<problem_t>::x1Momentum_index);
		const auto py = cons(i, j, k, HydroSystem<problem_t>::x2Momentum_index);
		const auto pz = cons(i, j, k, HydroSystem<problem_t>::x3Momentum_index);
		const auto Etot = cons(i, j, k, HydroSystem<problem_t>::energy_index);
		const auto kinetic_energy = (px*px + py*py + pz*pz) / (2.0*rho);

		// replace hydro total energy with specific internal energy (SIE)
		const auto e = (Etot - kinetic_energy) / rho;
		cons(i, j, k, HydroSystem<problem_t>::energy_index) = e;
	});
}

template <typename problem_t>
void RadhydroSimulation<problem_t>::PostInterpState(amrex::FArrayBox &fab, amrex::Box const &box,
	int scomp, int ncomp)
{
	BL_PROFILE("RadhydroSimulation::PostInterpState()");

	auto const &cons = fab.array();
	amrex::ParallelFor(box, [=] AMREX_GPU_DEVICE(int i, int j, int k) {
		const auto rho = cons(i, j, k, HydroSystem<problem_t>::density_index);
		const auto px = cons(i, j, k, HydroSystem<problem_t>::x1Momentum_index);
		const auto py = cons(i, j, k, HydroSystem<problem_t>::x2Momentum_index);
		const auto pz = cons(i, j, k, HydroSystem<problem_t>::x3Momentum_index);
		const auto e = cons(i, j, k, HydroSystem<problem_t>::energy_index);
		const auto Eint = rho * e;
		const auto kinetic_energy = (px*px + py*py + pz*pz) / (2.0*rho);

		// recompute hydro total energy from Eint + KE
		const auto Etot = Eint + kinetic_energy;
		cons(i, j, k, HydroSystem<problem_t>::energy_index) = Etot;
	});
}

template <typename problem_t>
template <typename F>
auto RadhydroSimulation<problem_t>::computeAxisAlignedProfile(const int axis, F const &user_f)
	-> amrex::Gpu::HostVector<amrex::Real>
{
	// compute a 1D profile of user_f(i, j, k, state) along the given axis.
	BL_PROFILE("RadhydroSimulation::computeAxisAlignedProfile()");

	// allocate temporary multifabs
	amrex::Vector<amrex::MultiFab> q;
	q.resize(finest_level+1);
	for(int lev = 0; lev <= finest_level; ++lev) {
		q[lev].define(boxArray(lev), DistributionMap(lev), 1, 0);
	}

	// evaluate user_f on all levels
	for(int lev = 0; lev <= finest_level; ++lev) {
		for(amrex::MFIter iter(q[lev]); iter.isValid(); ++iter) {
			auto const &box = iter.validbox();
			auto const &state = state_new_cc_[lev].const_array(iter);
			auto const &result = q[lev].array(iter);
			amrex::ParallelFor(box, [=] AMREX_GPU_DEVICE(int i, int j, int k) {
				result(i, j, k) = user_f(i, j, k, state);
			});
		}
	}

	// average down
	for (int crse_lev = finest_level - 1; crse_lev >= 0; --crse_lev) {
  		amrex::average_down(q[crse_lev + 1], q[crse_lev],
			geom[crse_lev + 1], geom[crse_lev], 0, q[crse_lev].nComp(), refRatio(crse_lev));
  	}

	// compute 1D profile from level 0 multifab
	amrex::Box domain = geom[0].Domain();
	auto profile = amrex::sumToLine(q[0], 0, q[0].nComp(), domain, axis);

	// normalize profile
	amrex::Long numCells = domain.numPts() / domain.length(axis);
	for (int i = 0; i < profile.size(); ++i) {
		profile[i] /= static_cast<amrex::Real>(numCells);
	}

	return profile;
}

template <typename problem_t>
void RadhydroSimulation<problem_t>::advanceHydroAtLevel(int lev, amrex::Real time,
							amrex::Real dt_lev,
							amrex::YAFluxRegister *fr_as_crse,
							amrex::YAFluxRegister *fr_as_fine)
{
	BL_PROFILE("RadhydroSimulation::advanceHydroAtLevel()");

	amrex::Real fluxScaleFactor = NAN;
	if (integratorOrder_ == 2) {
		fluxScaleFactor = 0.5;
	} else if (integratorOrder_ == 1) {
		fluxScaleFactor = 1.0;
	}

	auto dx = geom[lev].CellSizeArray();

	// create temporary multifab for Strang-split sources, copy old state
	amrex::MultiFab state_old_tmp(grids[lev], dmap[lev], ncomp_cc_, nghost_);
	amrex::Copy(state_old_tmp, state_old_cc_[lev], 0, 0, ncomp_cc_, nghost_);

	// do Strang split source terms (first half-step)
	addStrangSplitSources(state_old_tmp, lev, time, 0.5*dt_lev);

<<<<<<< HEAD
	// update ghost zones [old timestep]
	fillBoundaryConditions(state_old_tmp, state_old_tmp, lev, time, BCs_cc_, quokka::centering::cc,
                         quokka::direction::na, PreInterpState, PostInterpState);

	// check state validity
	AMREX_ASSERT(!state_old_tmp.contains_nan(0, state_old_tmp.nComp()));
	AMREX_ASSERT(!state_old_tmp.contains_nan()); // check ghost cells

	// advance all grids on local processor (Stage 1 of integrator)
	for (amrex::MFIter iter(state_new_cc_[lev]); iter.isValid(); ++iter) {

		const amrex::Box &indexRange = iter.validbox(); // 'validbox' == exclude ghost zones
		auto const &stateOld = state_old_tmp.const_array(iter);
		auto const &stateNew = state_new_cc_[lev].array(iter);
		auto [fluxArrays, faceVel] = computeHydroFluxes(stateOld, indexRange, ncompHydro_);

		// temporary FABs for RK stage
		amrex::IArrayBox redoFlag(indexRange, 1, amrex::The_Async_Arena());
		redoFlag.setVal<amrex::RunOn::Device>(quokka::redoFlag::none);
		amrex::FArrayBox rhs(indexRange, ncompHydro_, amrex::The_Async_Arena());
		HydroSystem<problem_t>::ComputeRhsFromFluxes(rhs.array(),
			{AMREX_D_DECL(fluxArrays[0].const_array(), fluxArrays[1].const_array(), fluxArrays[2].const_array())}, dx, indexRange, ncompHydro_);
		HydroSystem<problem_t>::AddInternalEnergyPdV(rhs.array(), stateOld,
			indexRange, dx, redoFlag.const_array(),
			{AMREX_D_DECL(faceVel[0].const_array(), faceVel[1].const_array(), faceVel[2].const_array())});

		// Stage 1 of RK2-SSP
		HydroSystem<problem_t>::PredictStep(stateOld, stateNew, rhs.const_array(),
		    dt_lev, indexRange, ncompHydro_, redoFlag.array());

		// first-order flux correction (FOFC)
		if (redoFlag.max<amrex::RunOn::Device>() != quokka::redoFlag::none) {
			// compute first-order fluxes (on the whole FAB)
			auto [FOFluxArrays, FOFaceVel] = computeFOHydroFluxes(stateOld, indexRange, ncompHydro_);

			for(int i = 0; i < fofcMaxIterations_; ++i) {
				if (Verbose()) {
					std::cout << "[FOFC-1] iter = "
							  << i
							  << ", ncells = "
							  << redoFlag.sum<amrex::RunOn::Device>(0)
							  << "\n";
				}
=======
	// Stage 1 of RK2-SSP
	{
		// update ghost zones [old timestep]
		fillBoundaryConditions(state_old_cc_tmp, state_old_cc_tmp, lev, time, PreInterpState, PostInterpState);

		// check state validity
		AMREX_ASSERT(!state_old_cc_tmp.contains_nan(0, state_old_cc_tmp.nComp()));
		AMREX_ASSERT(!state_old_cc_tmp.contains_nan()); // check ghost cells

		// advance all grids on local processor (Stage 1 of integrator)
		auto const &stateOld = state_old_cc_tmp;
		auto &stateNew = state_new_cc_[lev];
		auto [fluxArrays, faceVel] = computeHydroFluxes(stateOld, ncompHydro_, lev);

		amrex::MultiFab rhs(grids[lev], dmap[lev], ncompHydro_, 0);
		amrex::iMultiFab redoFlag(grids[lev], dmap[lev], 1, 0);
		HydroSystem<problem_t>::ComputeRhsFromFluxes(rhs, fluxArrays, dx, ncompHydro_);
		HydroSystem<problem_t>::AddInternalEnergyPdV(rhs, stateOld, dx, faceVel);
		HydroSystem<problem_t>::PredictStep(stateOld, stateNew, rhs, dt_lev, ncompHydro_, redoFlag);

		// do first-order flux correction (FOFC)
		amrex::Gpu::streamSynchronizeAll(); // just in case
		int ncells_bad = redoFlag.sum(0);
		if (ncells_bad > 0) {
			if (Verbose()) {
				amrex::Print() << "[FOFC-1] flux correcting " << ncells_bad << " cells on level " << lev << "\n";
			}
>>>>>>> ad6c0dc8

			// replace fluxes around troubled cells with Godunov fluxes
			auto [FOfluxArrays, FOfaceVel] = computeFOHydroFluxes(stateOld, ncompHydro_, lev);
			replaceFluxes(fluxArrays, FOfluxArrays, redoFlag, ncompHydro_);
			replaceFluxes(faceVel, FOfaceVel, redoFlag, ncompHydro_); // needed for dual energy
			redoFlag.setVal(quokka::redoFlag::none); // reset redoFlag

			// re-do RK update
			HydroSystem<problem_t>::ComputeRhsFromFluxes(rhs, fluxArrays, dx, ncompHydro_);
			HydroSystem<problem_t>::AddInternalEnergyPdV(rhs, stateOld, dx, faceVel);
			HydroSystem<problem_t>::PredictStep(stateOld, stateNew, rhs, dt_lev, ncompHydro_, redoFlag);
		
			amrex::Gpu::streamSynchronizeAll(); // just in case
			if (redoFlag.max(0) == quokka::redoFlag::redo) {
				// FOFC failed
				amrex::Abort("First-order flux correction failed! Enable timestep retries or run with a lower CFL.");
			}
		}

		// prevent vacuum
		HydroSystem<problem_t>::EnforceDensityFloor(densityFloor_, stateNew);

		if (useDualEnergy_ == 1) {
			// sync internal energy (requires positive density)
			HydroSystem<problem_t>::SyncDualEnergy(stateNew);
		}

		if (do_reflux) {
			// increment flux registers
			auto expandedFluxes = expandFluxArrays(fluxArrays, 0, state_new_cc_[lev].nComp());
			incrementFluxRegisters(fr_as_crse, fr_as_fine, fluxArrays, lev, fluxScaleFactor * dt_lev);
		}
	}
	amrex::Gpu::streamSynchronizeAll();

	// Stage 2 of RK2-SSP
	{
		// update ghost zones [intermediate stage stored in state_new_cc_]
<<<<<<< HEAD
		fillBoundaryConditions(state_new_cc_[lev], state_new_cc_[lev], lev, (time + dt_lev), BCs_cc_,
			quokka::centering::cc, quokka::direction::na, PreInterpState, PostInterpState);
=======
		fillBoundaryConditions(state_new_cc_[lev], state_new_cc_[lev], lev, time + dt_lev, PreInterpState,
				       PostInterpState);
>>>>>>> ad6c0dc8

		// check intermediate state validity
		AMREX_ASSERT(!state_new_cc_[lev].contains_nan(0, state_new_cc_[lev].nComp()));
		AMREX_ASSERT(!state_new_cc_[lev].contains_nan()); // check ghost zones

		auto const &stateOld = state_old_cc_tmp;
		auto const &stateInter = state_new_cc_[lev];
		auto &stateFinal = state_new_cc_[lev];
		auto [fluxArrays, faceVel] = computeHydroFluxes(stateInter, ncompHydro_, lev);

		amrex::MultiFab rhs(grids[lev], dmap[lev], ncompHydro_, 0);
		amrex::iMultiFab redoFlag(grids[lev], dmap[lev], 1, 0);
		HydroSystem<problem_t>::ComputeRhsFromFluxes(rhs, fluxArrays, dx, ncompHydro_);
		HydroSystem<problem_t>::AddInternalEnergyPdV(rhs, stateInter, dx, faceVel);
		HydroSystem<problem_t>::AddFluxesRK2(stateFinal, stateOld, stateInter, rhs, dt_lev, ncompHydro_, redoFlag);

		// do first-order flux correction (FOFC)
		amrex::Gpu::streamSynchronizeAll(); // just in case
		int ncells_bad = redoFlag.sum(0);
		if (ncells_bad > 0) {
			if (Verbose()) {
				amrex::Print() << "[FOFC-2] flux correcting " << ncells_bad << " cells on level " << lev << "\n";
			}

<<<<<<< HEAD
			const amrex::Box &indexRange = iter.validbox(); // 'validbox' == exclude ghost zones
			auto const &stateOld = state_old_tmp.const_array(iter);
			auto const &stateInter = state_new_cc_[lev].const_array(iter);
			auto [fluxArrays, faceVel] = computeHydroFluxes(stateInter, indexRange, ncompHydro_);

			amrex::FArrayBox stateFinalFAB = amrex::FArrayBox(indexRange, ncompHydro_,
															amrex::The_Async_Arena());
			auto const &stateFinal = stateFinalFAB.array();

			// temporary FABs for RK stage
			amrex::IArrayBox redoFlag(indexRange, 1, amrex::The_Async_Arena());
			redoFlag.setVal<amrex::RunOn::Device>(quokka::redoFlag::none);
			amrex::FArrayBox rhs(indexRange, ncompHydro_, amrex::The_Async_Arena());
			HydroSystem<problem_t>::ComputeRhsFromFluxes(rhs.array(),
				{AMREX_D_DECL(fluxArrays[0].const_array(), fluxArrays[1].const_array(),
					fluxArrays[2].const_array())}, dx, indexRange, ncompHydro_);
			HydroSystem<problem_t>::AddInternalEnergyPdV(rhs.array(), stateInter,
				indexRange, dx, redoFlag.const_array(),
				{AMREX_D_DECL(faceVel[0].const_array(), faceVel[1].const_array(), faceVel[2].const_array())});

			// Stage 2 of RK2-SSP
			HydroSystem<problem_t>::AddFluxesRK2(stateFinal, stateOld, stateInter, rhs.const_array(),
				dt_lev, indexRange, ncompHydro_,	redoFlag.array());

			// first-order flux correction (FOFC)
			if (redoFlag.max<amrex::RunOn::Device>() != quokka::redoFlag::none) {
				// compute first-order fluxes (on the whole FAB)
				auto [FOFluxArrays, FOFaceVel] = computeFOHydroFluxes(stateInter, indexRange, ncompHydro_);

				for(int i = 0; i < fofcMaxIterations_; ++i) {
					if (Verbose()) {
						std::cout << "[FOFC-2] iter = "
								<< i
								<< ", ncells = "
								<< redoFlag.sum<amrex::RunOn::Device>(0)
								<< "\n";
					}
					
					// replace fluxes in fluxArrays with first-order fluxes at faces of flagged cells
					replaceFluxes(fluxArrays, FOFluxArrays, redoFlag, indexRange, ncompHydro_);
					// replace velocities, recompute P dV source
					//replaceFluxes(faceVel, FOFaceVel, redoFlag, indexRange, 1);
					HydroSystem<problem_t>::ComputeRhsFromFluxes(rhs.array(),
						{AMREX_D_DECL(fluxArrays[0].const_array(), fluxArrays[1].const_array(),
						fluxArrays[2].const_array())}, dx, indexRange, ncompHydro_);
					HydroSystem<problem_t>::AddInternalEnergyPdV(rhs.array(), stateInter,
						indexRange, dx, redoFlag.const_array(),
						{AMREX_D_DECL(faceVel[0].const_array(), faceVel[1].const_array(), faceVel[2].const_array())});

					// re-do RK stage update for *all* cells
					// (since neighbors of problem cells will have modified states as well)
					HydroSystem<problem_t>::AddFluxesRK2(stateFinal, stateOld, stateInter, rhs.const_array(),
						dt_lev, indexRange, ncompHydro_, redoFlag.array());

					if(redoFlag.max<amrex::RunOn::Device>() == quokka::redoFlag::none) {
						break;
					}
				}
=======
			// replace fluxes around troubled cells with Godunov fluxes
			auto [FOfluxArrays, FOfaceVel] = computeFOHydroFluxes(stateOld, ncompHydro_, lev);
			replaceFluxes(fluxArrays, FOfluxArrays, redoFlag, ncompHydro_);
			replaceFluxes(faceVel, FOfaceVel, redoFlag, ncompHydro_); // needed for dual energy
			redoFlag.setVal(quokka::redoFlag::none); // reset redoFlag

			// re-do RK update
			HydroSystem<problem_t>::ComputeRhsFromFluxes(rhs, fluxArrays, dx, ncompHydro_);
			HydroSystem<problem_t>::AddInternalEnergyPdV(rhs, stateInter, dx, faceVel);
			HydroSystem<problem_t>::AddFluxesRK2(stateFinal, stateOld, stateInter, rhs, dt_lev, ncompHydro_, redoFlag);

			amrex::Gpu::streamSynchronizeAll(); // just in case
			if (redoFlag.max(0) == quokka::redoFlag::redo) {
				// FOFC failed
				amrex::Abort("First-order flux correction failed! Enable timestep retries or run with a lower CFL.");
>>>>>>> ad6c0dc8
			}
		}

		// prevent vacuum
		HydroSystem<problem_t>::EnforceDensityFloor(densityFloor_, stateFinal);

		if (useDualEnergy_ == 1) {
			// sync internal energy (requires positive density)
			HydroSystem<problem_t>::SyncDualEnergy(stateFinal);
		}

		if (do_reflux) {
			// increment flux registers
			auto expandedFluxes = expandFluxArrays(fluxArrays, 0, state_new_cc_[lev].nComp());
			incrementFluxRegisters(fr_as_crse, fr_as_fine, fluxArrays, lev, fluxScaleFactor * dt_lev);
		}
	}
	amrex::Gpu::streamSynchronizeAll();

	// do Strang split source terms (second half-step)
	addStrangSplitSources(state_new_cc_[lev], lev, time + dt_lev, 0.5*dt_lev);
}

template <typename problem_t>
void RadhydroSimulation<problem_t>::replaceFluxes(
	std::array<amrex::MultiFab, AMREX_SPACEDIM> &fluxes,
    std::array<amrex::MultiFab, AMREX_SPACEDIM> &FOfluxes,	amrex::iMultiFab &redoFlag,
	const int ncomp)
{
	BL_PROFILE("RadhydroSimulation::replaceFluxes()");

	for(int idim = 0; idim < AMREX_SPACEDIM; ++idim) { // loop over dimension
		auto const &FOflux_arrs = FOfluxes[idim].const_arrays();
		auto const &redoFlag_arrs = redoFlag.const_arrays();
		auto flux_arrs = fluxes[idim].arrays();

		// By convention, the fluxes are defined on the left edge of each zone,
		// i.e. flux_(i) is the flux *into* zone i through the interface on the
		// left of zone i, and -1.0*flux(i+1) is the flux *into* zone i through
		// the interface on the right of zone i.

		amrex::IntVect ng{AMREX_D_DECL(0,0,0)};

		amrex::ParallelFor(fluxes[idim], ng, ncomp,
			[=] AMREX_GPU_DEVICE(int bx, int i, int j, int k, int n) noexcept {
			if (redoFlag_arrs[bx](i, j, k) == quokka::redoFlag::redo) {
				// replace fluxes with first-order ones at faces of cell (i,j,k)
				flux_arrs[bx](i, j, k, n) = FOflux_arrs[bx](i, j, k, n);

				if (idim == 0) { // x-dir fluxes
					flux_arrs[bx](i + 1, j, k, n) = FOflux_arrs[bx](i + 1, j, k, n);
				} else if (idim == 1) { // y-dir fluxes
					flux_arrs[bx](i, j + 1, k, n) = FOflux_arrs[bx](i, j + 1, k, n);
				} else if (idim == 2) { // z-dir fluxes
					flux_arrs[bx](i, j, k + 1, n) = FOflux_arrs[bx](i, j, k + 1, n);
				}
			}
		});
	}
}

template <typename problem_t>
auto RadhydroSimulation<problem_t>::expandFluxArrays(
    std::array<amrex::MultiFab, AMREX_SPACEDIM> &fluxes, const int nstartNew, const int ncompNew)
    -> std::array<amrex::MultiFab, AMREX_SPACEDIM>
{
	BL_PROFILE("RadhydroSimulation::expandFluxArrays()");

	// This is needed because reflux arrays must have the same number of components as
	// state_new_cc_[lev]

	auto copyFlux = [nstartNew, ncompNew](amrex::MultiFab const &oldFlux) {
		amrex::MultiFab newFlux(oldFlux.boxArray(), oldFlux.DistributionMap(), ncompNew, 0);
		newFlux.setVal(0.);
		// copy oldFlux (starting at 0) to newFlux (starting at nstart)
		AMREX_ASSERT(ncompNew >= oldFlux.nComp());
		newFlux.ParallelCopy(oldFlux, 0, 0, oldFlux.nComp());
		return newFlux;
	};
	return {AMREX_D_DECL(copyFlux(fluxes[0]), copyFlux(fluxes[1]), copyFlux(fluxes[2]))};
}


template <typename problem_t>
auto RadhydroSimulation<problem_t>::expandFluxArrays(
    std::array<amrex::FArrayBox, AMREX_SPACEDIM> &fluxes, const int nstartNew, const int ncompNew)
    -> std::array<amrex::FArrayBox, AMREX_SPACEDIM>
{
	BL_PROFILE("RadhydroSimulation::expandFluxArrays()");

	// This is needed because reflux arrays must have the same number of components as
	// state_new_cc_[lev]
	auto copyFlux = [nstartNew, ncompNew](amrex::FArrayBox const &oldFlux) {
		amrex::Box const &fluxRange = oldFlux.box();
		amrex::FArrayBox newFlux(fluxRange, ncompNew, amrex::The_Async_Arena());
		newFlux.setVal<amrex::RunOn::Device>(0.);
		// copy oldFlux (starting at 0) to newFlux (starting at nstart)
		AMREX_ASSERT(ncompNew >= oldFlux.nComp());
		newFlux.copy<amrex::RunOn::Device>(oldFlux, 0, nstartNew, oldFlux.nComp());
		return newFlux;
	};
	return {AMREX_D_DECL(copyFlux(fluxes[0]), copyFlux(fluxes[1]), copyFlux(fluxes[2]))};
}

template <typename problem_t>
auto RadhydroSimulation<problem_t>::computeHydroFluxes(
    amrex::MultiFab const &consVar, const int nvars, const int lev)
    -> std::pair<std::array<amrex::MultiFab, AMREX_SPACEDIM>, std::array<amrex::MultiFab, AMREX_SPACEDIM>>
{
	BL_PROFILE("RadhydroSimulation::computeHydroFluxes()");

	auto ba = grids[lev];
	auto dm = dmap[lev];
	const int flatteningGhost = 2;
	const int reconstructRange = 1;

	// allocate temporary MultiFabs
	amrex::MultiFab primVar(ba, dm, nvars, nghost_);
	std::array<amrex::MultiFab, 3> flatCoefs;
	std::array<amrex::MultiFab, AMREX_SPACEDIM> flux;
	std::array<amrex::MultiFab, AMREX_SPACEDIM> facevel;
	std::array<amrex::MultiFab, AMREX_SPACEDIM> leftState;
	std::array<amrex::MultiFab, AMREX_SPACEDIM> rightState;

	for (int idim = 0; idim < 3; ++idim) {
		flatCoefs[idim] = amrex::MultiFab(ba, dm, 1, flatteningGhost);
	}

	for (int idim = 0; idim < AMREX_SPACEDIM; ++idim) {
		auto ba_face = amrex::convert(ba, amrex::IntVect::TheDimensionVector(idim));
		leftState[idim] = amrex::MultiFab(ba_face, dm, nvars, reconstructRange);
		rightState[idim] = amrex::MultiFab(ba_face, dm, nvars, reconstructRange);
		flux[idim] = amrex::MultiFab(ba_face, dm, nvars, 0);
		facevel[idim] = amrex::MultiFab(ba_face, dm, 1, 0);
	}

	// conserved to primitive variables
	HydroSystem<problem_t>::ConservedToPrimitive(consVar, primVar, nghost_);

	// compute flattening coefficients
	AMREX_D_TERM(HydroSystem<problem_t>::template ComputeFlatteningCoefficients<FluxDir::X1>(
			primVar, flatCoefs[0], flatteningGhost);
		, HydroSystem<problem_t>::template ComputeFlatteningCoefficients<FluxDir::X2>(
			primVar, flatCoefs[1], flatteningGhost);
		, HydroSystem<problem_t>::template ComputeFlatteningCoefficients<FluxDir::X3>(
			primVar, flatCoefs[2], flatteningGhost); )

	// compute flux functions
	AMREX_D_TERM(hydroFluxFunction<FluxDir::X1>(primVar, leftState[0], rightState[0], flux[0], facevel[0],
					flatCoefs[0], flatCoefs[1], flatCoefs[2], reconstructRange, nvars);
		     , hydroFluxFunction<FluxDir::X2>(primVar, leftState[1], rightState[1], flux[1], facevel[1],
					flatCoefs[0], flatCoefs[1], flatCoefs[2], reconstructRange, nvars);
		     , hydroFluxFunction<FluxDir::X3>(primVar, leftState[2], rightState[2], flux[2], facevel[2],
					flatCoefs[0], flatCoefs[1], flatCoefs[2], reconstructRange, nvars); )

	// synchronization point to prevent MultiFabs from going out of scope
	amrex::Gpu::streamSynchronizeAll();

	// return flux and face-centered velocities
	return std::make_pair(std::move(flux), std::move(facevel));
}

template <typename problem_t>
template <FluxDir DIR>
void RadhydroSimulation<problem_t>::hydroFluxFunction(
    amrex::MultiFab const &primVar,
	amrex::MultiFab &leftState,
	amrex::MultiFab &rightState,
	amrex::MultiFab &flux,
	amrex::MultiFab &faceVel,
	amrex::MultiFab const &x1Flat,
	amrex::MultiFab const &x2Flat,
	amrex::MultiFab const &x3Flat,
	const int ng_reconstruct,
	const int nvars)
{
	if (reconstructionOrder_ == 3) {
		HydroSystem<problem_t>::template ReconstructStatesPPM<DIR>(primVar, leftState, rightState, ng_reconstruct, nvars);
	} else if (reconstructionOrder_ == 2) {
		HydroSystem<problem_t>::template ReconstructStatesPLM<DIR>(primVar, leftState, rightState, ng_reconstruct, nvars);
	} else if (reconstructionOrder_ == 1) {
		HydroSystem<problem_t>::template ReconstructStatesConstant<DIR>(primVar, leftState, rightState, ng_reconstruct, nvars);
	} else {
		amrex::Abort("Invalid reconstruction order specified!");
	}

	// cell-centered kernel
	HydroSystem<problem_t>::template FlattenShocks<DIR>(primVar, x1Flat, x2Flat, x3Flat, leftState, rightState, ng_reconstruct, nvars);

	// interface-centered kernel
	HydroSystem<problem_t>::template ComputeFluxes<DIR>(flux, faceVel, leftState, rightState, primVar);
}


template <typename problem_t>
auto RadhydroSimulation<problem_t>::computeFOHydroFluxes(
    amrex::MultiFab const &consVar, const int nvars, const int lev)
    -> std::pair<std::array<amrex::MultiFab, AMREX_SPACEDIM>, std::array<amrex::MultiFab, AMREX_SPACEDIM>>
{
	BL_PROFILE("RadhydroSimulation::computeFOHydroFluxes()");

	auto ba = grids[lev];
	auto dm = dmap[lev];
	const int flatteningGhost = 2;
	const int reconstructRange = 1;

	// allocate temporary MultiFabs
	amrex::MultiFab primVar(ba, dm, nvars, nghost_);
	std::array<amrex::MultiFab, AMREX_SPACEDIM> flux;
	std::array<amrex::MultiFab, AMREX_SPACEDIM> facevel;
	std::array<amrex::MultiFab, AMREX_SPACEDIM> leftState;
	std::array<amrex::MultiFab, AMREX_SPACEDIM> rightState;

	for (int idim = 0; idim < AMREX_SPACEDIM; ++idim) {
		auto ba_face = amrex::convert(ba, amrex::IntVect::TheDimensionVector(idim));
		leftState[idim] = amrex::MultiFab(ba_face, dm, nvars, reconstructRange);
		rightState[idim] = amrex::MultiFab(ba_face, dm, nvars, reconstructRange);
		flux[idim] = amrex::MultiFab(ba_face, dm, nvars, 0);
		facevel[idim] = amrex::MultiFab(ba_face, dm, 1, 0);
	}

	// conserved to primitive variables
	HydroSystem<problem_t>::ConservedToPrimitive(consVar, primVar, nghost_);

	// compute flux functions
	AMREX_D_TERM(hydroFOFluxFunction<FluxDir::X1>(primVar, leftState[0], rightState[0], flux[0], facevel[0],
					reconstructRange, nvars);
		     , hydroFOFluxFunction<FluxDir::X2>(primVar, leftState[1], rightState[1], flux[1], facevel[1],
					reconstructRange, nvars);
		     , hydroFOFluxFunction<FluxDir::X3>(primVar, leftState[2], rightState[2], flux[2], facevel[2],
					reconstructRange, nvars); )

	// synchronization point to prevent MultiFabs from going out of scope
	amrex::Gpu::streamSynchronizeAll();

	// return flux and face-centered velocities
	return std::make_pair(std::move(flux), std::move(facevel));
}

template <typename problem_t>
template <FluxDir DIR>
void RadhydroSimulation<problem_t>::hydroFOFluxFunction(
    amrex::MultiFab const &primVar,
	amrex::MultiFab &leftState,
	amrex::MultiFab &rightState,
	amrex::MultiFab &flux,
	amrex::MultiFab &faceVel,
	const int ng_reconstruct,
	const int nvars)
{
	// donor-cell reconstruction
	HydroSystem<problem_t>::template ReconstructStatesConstant<DIR>(primVar, leftState, rightState, ng_reconstruct, nvars);

	// interface-centered kernel
	HydroSystem<problem_t>::template ComputeFluxes<DIR>(flux, faceVel, leftState, rightState, primVar);
}

template <typename problem_t>
void RadhydroSimulation<problem_t>::swapRadiationState(amrex::MultiFab &stateOld, amrex::MultiFab const &stateNew)
{
	// copy radiation state variables from stateNew to stateOld
	amrex::MultiFab::Copy(stateOld, stateNew, nstartHyperbolic_, nstartHyperbolic_, ncompHyperbolic_, 0);
}

template <typename problem_t>
void RadhydroSimulation<problem_t>::subcycleRadiationAtLevel(int lev, amrex::Real time,
							     amrex::Real dt_lev_hydro,
							     amrex::YAFluxRegister *fr_as_crse,
							     amrex::YAFluxRegister *fr_as_fine)
{
	// compute radiation timestep
	int nsubSteps = 0;
	amrex::Real dt_radiation = NAN;

	if (Physics_Traits<problem_t>::is_hydro_enabled && !(constantDt_ > 0.)) {
		// adjust to get integer number of substeps
		nsubSteps = computeNumberOfRadiationSubsteps(lev, dt_lev_hydro);
		dt_radiation = dt_lev_hydro / static_cast<double>(nsubSteps);
	} else { // no hydro, or using constant dt (this is necessary for radiation test problems)
		dt_radiation = dt_lev_hydro;
		nsubSteps = 1;
	}

	if (Verbose() != 0) {
		amrex::Print() << "\tRadiation substeps: " << nsubSteps << "\tdt: " << dt_radiation
			       << "\n";
	}
	AMREX_ALWAYS_ASSERT(nsubSteps >= 1);
	AMREX_ALWAYS_ASSERT(nsubSteps <= (maxSubsteps_+1));
	AMREX_ALWAYS_ASSERT(dt_radiation > 0.0);

	// perform subcycle
	auto const &dx = geom[lev].CellSizeArray();
	amrex::Real time_subcycle = time;
	for (int i = 0; i < nsubSteps; ++i) {
		if (i > 0) {
			// since we are starting a new substep, we need to copy radiation state from
			// 	new state vector to old state vector
			// (this is not necessary for the i=0 substep because we have already swapped
			//  the full hydro+radiation state vectors at the beginning of the level advance)
			swapRadiationState(state_old_cc_[lev], state_new_cc_[lev]);
		}

		// advance hyperbolic radiation subsystem starting from state_old_cc_ to state_new_cc_
		advanceRadiationSubstepAtLevel(lev, time_subcycle, dt_radiation, i, nsubSteps,
							  fr_as_crse, fr_as_fine);

		// new radiation state is stored in state_new_cc_
		// new hydro state is stored in state_new_cc_ (always the case during radiation update)

		// matter-radiation exchange source terms
		for (amrex::MFIter iter(state_new_cc_[lev]); iter.isValid(); ++iter) {
			const amrex::Box &indexRange = iter.validbox();
			auto const &stateNew = state_new_cc_[lev].array(iter);
			auto const &prob_lo = geom[lev].ProbLoArray();
			auto const &prob_hi = geom[lev].ProbHiArray();
			// update state_new_cc_[lev] in place (updates both radiation and hydro vars)
			operatorSplitSourceTerms(stateNew, indexRange, time_subcycle, dt_radiation, 
									 dx, prob_lo, prob_hi);
		}

		// new hydro+radiation state is stored in state_new_cc_

		// update 'time_subcycle'
		time_subcycle += dt_radiation;

		// update cell update counter
		radiationCellUpdates_ += CountCells(lev); // keep track of number of cell updates
	}
}

template <typename problem_t>
void RadhydroSimulation<problem_t>::advanceRadiationSubstepAtLevel(
    int lev, amrex::Real time, amrex::Real dt_radiation, int const iter_count, int const /*nsubsteps*/,
	amrex::YAFluxRegister *fr_as_crse, amrex::YAFluxRegister *fr_as_fine)
{
	if (Verbose()) {
		amrex::Print() << "\tsubstep " << iter_count << " t = " << time << std::endl;
	}

	// get cell sizes
	auto const &dx = geom[lev].CellSizeArray();

	// We use the RK2-SSP method here. It needs two registers: one to store the old timestep,
	// and another to store the intermediate stage (which is reused for the final stage).

	// update ghost zones [old timestep]
	fillBoundaryConditions(state_old_cc_[lev], state_old_cc_[lev], lev, time, BCs_cc_,
			quokka::centering::cc, quokka::direction::na, PreInterpState, PostInterpState);

	// advance all grids on local processor (Stage 1 of integrator)
	for (amrex::MFIter iter(state_new_cc_[lev]); iter.isValid(); ++iter) {
		const amrex::Box &indexRange = iter.validbox();
		auto const &stateOld = state_old_cc_[lev].const_array(iter);
		auto const &stateNew = state_new_cc_[lev].array(iter);
		auto [fluxArrays, fluxDiffusiveArrays] =
			computeRadiationFluxes(stateOld, indexRange, ncompHyperbolic_, dx);

		// Stage 1 of RK2-SSP
		RadSystem<problem_t>::PredictStep(
			stateOld, stateNew,
			{AMREX_D_DECL(fluxArrays[0].array(), fluxArrays[1].array(),
				fluxArrays[2].array())},
			{AMREX_D_DECL(fluxDiffusiveArrays[0].const_array(),
				fluxDiffusiveArrays[1].const_array(),
				fluxDiffusiveArrays[2].const_array())},
			dt_radiation, dx, indexRange, ncompHyperbolic_);

		if (do_reflux) {
			// increment flux registers
			// WARNING: as written, diffusive flux correction is not compatible with reflux!!
			auto expandedFluxes =
				expandFluxArrays(fluxArrays, nstartHyperbolic_, state_new_cc_[lev].nComp());
			incrementFluxRegisters(iter, fr_as_crse, fr_as_fine, expandedFluxes, lev,
						0.5 * dt_radiation);
		}
	}

	// update ghost zones [intermediate stage stored in state_new_cc_]
	fillBoundaryConditions(state_new_cc_[lev], state_new_cc_[lev], lev, (time + dt_radiation), BCs_cc_,
			quokka::centering::cc, quokka::direction::na, PreInterpState, PostInterpState);

	// advance all grids on local processor (Stage 2 of integrator)
	for (amrex::MFIter iter(state_new_cc_[lev]); iter.isValid(); ++iter) {
		const amrex::Box &indexRange = iter.validbox();
		auto const &stateOld = state_old_cc_[lev].const_array(iter);
		auto const &stateInter = state_new_cc_[lev].const_array(iter);
		auto const &stateNew = state_new_cc_[lev].array(iter);
		auto [fluxArrays, fluxDiffusiveArrays] =
			computeRadiationFluxes(stateInter, indexRange, ncompHyperbolic_, dx);

		// Stage 2 of RK2-SSP
		RadSystem<problem_t>::AddFluxesRK2(
			stateNew, stateOld, stateInter,
			{AMREX_D_DECL(fluxArrays[0].array(), fluxArrays[1].array(),
				fluxArrays[2].array())},
			{AMREX_D_DECL(fluxDiffusiveArrays[0].const_array(),
				fluxDiffusiveArrays[1].const_array(),
				fluxDiffusiveArrays[2].const_array())},
			dt_radiation, dx, indexRange, ncompHyperbolic_);

		if (do_reflux) {
			// increment flux registers
			// WARNING: as written, diffusive flux correction is not compatible with reflux!!
			auto expandedFluxes =
				expandFluxArrays(fluxArrays, nstartHyperbolic_, state_new_cc_[lev].nComp());
			incrementFluxRegisters(iter, fr_as_crse, fr_as_fine, expandedFluxes, lev,
						0.5 * dt_radiation);
		}
	}
}

template <typename problem_t>
void RadhydroSimulation<problem_t>::operatorSplitSourceTerms(
    amrex::Array4<amrex::Real> const &stateNew, const amrex::Box &indexRange, 
	const amrex::Real time, const double dt,
	amrex::GpuArray<amrex::Real, AMREX_SPACEDIM> const &dx,
	amrex::GpuArray<amrex::Real, AMREX_SPACEDIM> const &prob_lo,
	amrex::GpuArray<amrex::Real, AMREX_SPACEDIM> const &prob_hi)
{
	amrex::FArrayBox radEnergySource(indexRange, 1,
					 amrex::The_Async_Arena()); // cell-centered scalar
	amrex::FArrayBox advectionFluxes(indexRange, 3,
					 amrex::The_Async_Arena()); // cell-centered vector

	radEnergySource.setVal<amrex::RunOn::Device>(0.);
	advectionFluxes.setVal<amrex::RunOn::Device>(0.);

	// cell-centered radiation energy source
	RadSystem<problem_t>::SetRadEnergySource(radEnergySource.array(), indexRange,
						 dx, prob_lo, prob_hi, time + dt);

	// cell-centered source terms
	RadSystem<problem_t>::AddSourceTerms(stateNew, radEnergySource.const_array(),
					     advectionFluxes.const_array(), indexRange, dt);
}

template <typename problem_t>
auto RadhydroSimulation<problem_t>::computeRadiationFluxes(
    amrex::Array4<const amrex::Real> const &consVar, const amrex::Box &indexRange, const int nvars,
    amrex::GpuArray<amrex::Real, AMREX_SPACEDIM> dx)
    -> std::tuple<std::array<amrex::FArrayBox, AMREX_SPACEDIM>,
		  std::array<amrex::FArrayBox, AMREX_SPACEDIM>>
{
	amrex::Box const &x1FluxRange = amrex::surroundingNodes(indexRange, 0);
	amrex::FArrayBox x1Flux(x1FluxRange, nvars, amrex::The_Async_Arena()); // node-centered in x
	amrex::FArrayBox x1FluxDiffusive(x1FluxRange, nvars, amrex::The_Async_Arena());
#if (AMREX_SPACEDIM >= 2)
	amrex::Box const &x2FluxRange = amrex::surroundingNodes(indexRange, 1);
	amrex::FArrayBox x2Flux(x2FluxRange, nvars, amrex::The_Async_Arena()); // node-centered in y
	amrex::FArrayBox x2FluxDiffusive(x2FluxRange, nvars, amrex::The_Async_Arena());
#endif
#if (AMREX_SPACEDIM == 3)
	amrex::Box const &x3FluxRange = amrex::surroundingNodes(indexRange, 2);
	amrex::FArrayBox x3Flux(x3FluxRange, nvars, amrex::The_Async_Arena()); // node-centered in z
	amrex::FArrayBox x3FluxDiffusive(x3FluxRange, nvars, amrex::The_Async_Arena());
#endif

	AMREX_D_TERM(
	    fluxFunction<FluxDir::X1>(consVar, x1Flux, x1FluxDiffusive, indexRange, nvars, dx);
	    , fluxFunction<FluxDir::X2>(consVar, x2Flux, x2FluxDiffusive, indexRange, nvars, dx);
	    , fluxFunction<FluxDir::X3>(consVar, x3Flux, x3FluxDiffusive, indexRange, nvars, dx);)

	std::array<amrex::FArrayBox, AMREX_SPACEDIM> fluxArrays = {
	    AMREX_D_DECL(std::move(x1Flux), std::move(x2Flux), std::move(x3Flux))};
	std::array<amrex::FArrayBox, AMREX_SPACEDIM> fluxDiffusiveArrays{AMREX_D_DECL(
	    std::move(x1FluxDiffusive), std::move(x2FluxDiffusive), std::move(x3FluxDiffusive))};

	return std::make_tuple(std::move(fluxArrays), std::move(fluxDiffusiveArrays));
}

template <typename problem_t>
template <FluxDir DIR>
void RadhydroSimulation<problem_t>::fluxFunction(amrex::Array4<const amrex::Real> const &consState,
						 amrex::FArrayBox &x1Flux,
						 amrex::FArrayBox &x1FluxDiffusive,
						 const amrex::Box &indexRange, const int nvars,
						 amrex::GpuArray<amrex::Real, AMREX_SPACEDIM> dx)
{
	int dir = 0;
	if constexpr (DIR == FluxDir::X1) {
		dir = 0;
	} else if constexpr (DIR == FluxDir::X2) {
		dir = 1;
	} else if constexpr (DIR == FluxDir::X3) {
		dir = 2;
	}

	// extend box to include ghost zones
	amrex::Box const &ghostRange = amrex::grow(indexRange, nghost_);
	// N.B.: A one-zone layer around the cells must be fully reconstructed in order for PPM to
	// work.
	amrex::Box const &reconstructRange = amrex::grow(indexRange, 1);
	amrex::Box const &x1ReconstructRange = amrex::surroundingNodes(reconstructRange, dir);

	amrex::FArrayBox primVar(ghostRange, nvars, amrex::The_Async_Arena());
	amrex::FArrayBox x1LeftState(x1ReconstructRange, nvars, amrex::The_Async_Arena());
	amrex::FArrayBox x1RightState(x1ReconstructRange, nvars, amrex::The_Async_Arena());

	// cell-centered kernel
	RadSystem<problem_t>::ConservedToPrimitive(consState, primVar.array(), ghostRange);

	if (radiationReconstructionOrder_ == 3) {
		// mixed interface/cell-centered kernel
		RadSystem<problem_t>::template ReconstructStatesPPM<DIR>(
	    	primVar.array(), x1LeftState.array(), x1RightState.array(), reconstructRange,
	    	x1ReconstructRange, nvars);
	} else if (radiationReconstructionOrder_ == 2) {
		// PLM and donor cell are interface-centered kernels
		RadSystem<problem_t>::template ReconstructStatesPLM<DIR>(
	    	primVar.array(), x1LeftState.array(), x1RightState.array(), x1ReconstructRange, nvars);
	} else if (radiationReconstructionOrder_ == 1) {
		RadSystem<problem_t>::template ReconstructStatesConstant<DIR>(
			primVar.array(), x1LeftState.array(), x1RightState.array(), x1ReconstructRange,
			nvars);
	} else {
		amrex::Abort("Invalid reconstruction order for radiation variables! Aborting...");
	}

	// interface-centered kernel
	amrex::Box const &x1FluxRange = amrex::surroundingNodes(indexRange, dir);
	RadSystem<problem_t>::template ComputeFluxes<DIR>(x1Flux.array(), x1FluxDiffusive.array(),
							  x1LeftState.array(), x1RightState.array(),
							  x1FluxRange, consState,
							  dx); // watch out for argument order!!
}

#endif // RADIATION_SIMULATION_HPP_<|MERGE_RESOLUTION|>--- conflicted
+++ resolved
@@ -137,14 +137,9 @@
 	void computeMaxSignalLocal(int level) override;
 	auto computeExtraPhysicsTimestep(int lev) -> amrex::Real override;
 	void preCalculateInitialConditions() override;
-<<<<<<< HEAD
   void setInitialConditionsOnGrid(quokka::grid grid_elem) override;
-	void advanceSingleTimestepAtLevel(int lev, amrex::Real time, amrex::Real dt_lev, int ncycle) override;
-=======
-  	void setInitialConditionsOnGrid(quokka::grid grid_elem) override;
 	void advanceSingleTimestepAtLevel(int lev, amrex::Real time, amrex::Real dt_lev,
 									  int ncycle) override;
->>>>>>> ad6c0dc8
 	void computeAfterTimestep() override;
 	void computeAfterLevelAdvance(int lev, amrex::Real time, amrex::Real dt_lev, int /*ncycle*/);
 	void computeAfterEvolve(amrex::Vector<amrex::Real> &initSumCons) override;
@@ -402,12 +397,8 @@
 }
 
 template <typename problem_t>
-<<<<<<< HEAD
-void RadhydroSimulation<problem_t>::setInitialConditionsOnGrid(quokka::grid grid_elem) {
-=======
 void RadhydroSimulation<problem_t>::setInitialConditionsOnGrid(
     quokka::grid grid_elem) {
->>>>>>> ad6c0dc8
   // default empty implementation
   // user should implement using problem-specific template specialization
 }
@@ -745,51 +736,6 @@
 	// do Strang split source terms (first half-step)
 	addStrangSplitSources(state_old_tmp, lev, time, 0.5*dt_lev);
 
-<<<<<<< HEAD
-	// update ghost zones [old timestep]
-	fillBoundaryConditions(state_old_tmp, state_old_tmp, lev, time, BCs_cc_, quokka::centering::cc,
-                         quokka::direction::na, PreInterpState, PostInterpState);
-
-	// check state validity
-	AMREX_ASSERT(!state_old_tmp.contains_nan(0, state_old_tmp.nComp()));
-	AMREX_ASSERT(!state_old_tmp.contains_nan()); // check ghost cells
-
-	// advance all grids on local processor (Stage 1 of integrator)
-	for (amrex::MFIter iter(state_new_cc_[lev]); iter.isValid(); ++iter) {
-
-		const amrex::Box &indexRange = iter.validbox(); // 'validbox' == exclude ghost zones
-		auto const &stateOld = state_old_tmp.const_array(iter);
-		auto const &stateNew = state_new_cc_[lev].array(iter);
-		auto [fluxArrays, faceVel] = computeHydroFluxes(stateOld, indexRange, ncompHydro_);
-
-		// temporary FABs for RK stage
-		amrex::IArrayBox redoFlag(indexRange, 1, amrex::The_Async_Arena());
-		redoFlag.setVal<amrex::RunOn::Device>(quokka::redoFlag::none);
-		amrex::FArrayBox rhs(indexRange, ncompHydro_, amrex::The_Async_Arena());
-		HydroSystem<problem_t>::ComputeRhsFromFluxes(rhs.array(),
-			{AMREX_D_DECL(fluxArrays[0].const_array(), fluxArrays[1].const_array(), fluxArrays[2].const_array())}, dx, indexRange, ncompHydro_);
-		HydroSystem<problem_t>::AddInternalEnergyPdV(rhs.array(), stateOld,
-			indexRange, dx, redoFlag.const_array(),
-			{AMREX_D_DECL(faceVel[0].const_array(), faceVel[1].const_array(), faceVel[2].const_array())});
-
-		// Stage 1 of RK2-SSP
-		HydroSystem<problem_t>::PredictStep(stateOld, stateNew, rhs.const_array(),
-		    dt_lev, indexRange, ncompHydro_, redoFlag.array());
-
-		// first-order flux correction (FOFC)
-		if (redoFlag.max<amrex::RunOn::Device>() != quokka::redoFlag::none) {
-			// compute first-order fluxes (on the whole FAB)
-			auto [FOFluxArrays, FOFaceVel] = computeFOHydroFluxes(stateOld, indexRange, ncompHydro_);
-
-			for(int i = 0; i < fofcMaxIterations_; ++i) {
-				if (Verbose()) {
-					std::cout << "[FOFC-1] iter = "
-							  << i
-							  << ", ncells = "
-							  << redoFlag.sum<amrex::RunOn::Device>(0)
-							  << "\n";
-				}
-=======
 	// Stage 1 of RK2-SSP
 	{
 		// update ghost zones [old timestep]
@@ -817,7 +763,6 @@
 			if (Verbose()) {
 				amrex::Print() << "[FOFC-1] flux correcting " << ncells_bad << " cells on level " << lev << "\n";
 			}
->>>>>>> ad6c0dc8
 
 			// replace fluxes around troubled cells with Godunov fluxes
 			auto [FOfluxArrays, FOfaceVel] = computeFOHydroFluxes(stateOld, ncompHydro_, lev);
@@ -856,13 +801,8 @@
 	// Stage 2 of RK2-SSP
 	{
 		// update ghost zones [intermediate stage stored in state_new_cc_]
-<<<<<<< HEAD
 		fillBoundaryConditions(state_new_cc_[lev], state_new_cc_[lev], lev, (time + dt_lev), BCs_cc_,
 			quokka::centering::cc, quokka::direction::na, PreInterpState, PostInterpState);
-=======
-		fillBoundaryConditions(state_new_cc_[lev], state_new_cc_[lev], lev, time + dt_lev, PreInterpState,
-				       PostInterpState);
->>>>>>> ad6c0dc8
 
 		// check intermediate state validity
 		AMREX_ASSERT(!state_new_cc_[lev].contains_nan(0, state_new_cc_[lev].nComp()));
@@ -887,66 +827,6 @@
 				amrex::Print() << "[FOFC-2] flux correcting " << ncells_bad << " cells on level " << lev << "\n";
 			}
 
-<<<<<<< HEAD
-			const amrex::Box &indexRange = iter.validbox(); // 'validbox' == exclude ghost zones
-			auto const &stateOld = state_old_tmp.const_array(iter);
-			auto const &stateInter = state_new_cc_[lev].const_array(iter);
-			auto [fluxArrays, faceVel] = computeHydroFluxes(stateInter, indexRange, ncompHydro_);
-
-			amrex::FArrayBox stateFinalFAB = amrex::FArrayBox(indexRange, ncompHydro_,
-															amrex::The_Async_Arena());
-			auto const &stateFinal = stateFinalFAB.array();
-
-			// temporary FABs for RK stage
-			amrex::IArrayBox redoFlag(indexRange, 1, amrex::The_Async_Arena());
-			redoFlag.setVal<amrex::RunOn::Device>(quokka::redoFlag::none);
-			amrex::FArrayBox rhs(indexRange, ncompHydro_, amrex::The_Async_Arena());
-			HydroSystem<problem_t>::ComputeRhsFromFluxes(rhs.array(),
-				{AMREX_D_DECL(fluxArrays[0].const_array(), fluxArrays[1].const_array(),
-					fluxArrays[2].const_array())}, dx, indexRange, ncompHydro_);
-			HydroSystem<problem_t>::AddInternalEnergyPdV(rhs.array(), stateInter,
-				indexRange, dx, redoFlag.const_array(),
-				{AMREX_D_DECL(faceVel[0].const_array(), faceVel[1].const_array(), faceVel[2].const_array())});
-
-			// Stage 2 of RK2-SSP
-			HydroSystem<problem_t>::AddFluxesRK2(stateFinal, stateOld, stateInter, rhs.const_array(),
-				dt_lev, indexRange, ncompHydro_,	redoFlag.array());
-
-			// first-order flux correction (FOFC)
-			if (redoFlag.max<amrex::RunOn::Device>() != quokka::redoFlag::none) {
-				// compute first-order fluxes (on the whole FAB)
-				auto [FOFluxArrays, FOFaceVel] = computeFOHydroFluxes(stateInter, indexRange, ncompHydro_);
-
-				for(int i = 0; i < fofcMaxIterations_; ++i) {
-					if (Verbose()) {
-						std::cout << "[FOFC-2] iter = "
-								<< i
-								<< ", ncells = "
-								<< redoFlag.sum<amrex::RunOn::Device>(0)
-								<< "\n";
-					}
-					
-					// replace fluxes in fluxArrays with first-order fluxes at faces of flagged cells
-					replaceFluxes(fluxArrays, FOFluxArrays, redoFlag, indexRange, ncompHydro_);
-					// replace velocities, recompute P dV source
-					//replaceFluxes(faceVel, FOFaceVel, redoFlag, indexRange, 1);
-					HydroSystem<problem_t>::ComputeRhsFromFluxes(rhs.array(),
-						{AMREX_D_DECL(fluxArrays[0].const_array(), fluxArrays[1].const_array(),
-						fluxArrays[2].const_array())}, dx, indexRange, ncompHydro_);
-					HydroSystem<problem_t>::AddInternalEnergyPdV(rhs.array(), stateInter,
-						indexRange, dx, redoFlag.const_array(),
-						{AMREX_D_DECL(faceVel[0].const_array(), faceVel[1].const_array(), faceVel[2].const_array())});
-
-					// re-do RK stage update for *all* cells
-					// (since neighbors of problem cells will have modified states as well)
-					HydroSystem<problem_t>::AddFluxesRK2(stateFinal, stateOld, stateInter, rhs.const_array(),
-						dt_lev, indexRange, ncompHydro_, redoFlag.array());
-
-					if(redoFlag.max<amrex::RunOn::Device>() == quokka::redoFlag::none) {
-						break;
-					}
-				}
-=======
 			// replace fluxes around troubled cells with Godunov fluxes
 			auto [FOfluxArrays, FOfaceVel] = computeFOHydroFluxes(stateOld, ncompHydro_, lev);
 			replaceFluxes(fluxArrays, FOfluxArrays, redoFlag, ncompHydro_);
@@ -962,7 +842,6 @@
 			if (redoFlag.max(0) == quokka::redoFlag::redo) {
 				// FOFC failed
 				amrex::Abort("First-order flux correction failed! Enable timestep retries or run with a lower CFL.");
->>>>>>> ad6c0dc8
 			}
 		}
 
