--- conflicted
+++ resolved
@@ -64,11 +64,8 @@
 	using AMRSimulation<problem_t>::BCs_cc_;
   using AMRSimulation<problem_t>::BCs_fc_;
 	using AMRSimulation<problem_t>::componentNames_cc_;
-<<<<<<< HEAD
   using AMRSimulation<problem_t>::componentNames_fc_;
-=======
 	using AMRSimulation<problem_t>::cflNumber_;
->>>>>>> 6d0c53b5
 	using AMRSimulation<problem_t>::fillBoundaryConditions;
 	using AMRSimulation<problem_t>::geom;
 	using AMRSimulation<problem_t>::grids;
@@ -158,13 +155,9 @@
 	void FixupState(int level) override;
 
 	// implement FillPatch function
-<<<<<<< HEAD
 	void FillPatch(int lev, amrex::Real time, amrex::MultiFab &mf, int icomp,
-                 int ncomp, quokka::centering cen,
-                 quokka::direction dir) override;
-=======
-	void FillPatch(int lev, amrex::Real time, amrex::MultiFab &mf, int icomp, int ncomp, FillPatchType fptype) override;
->>>>>>> 6d0c53b5
+                 int ncomp, quokka::centering cen, quokka::direction dir,
+                 FillPatchType fptype) override;
 
 	// functions to operate on state vector before/after interpolating between levels
 	static void PreInterpState(amrex::MultiFab &mf, int scomp, int ncomp);
@@ -598,14 +591,10 @@
 // are implemented in this class (and must be *static* functions).
 template <typename problem_t>
 void RadhydroSimulation<problem_t>::FillPatch(int lev, amrex::Real time,
-<<<<<<< HEAD
                                               amrex::MultiFab &mf, int icomp,
                                               int ncomp, quokka::centering cen,
-                                              quokka::direction dir) {
-=======
-                                         amrex::MultiFab &mf, int icomp,
-                                         int ncomp, FillPatchType fptype) {
->>>>>>> 6d0c53b5
+                                              quokka::direction dir,
+                                              FillPatchType fptype) {
   BL_PROFILE("AMRSimulation::FillPatch()");
 
   amrex::Vector<amrex::MultiFab *> cmf;
@@ -632,18 +621,13 @@
     }
   }
 
-<<<<<<< HEAD
   if (cen == quokka::centering::cc) {
     FillPatchWithData(lev, time, mf, cmf, ctime, fmf, ftime, icomp, ncomp,
-                      BCs_cc_, PreInterpState, PostInterpState);
+                      BCs_cc_, fptype, PreInterpState, PostInterpState);
   } else if (cen == quokka::centering::fc) {
     FillPatchWithData(lev, time, mf, cmf, ctime, fmf, ftime, icomp, ncomp,
-                      BCs_fc_, PreInterpState, PostInterpState);
+                      BCs_fc_, fptype, PreInterpState, PostInterpState);
   }
-=======
-  FillPatchWithData(lev, time, mf, cmf, ctime, fmf, ftime, icomp, ncomp, fptype,
-		PreInterpState, PostInterpState);
->>>>>>> 6d0c53b5
 }
 
 template <typename problem_t>
@@ -916,15 +900,9 @@
 
 	// Stage 2 of RK2-SSP
 	{
-<<<<<<< HEAD
-		// update ghost zones [intermediate stage stored in state_new_cc_]
-		fillBoundaryConditions(state_new_cc_[lev], state_new_cc_[lev], lev, (time + dt_lev), BCs_cc_,
+		// update ghost zones [intermediate stage stored in state_inter_cc_]
+		fillBoundaryConditions(state_inter_cc_, state_inter_cc_, lev, time + dt_lev, BCs_cc_,
 			quokka::centering::cc, quokka::direction::na, PreInterpState, PostInterpState);
-=======
-		// update ghost zones [intermediate stage stored in state_inter_cc_]
-		fillBoundaryConditions(state_inter_cc_, state_inter_cc_, lev, time + dt_lev, PreInterpState,
-					PostInterpState);
->>>>>>> 6d0c53b5
 
 		// check intermediate state validity
 		AMREX_ASSERT(!state_inter_cc_.contains_nan(0, state_inter_cc_.nComp()));
