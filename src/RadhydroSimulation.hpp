#ifndef RADIATION_SIMULATION_HPP_ // NOLINT
#define RADIATION_SIMULATION_HPP_
//==============================================================================
// TwoMomentRad - a radiation transport library for patch-based AMR codes
// Copyright 2020 Benjamin Wibking.
// Released under the MIT license. See LICENSE file included in the GitHub repo.
//==============================================================================
/// \file RadhydroSimulation.hpp
/// \brief Implements classes and functions to organise the overall setup,
/// timestepping, solving, and I/O of a simulation for radiation moments.

#include <array>
#include <climits>
#include <limits>
#include <string>
#include <tuple>
#include <utility>

#include "AMReX_FabArray.H"
#include "AMReX_GpuControl.H"
#include "AMReX_IArrayBox.H"
#include "AMReX_IndexType.H"
#include "AMReX.H"
#include "AMReX_Algorithm.H"
#include "AMReX_Arena.H"
#include "AMReX_Array.H"
#include "AMReX_Array4.H"
#include "AMReX_BCRec.H"
#include "AMReX_BLassert.H"
#include "AMReX_Box.H"
#include "AMReX_FArrayBox.H"
#include "AMReX_FabArrayUtility.H"
#include "AMReX_FabFactory.H"
#include "AMReX_Geometry.H"
#include "AMReX_GpuQualifiers.H"
#include "AMReX_IntVect.H"
#include "AMReX_MultiFab.H"
#include "AMReX_MultiFabUtil.H"
#include "AMReX_PhysBCFunct.H"
#include "AMReX_Print.H"
#include "AMReX_REAL.H"
#include "AMReX_Utility.H"
#include "AMReX_YAFluxRegister.H"

#include "CloudyCooling.hpp"
#include "hyperbolic_system.hpp"
#include "hydro_system.hpp"
#include "radiation_system.hpp"
#include "simulation.hpp"

// Simulation class should be initialized only once per program (i.e., is a singleton)
template <typename problem_t> class RadhydroSimulation : public AMRSimulation<problem_t>
{
      public:
	using AMRSimulation<problem_t>::state_old_;
	using AMRSimulation<problem_t>::state_new_;
	using AMRSimulation<problem_t>::max_signal_speed_;

	using AMRSimulation<problem_t>::ncomp_;
	using AMRSimulation<problem_t>::nghost_;
	using AMRSimulation<problem_t>::areInitialConditionsDefined_;
	using AMRSimulation<problem_t>::boundaryConditions_;
	using AMRSimulation<problem_t>::componentNames_;
	using AMRSimulation<problem_t>::fillBoundaryConditions;
	using AMRSimulation<problem_t>::geom;
	using AMRSimulation<problem_t>::flux_reg_;
	using AMRSimulation<problem_t>::incrementFluxRegisters;
	using AMRSimulation<problem_t>::finest_level;
	using AMRSimulation<problem_t>::finestLevel;
	using AMRSimulation<problem_t>::do_reflux;
	using AMRSimulation<problem_t>::Verbose;
	using AMRSimulation<problem_t>::constantDt_;
	using AMRSimulation<problem_t>::boxArray;
	using AMRSimulation<problem_t>::DistributionMap;
	using AMRSimulation<problem_t>::cellUpdates_;
	using AMRSimulation<problem_t>::CountCells;
	using AMRSimulation<problem_t>::WriteCheckpointFile;

	std::vector<double> t_vec_;
	std::vector<double> Trad_vec_;
	std::vector<double> Tgas_vec_;

	cloudy_tables cloudyTables{};

	static constexpr int nvarTotal_ = RadSystem<problem_t>::nvar_;
	static constexpr int ncompHydro_ = HydroSystem<problem_t>::nvar_; // hydro
	static constexpr int ncompHyperbolic_ = RadSystem<problem_t>::nvarHyperbolic_;
	static constexpr int nstartHyperbolic_ = RadSystem<problem_t>::nstartHyperbolic_;

	amrex::Real radiationCflNumber_ = 0.3;
	int maxSubsteps_ = 10; // maximum number of radiation subcycles per hydro step
	bool is_hydro_enabled_ = false;
	bool is_radiation_enabled_ = true;
	bool computeReferenceSolution_ = false;
	amrex::Real errorNorm_ = NAN;
	amrex::Real densityFloor_ = 0.;
	amrex::Real pressureFloor_ = 0.;
	int fofcMaxIterations_ = 3; // maximum number of flux correction iterations -- only 1 is needed in almost all cases, but in rare cases a second iteration is needed

	int integratorOrder_ = 2; // 1 == forward Euler; 2 == RK2-SSP (default)
	int reconstructionOrder_ = 3; // 1 == donor cell; 2 == PLM; 3 == PPM (default)
	int radiationReconstructionOrder_ = 3; // 1 == donor cell; 2 == PLM; 3 == PPM (default)

	amrex::Long radiationCellUpdates_ = 0; // total number of radiation cell-updates

	// member functions

	explicit RadhydroSimulation(amrex::Vector<amrex::BCRec> &boundaryConditions,
		bool allocateRadVars = true)
	    : AMRSimulation<problem_t>(boundaryConditions, getNumVars(allocateRadVars))
	{
		std::vector<std::string> hydroNames = {"gasDensity", "x-GasMomentum", "y-GasMomentum",
				   							   "z-GasMomentum", "gasEnergy", "gasInternalEnergy"};
		std::vector<std::string> radNames = {"radEnergy", "x-RadFlux", "y-RadFlux", "z-RadFlux"};
		std::vector<std::string> scalarNames = getScalarVariableNames();

		componentNames_.insert(componentNames_.end(), hydroNames.begin(), hydroNames.end());
		componentNames_.insert(componentNames_.end(), scalarNames.begin(), scalarNames.end());
		
		if (allocateRadVars) {
			componentNames_.insert(componentNames_.end(), radNames.begin(), radNames.end());
		}
	}

	[[nodiscard]] auto getScalarVariableNames() const -> std::vector<std::string>;
	[[nodiscard]] auto getNumVars(bool allocateRadVars) const -> int;

	void checkHydroStates(amrex::MultiFab &mf, char const *file, int line);
	void computeMaxSignalLocal(int level) override;
	void setInitialConditionsAtLevel(int level) override;
	void advanceSingleTimestepAtLevel(int lev, amrex::Real time, amrex::Real dt_lev,
									  int ncycle) override;
	void computeAfterTimestep() override;
	void computeAfterLevelAdvance(int lev, amrex::Real time,
								 amrex::Real dt_lev, int /*ncycle*/);
	void computeAfterEvolve(amrex::Vector<amrex::Real> &initSumCons) override;
	void computeReferenceSolution(amrex::MultiFab &ref,
		amrex::GpuArray<amrex::Real, AMREX_SPACEDIM> const &dx,
    	amrex::GpuArray<amrex::Real, AMREX_SPACEDIM> const &prob_lo);

	// compute derived variables
	void ComputeDerivedVar(int lev, std::string const &dname, amrex::MultiFab &mf, int ncomp) const override;

	// fix-up states
	void FixupState(int level) override;

	// tag cells for refinement
	void ErrorEst(int lev, amrex::TagBoxArray &tags, amrex::Real time, int ngrow) override;

	auto expandFluxArrays(std::array<amrex::FArrayBox, AMREX_SPACEDIM> &fluxes, int nstartNew,
			      int ncompNew) -> std::array<amrex::FArrayBox, AMREX_SPACEDIM>;

	void advanceHydroAtLevel(int lev, amrex::Real time, amrex::Real dt_lev,
				 amrex::YAFluxRegister *fr_as_crse,
				 amrex::YAFluxRegister *fr_as_fine);

	// radiation subcycle
	void swapRadiationState(amrex::MultiFab &stateOld, amrex::MultiFab const &stateNew);
	auto computeNumberOfRadiationSubsteps(int lev, amrex::Real dt_lev_hydro) -> int;
	void advanceRadiationSubstepAtLevel(int lev, amrex::Real time,
						   amrex::Real dt_radiation, int iter_count, int nsubsteps,
						   amrex::YAFluxRegister *fr_as_crse,
						   amrex::YAFluxRegister *fr_as_fine);
	void subcycleRadiationAtLevel(int lev, amrex::Real time, amrex::Real dt_lev_hydro,
				      amrex::YAFluxRegister *fr_as_crse,
				      amrex::YAFluxRegister *fr_as_fine);

	void operatorSplitSourceTerms(amrex::Array4<amrex::Real> const &stateNew,
			const amrex::Box &indexRange, amrex::Real time, double dt,
			amrex::GpuArray<amrex::Real, AMREX_SPACEDIM> const &dx,
			amrex::GpuArray<amrex::Real, AMREX_SPACEDIM> const &prob_lo,
			amrex::GpuArray<amrex::Real, AMREX_SPACEDIM> const &prob_hi);

	auto computeRadiationFluxes(amrex::Array4<const amrex::Real> const &consVar,
				    const amrex::Box &indexRange, int nvars,
				    amrex::GpuArray<amrex::Real, AMREX_SPACEDIM> dx)
	    -> std::tuple<std::array<amrex::FArrayBox, AMREX_SPACEDIM>,
			  std::array<amrex::FArrayBox, AMREX_SPACEDIM>>;

	auto computeHydroFluxes(amrex::Array4<const amrex::Real> const &consVar,
				const amrex::Box &indexRange, int nvars)
	    -> std::array<amrex::FArrayBox, AMREX_SPACEDIM>;

	auto computeFOHydroFluxes(amrex::Array4<const amrex::Real> const &consVar,
				const amrex::Box &indexRange, int nvars)
    	-> std::array<amrex::FArrayBox, AMREX_SPACEDIM>;

	void computeInternalEnergyUpdate(amrex::Array4<const amrex::Real> const &consVarOld,
				amrex::Array4<amrex::Real> const &consVarNew, const amrex::Box &indexRange,
				const int nvars, amrex::GpuArray<amrex::Real, AMREX_SPACEDIM> const &dx,
				amrex::Real const dt);

	template <FluxDir DIR>
	void fluxFunction(amrex::Array4<const amrex::Real> const &consState,
			  amrex::FArrayBox &x1Flux, amrex::FArrayBox &x1FluxDiffusive,
			  const amrex::Box &indexRange, int nvars,
			  amrex::GpuArray<amrex::Real, AMREX_SPACEDIM> dx);

	template <FluxDir DIR>
	void hydroFluxFunction(amrex::Array4<const amrex::Real> const &primVar,
			  amrex::Array4<const amrex::Real> const &consVar,
			  amrex::FArrayBox &x1Flux,
			  amrex::Array4<const amrex::Real> const &x1Flat,
			  amrex::Array4<const amrex::Real> const &x2Flat,
			  amrex::Array4<const amrex::Real> const &x3Flat,
    		  const amrex::Box &indexRange, int nvars);

	template <FluxDir DIR>
	void hydroFOFluxFunction(amrex::Array4<const amrex::Real> const &primVar,
				amrex::Array4<const amrex::Real> const &consVar,
				amrex::FArrayBox &x1Flux,
				const amrex::Box &indexRange, int nvars);
	
	void replaceFluxes(std::array<amrex::FArrayBox, AMREX_SPACEDIM> &fluxes,
			  std::array<amrex::FArrayBox, AMREX_SPACEDIM> &FOfluxes,
			  amrex::IArrayBox &redoFlag, amrex::Box const &validBox, int ncomp);
};

template <typename problem_t>
auto RadhydroSimulation<problem_t>::getScalarVariableNames() const -> std::vector<std::string> {
	// return vector of names for the passive scalars
	// this can be specialized by the user to provide more descriptive names
	// (these names are used to label the variables in the plotfiles)

	std::vector<std::string> names;
	int nscalars = HydroSystem<problem_t>::nscalars_;
	names.reserve(nscalars);
	for(int n = 0; n < nscalars; ++n) {
		// write string 'scalar_1', etc.
		names.push_back(fmt::format("scalar_{}", n));
	}
	return names;
}

template <typename problem_t>
auto RadhydroSimulation<problem_t>::getNumVars(bool allocateRadVars) const -> int {
	// return the number of cell-centered variables to be allocated
	// in the state_new_ and state_old_ multifabs

	int nvars = 0;
	if (allocateRadVars) {
		nvars = RadSystem<problem_t>::nvar_; // includes hydro vars
	} else {
		nvars = HydroSystem<problem_t>::nvar_; // includes hydro + scalars only
	}
	return nvars;
}

template <typename problem_t>
auto RadhydroSimulation<problem_t>::computeNumberOfRadiationSubsteps(int lev, amrex::Real dt_lev_hydro) -> int
{
	// compute radiation timestep
	auto const &dx = geom[lev].CellSizeArray();
	amrex::Real c_hat = RadSystem<problem_t>::c_hat_;
	amrex::Real dx_min = std::min({AMREX_D_DECL(dx[0], dx[1], dx[2])});
	amrex::Real dtrad_tmp = radiationCflNumber_ * (dx_min / c_hat);
	int nsubSteps = std::ceil(dt_lev_hydro / dtrad_tmp);
	return nsubSteps;
}

template <typename problem_t>
void RadhydroSimulation<problem_t>::computeMaxSignalLocal(int const level)
{
	BL_PROFILE("RadhydroSimulation::computeMaxSignalLocal()");

	// hydro: loop over local grids, compute CFL timestep
	for (amrex::MFIter iter(state_new_[level]); iter.isValid(); ++iter) {
		const amrex::Box &indexRange = iter.validbox();
		auto const &stateNew = state_new_[level].const_array(iter);
		auto const &maxSignal = max_signal_speed_[level].array(iter);

		if (is_hydro_enabled_ && !(is_radiation_enabled_)) {
			// hydro only
			HydroSystem<problem_t>::ComputeMaxSignalSpeed(stateNew, maxSignal,
								      indexRange);
		} else if (is_radiation_enabled_) {
			// radiation hydro, or radiation only
			RadSystem<problem_t>::ComputeMaxSignalSpeed(stateNew, maxSignal,
								    indexRange);
			if (is_hydro_enabled_) {
				auto maxSignalHydroFAB = amrex::FArrayBox(indexRange);
				auto const &maxSignalHydro = maxSignalHydroFAB.array();
				HydroSystem<problem_t>::ComputeMaxSignalSpeed(stateNew, maxSignalHydro, indexRange);
				const int maxSubsteps = maxSubsteps_;
				// ensure that we use the smaller of the two timesteps
				amrex::ParallelFor(indexRange, [=] AMREX_GPU_DEVICE (int i, int j, int k) noexcept {
					amrex::Real const maxSignalRadiation = maxSignal(i,j,k) / static_cast<double>(maxSubsteps);
					maxSignal(i, j, k) = std::max(maxSignalRadiation, maxSignalHydro(i, j, k));
				});
			}
		} else {
			// no physics modules enabled, why are we running?
			amrex::Abort("At least one of hydro or radiation must be enabled! Cannot "
				     "compute a time step.");
		}
	}
}

#if !defined(NDEBUG)
#define CHECK_HYDRO_STATES(mf) checkHydroStates(mf, __FILE__, __LINE__)
#else
#define CHECK_HYDRO_STATES(mf) 
#endif

template <typename problem_t>
void RadhydroSimulation<problem_t>::checkHydroStates(amrex::MultiFab &mf, char const *file, int line)
{
	BL_PROFILE("RadhydroSimulation::checkHydroStates()");

	for (amrex::MFIter iter(mf); iter.isValid(); ++iter) {
		const amrex::Box &indexRange = iter.validbox();
		auto const &state = mf.const_array(iter);
		if(!HydroSystem<problem_t>::CheckStatesValid(indexRange, state)) {
			amrex::Print() << "Hydro states invalid (" + std::string(file) + ":" + std::to_string(line) + ")\n";
			amrex::Print() << "Writing checkpoint for debugging...\n";
			amrex::MFIter::allowMultipleMFIters(true);
			WriteCheckpointFile();
			amrex::Abort("Hydro states invalid (" + std::string(file) + ":" + std::to_string(line) + ")");
		}
	}
}

template <typename problem_t>
void RadhydroSimulation<problem_t>::setInitialConditionsAtLevel(int level)
{
	// do nothing -- user should implement using problem-specific template specialization
}

template <typename problem_t> void RadhydroSimulation<problem_t>::computeAfterTimestep()
{
	// do nothing -- user should implement if desired
}

template <typename problem_t>
void RadhydroSimulation<problem_t>::computeAfterLevelAdvance(int lev, amrex::Real time,
								 amrex::Real dt_lev, int ncycle)
{
	// user should implement if desired

}

template <typename problem_t>
void RadhydroSimulation<problem_t>::ComputeDerivedVar(int lev, std::string const &dname,
								amrex::MultiFab &mf, const int ncomp) const
{
	// compute derived variables and save in 'mf' -- user should implement
}

template <typename problem_t>
void RadhydroSimulation<problem_t>::ErrorEst(int lev, amrex::TagBoxArray &tags,
					     amrex::Real /*time*/, int /*ngrow*/)
{
	// tag cells for refinement -- user should implement
}

template <typename problem_t>
void RadhydroSimulation<problem_t>::computeReferenceSolution(amrex::MultiFab &ref,
	amrex::GpuArray<amrex::Real, AMREX_SPACEDIM> const &dx,
    amrex::GpuArray<amrex::Real, AMREX_SPACEDIM> const &prob_lo)
{
	// user should implement
}

template <typename problem_t>
void RadhydroSimulation<problem_t>::computeAfterEvolve(amrex::Vector<amrex::Real> &initSumCons)
{
	amrex::GpuArray<amrex::Real, AMREX_SPACEDIM> const &dx0 = geom[0].CellSizeArray();
	amrex::Real const vol = AMREX_D_TERM(dx0[0], *dx0[1], *dx0[2]);

	// check conservation of total energy
	amrex::Real const Egas0 = initSumCons[RadSystem<problem_t>::gasEnergy_index];
	amrex::Real const Egas = state_new_[0].sum(RadSystem<problem_t>::gasEnergy_index) * vol;

	amrex::Real Etot0 = NAN;
	amrex::Real Etot = NAN;
	if (is_radiation_enabled_) {
		amrex::Real const Erad0 = initSumCons[RadSystem<problem_t>::radEnergy_index];
		Etot0 = Egas0 + (RadSystem<problem_t>::c_light_ / RadSystem<problem_t>::c_hat_) * Erad0;
		amrex::Real const Erad = state_new_[0].sum(RadSystem<problem_t>::radEnergy_index) * vol;
		Etot = Egas + (RadSystem<problem_t>::c_light_ / RadSystem<problem_t>::c_hat_) * Erad;
	} else {
		Etot0 = Egas0;
		Etot = Egas;
	}

	amrex::Real const abs_err = (Etot - Etot0);
	amrex::Real const rel_err = abs_err / Etot0;

	amrex::Print() << "\nInitial gas+radiation energy = " << Etot0 << std::endl;
	amrex::Print() << "Final gas+radiation energy = " << Etot << std::endl;
	amrex::Print() << "\tabsolute conservation error = " << abs_err << std::endl;
	amrex::Print() << "\trelative conservation error = " << rel_err << std::endl;
	amrex::Print() << std::endl;

	if (computeReferenceSolution_) {
		// compute reference solution
		const int ncomp = state_new_[0].nComp();
		const int nghost = state_new_[0].nGrow();
		amrex::MultiFab state_ref_level0(boxArray(0), DistributionMap(0), ncomp, nghost);
		computeReferenceSolution(state_ref_level0, geom[0].CellSizeArray(), geom[0].ProbLoArray());

		// compute error norm
		amrex::MultiFab residual(boxArray(0), DistributionMap(0), ncomp, nghost);
		amrex::MultiFab::Copy(residual, state_ref_level0, 0, 0, ncomp, nghost);
		amrex::MultiFab::Saxpy(residual, -1., state_new_[0], 0, 0, ncomp, nghost);

		amrex::Real sol_norm = 0.;
		amrex::Real err_norm = 0.;
		// compute rms of each component
		for (int n = 0; n < ncomp; ++n) {
			sol_norm += std::pow(state_ref_level0.norm1(n), 2);
			err_norm += std::pow(residual.norm1(n), 2);
		}
		sol_norm = std::sqrt(sol_norm);
		err_norm = std::sqrt(err_norm);

		const double rel_error = err_norm / sol_norm;
		errorNorm_ = rel_error;
		amrex::Print() << "Relative rms L1 error norm = " << rel_error << std::endl;
	}
	amrex::Print() << std::endl;

	// compute average number of radiation subcycles per timestep
	double const avg_rad_subcycles = static_cast<double>(radiationCellUpdates_) / static_cast<double>(cellUpdates_);
	amrex::Print() << "avg. num. of radiation subcycles = " << avg_rad_subcycles << std::endl;
	amrex::Print() << std::endl;
}

template <typename problem_t>
void RadhydroSimulation<problem_t>::advanceSingleTimestepAtLevel(int lev, amrex::Real time,
								 amrex::Real dt_lev, int ncycle)
{
	BL_PROFILE("RadhydroSimulation::advanceSingleTimestepAtLevel()");

	// get flux registers
	amrex::YAFluxRegister *fr_as_crse = nullptr;
	amrex::YAFluxRegister *fr_as_fine = nullptr;
	if (do_reflux != 0) {
		if (lev < finestLevel()) {
			fr_as_crse = flux_reg_[lev + 1].get();
			fr_as_crse->reset();
		}
		if (lev > 0) {
			fr_as_fine = flux_reg_[lev].get();
		}
	}

	// since we are starting a new timestep, need to swap old and new state vectors
	std::swap(state_old_[lev], state_new_[lev]);

	// check hydro states before update (this can be caused by the flux register!)
	CHECK_HYDRO_STATES(state_old_[lev]);

	// advance hydro
	if (is_hydro_enabled_) {
		advanceHydroAtLevel(lev, time, dt_lev, fr_as_crse, fr_as_fine);
	} else {
		// copy hydro vars from state_old_ to state_new_
		// (otherwise radiation update will be wrong!)
		amrex::MultiFab::Copy(state_new_[lev], state_old_[lev], 0, 0, ncompHydro_, 0);
	}

	// check hydro states after hydro update
	CHECK_HYDRO_STATES(state_new_[lev]);
	
	// subcycle radiation
	if (is_radiation_enabled_) {
		subcycleRadiationAtLevel(lev, time, dt_lev, fr_as_crse, fr_as_fine);
	}

	// check hydro states after radiation update
	CHECK_HYDRO_STATES(state_new_[lev]);

	// compute any operator-split terms here (user-defined)
	computeAfterLevelAdvance(lev, time, dt_lev, ncycle);

	// check hydro states after user work
	CHECK_HYDRO_STATES(state_new_[lev]);

	// check state validity
	AMREX_ASSERT(!state_new_[lev].contains_nan(0, state_new_[lev].nComp()));
	AMREX_ASSERT(!state_new_[lev].contains_nan()); // check ghost zones
}

// fix-up any unphysical states created by AMR operations
// (e.g., caused by the flux register or from interpolation)
template <typename problem_t>
void RadhydroSimulation<problem_t>::FixupState(int lev)
{
	BL_PROFILE("RadhydroSimulation::FixupState()");

	for (amrex::MFIter iter(state_new_[lev]); iter.isValid(); ++iter) {
		const amrex::Box &indexRange = iter.fabbox(); // include ghost zones!
		auto const &stateNew = state_new_[lev].array(iter);
		auto const &stateOld = state_old_[lev].array(iter);

		// fix hydro state
		HydroSystem<problem_t>::EnforcePressureFloor(densityFloor_, pressureFloor_, indexRange, stateNew);
		HydroSystem<problem_t>::EnforcePressureFloor(densityFloor_, pressureFloor_, indexRange, stateOld);
	}
}

template <typename problem_t>
void RadhydroSimulation<problem_t>::advanceHydroAtLevel(int lev, amrex::Real time,
							amrex::Real dt_lev,
							amrex::YAFluxRegister *fr_as_crse,
							amrex::YAFluxRegister *fr_as_fine)
{
	BL_PROFILE("RadhydroSimulation::advanceHydroAtLevel()");

	amrex::Real fluxScaleFactor = NAN;
	if (integratorOrder_ == 2) {
		fluxScaleFactor = 0.5;
	} else if (integratorOrder_ == 1) {
		fluxScaleFactor = 1.0;
	}

	// update ghost zones [old timestep]
	fillBoundaryConditions(state_old_[lev], state_old_[lev], lev, time);

	// check state validity
	AMREX_ASSERT(!state_old_[lev].contains_nan(0, state_old_[lev].nComp()));
	AMREX_ASSERT(!state_old_[lev].contains_nan()); // check ghost cells

	// advance all grids on local processor (Stage 1 of integrator)
	for (amrex::MFIter iter(state_new_[lev]); iter.isValid(); ++iter) {

		const amrex::Box &indexRange = iter.validbox(); // 'validbox' == exclude ghost zones
		auto const &stateOld = state_old_[lev].const_array(iter);
		auto const &stateNew = state_new_[lev].array(iter);
		auto fluxArrays = computeHydroFluxes(stateOld, indexRange, ncompHydro_);

		// temporary FAB for RK stage
		amrex::IArrayBox redoFlag(indexRange, 1, amrex::The_Async_Arena());

		// Stage 1 of RK2-SSP
		HydroSystem<problem_t>::PredictStep(
		    stateOld, stateNew,
		    {AMREX_D_DECL(fluxArrays[0].const_array(), fluxArrays[1].const_array(),
				  fluxArrays[2].const_array())},
		    dt_lev, geom[lev].CellSizeArray(), indexRange, ncompHydro_,
			redoFlag.array());

		// first-order flux correction (FOFC)
		if (redoFlag.max<amrex::RunOn::Device>() != quokka::redoFlag::none) {
			// compute first-order fluxes (on the whole FAB)
			auto FOFluxArrays = computeFOHydroFluxes(stateOld, indexRange, ncompHydro_);

			for(int i = 0; i < fofcMaxIterations_; ++i) {
				if (Verbose()) {
					std::cout << "[FOFC-1] iter = "
							  << i
							  << ", ncells = "
							  << redoFlag.sum<amrex::RunOn::Device>(0)
							  << "\n";
				}

				// replace fluxes in fluxArrays with first-order fluxes at faces of flagged cells
				replaceFluxes(fluxArrays, FOFluxArrays, redoFlag, indexRange, ncompHydro_);

				// re-do RK stage update for *all* cells
				// (since neighbors of problem cells will have modified states as well)
				HydroSystem<problem_t>::PredictStep(
					stateOld, stateNew,
					{AMREX_D_DECL(fluxArrays[0].const_array(), fluxArrays[1].const_array(),
						fluxArrays[2].const_array())},
					dt_lev, geom[lev].CellSizeArray(), indexRange, ncompHydro_,
					redoFlag.array());

				if(redoFlag.max<amrex::RunOn::Device>() == quokka::redoFlag::none) {
					break;
				}
			}
		}

		// add non-conservative term to internal energy
		computeInternalEnergyUpdate(stateOld, stateNew, indexRange, ncompHydro_,
									geom[lev].CellSizeArray(), dt_lev);

		// prevent vacuum
		HydroSystem<problem_t>::EnforcePressureFloor(densityFloor_, pressureFloor_, indexRange, stateNew);

		if (do_reflux) {
			// increment flux registers
			auto expandedFluxes = expandFluxArrays(fluxArrays, 0, state_new_[lev].nComp());
			incrementFluxRegisters(iter, fr_as_crse, fr_as_fine, expandedFluxes, lev,
					       fluxScaleFactor * dt_lev);
		}
	}

	if (integratorOrder_ == 2) {
		// update ghost zones [intermediate stage stored in state_new_]
		fillBoundaryConditions(state_new_[lev], state_new_[lev], lev, time + dt_lev);

		// check intermediate state validity
		AMREX_ASSERT(!state_new_[lev].contains_nan(0, state_new_[lev].nComp()));
		AMREX_ASSERT(!state_new_[lev].contains_nan()); // check ghost zones

		// advance all grids on local processor (Stage 2 of integrator)
		for (amrex::MFIter iter(state_new_[lev]); iter.isValid(); ++iter) {

			const amrex::Box &indexRange = iter.validbox(); // 'validbox' == exclude ghost zones
			auto const &stateOld = state_old_[lev].const_array(iter);
			auto const &stateInter = state_new_[lev].const_array(iter);
			auto fluxArrays = computeHydroFluxes(stateInter, indexRange, ncompHydro_);
			auto const &prob_lo = geom[lev].ProbLoArray();
			

			amrex::FArrayBox stateFinalFAB = amrex::FArrayBox(indexRange, ncompHydro_,
															amrex::The_Async_Arena());
			auto const &stateFinal = stateFinalFAB.array();
			amrex::IArrayBox redoFlag(indexRange, 1, amrex::The_Async_Arena());

			// Stage 2 of RK2-SSP
			HydroSystem<problem_t>::AddFluxesRK2(
				stateFinal, stateOld, stateInter,
				{AMREX_D_DECL(fluxArrays[0].const_array(), fluxArrays[1].const_array(),
					fluxArrays[2].const_array())},
				dt_lev, geom[lev].CellSizeArray(), indexRange, ncompHydro_,
				redoFlag.array());

			// first-order flux correction (FOFC)
			if (redoFlag.max<amrex::RunOn::Device>() != quokka::redoFlag::none) {
				// compute first-order fluxes (on the whole FAB)
				auto FOFluxArrays = computeFOHydroFluxes(stateInter, indexRange, ncompHydro_);

				for(int i = 0; i < fofcMaxIterations_; ++i) {
					if (Verbose()) {
						std::cout << "[FOFC-2] iter = "
								<< i
								<< ", ncells = "
								<< redoFlag.sum<amrex::RunOn::Device>(0)
								<< "\n";
					}
					
					// replace fluxes in fluxArrays with first-order fluxes at faces of flagged cells
					replaceFluxes(fluxArrays, FOFluxArrays, redoFlag, indexRange, ncompHydro_);

					// re-do RK stage update for *all* cells
					// (since neighbors of problem cells will have modified states as well)
					HydroSystem<problem_t>::AddFluxesRK2(
						stateFinal, stateOld, stateInter,
						{AMREX_D_DECL(fluxArrays[0].const_array(), fluxArrays[1].const_array(),
							fluxArrays[2].const_array())},
						dt_lev, geom[lev].CellSizeArray(), indexRange, ncompHydro_,
						redoFlag.array());

					// HydroSystem<problem_t>::AddFixedPotentialSource(
					// 	stateFinal, stateOld, stateInter,
					// 	dt_lev, geom[lev].CellSizeArray(), indexRange, ncompHydro_,
					// 	prob_lo);
					if(redoFlag.max<amrex::RunOn::Device>() == quokka::redoFlag::none) {
						break;
					}
				}
			}

<<<<<<< HEAD
			HydroSystem<problem_t>::AddFixedPotentialSource(
						stateFinal, stateOld, stateInter,
						dt_lev, geom[lev].CellSizeArray(), indexRange, ncompHydro_,
						prob_lo);
=======
			// add non-conservative term to internal energy
			computeInternalEnergyUpdate(stateInter, stateFinal, indexRange, ncompHydro_,
										geom[lev].CellSizeArray(), 0.5 * dt_lev);
>>>>>>> c3871ad2

			// prevent vacuum
			HydroSystem<problem_t>::EnforcePressureFloor(densityFloor_, pressureFloor_, indexRange, stateFinal);

			// copy stateNew to state_new_[lev]
			auto const &stateNew = state_new_[lev].array(iter);
			amrex::FArrayBox stateNewFAB = amrex::FArrayBox(stateNew);
			stateNewFAB.copy<amrex::RunOn::Device>(stateFinalFAB, 0, 0, ncompHydro_);
			
			if (do_reflux) {
				// increment flux registers
				auto expandedFluxes = expandFluxArrays(fluxArrays, 0, state_new_[lev].nComp());
				incrementFluxRegisters(iter, fr_as_crse, fr_as_fine, expandedFluxes, lev,
							fluxScaleFactor * dt_lev);
			}
		}
	}
}

template <typename problem_t>
void RadhydroSimulation<problem_t>::replaceFluxes(
	std::array<amrex::FArrayBox, AMREX_SPACEDIM> &fluxes,
    std::array<amrex::FArrayBox, AMREX_SPACEDIM> &FOfluxes,	amrex::IArrayBox &redoFlag,
	amrex::Box const &validBox, const int ncomp)
{
	BL_PROFILE("RadhydroSimulation::replaceFluxes()");

	for(int d = 0; d < fluxes.size(); ++d) { // loop over dimension
		auto &fluxFAB = fluxes.at(d);
		auto &FOfluxFAB = FOfluxes.at(d);
		array_t &flux_arr = fluxFAB.array();
		arrayconst_t &FOflux_arr = FOfluxFAB.const_array();
		amrex::Array4<const int> const &redoFlag_arr = redoFlag.const_array();

		// By convention, the fluxes are defined on the left edge of each zone,
		// i.e. flux_(i) is the flux *into* zone i through the interface on the
		// left of zone i, and -1.0*flux(i+1) is the flux *into* zone i through
		// the interface on the right of zone i.

		amrex::ParallelFor(validBox, ncomp,
			[=] AMREX_GPU_DEVICE(int i, int j, int k, int n) noexcept {
			if (redoFlag_arr(i, j, k) == quokka::redoFlag::redo) {
				// replace fluxes with first-order ones at faces of cell (i,j,k)
				flux_arr(i, j, k, n) = FOflux_arr(i, j, k, n);

				if (d == 0) { // x-dir fluxes
					flux_arr(i + 1, j, k, n) = FOflux_arr(i + 1, j, k, n);
				} else if (d == 1) { // y-dir fluxes
					flux_arr(i, j + 1, k, n) = FOflux_arr(i, j + 1, k, n);
				} else if (d == 2) { // z-dir fluxes
					flux_arr(i, j, k + 1, n) = FOflux_arr(i, j, k + 1, n);
				}
			}
		});
	}
}

template <typename problem_t>
auto RadhydroSimulation<problem_t>::expandFluxArrays(
    std::array<amrex::FArrayBox, AMREX_SPACEDIM> &fluxes, const int nstartNew, const int ncompNew)
    -> std::array<amrex::FArrayBox, AMREX_SPACEDIM>
{
	BL_PROFILE("RadhydroSimulation::expandFluxArrays()");

	// This is needed because reflux arrays must have the same number of components as
	// state_new_[lev]
	auto copyFlux = [nstartNew, ncompNew](amrex::FArrayBox const &oldFlux) {
		amrex::Box const &fluxRange = oldFlux.box();
		amrex::FArrayBox newFlux(fluxRange, ncompNew, amrex::The_Async_Arena());
		newFlux.setVal<amrex::RunOn::Device>(0.);
		// copy oldFlux (starting at 0) to newFlux (starting at nstart)
		AMREX_ASSERT(ncompNew >= oldFlux.nComp());
		newFlux.copy<amrex::RunOn::Device>(oldFlux, 0, nstartNew, oldFlux.nComp());
		return newFlux;
	};
	return {AMREX_D_DECL(copyFlux(fluxes[0]), copyFlux(fluxes[1]), copyFlux(fluxes[2]))};
}

template <typename problem_t>
void RadhydroSimulation<problem_t>::computeInternalEnergyUpdate(amrex::Array4<const amrex::Real> const &consVarOld, amrex::Array4<amrex::Real> const &consVarNew, const amrex::Box &indexRange, const int nvars, amrex::GpuArray<amrex::Real, AMREX_SPACEDIM> const &dx, amrex::Real const dt)
{
	BL_PROFILE("RadhydroSimulation::computeInternalEnergyUpdate()");

	// convert conserved to primitive variables
	amrex::Box const &ghostRange = amrex::grow(indexRange, nghost_);
	amrex::FArrayBox primVarOld(ghostRange, nvars, amrex::The_Async_Arena());
	HydroSystem<problem_t>::ConservedToPrimitive(consVarOld, primVarOld.array(), ghostRange);
	HydroSystem<problem_t>::AddInternalEnergyPressureTerm(consVarNew, primVarOld.const_array(),
														  indexRange, dx, dt);
}

template <typename problem_t>
auto RadhydroSimulation<problem_t>::computeHydroFluxes(
    amrex::Array4<const amrex::Real> const &consVar, const amrex::Box &indexRange, const int nvars)
    -> std::array<amrex::FArrayBox, AMREX_SPACEDIM>
{
	BL_PROFILE("RadhydroSimulation::computeHydroFluxes()");

	// convert conserved to primitive variables
	amrex::Box const &ghostRange = amrex::grow(indexRange, nghost_);
	amrex::FArrayBox primVar(ghostRange, nvars, amrex::The_Async_Arena());
	HydroSystem<problem_t>::ConservedToPrimitive(consVar, primVar.array(), ghostRange);

	// compute flattening coefficients
	amrex::Box const &flatteningRange = amrex::grow(indexRange, 2); // +1 greater
	amrex::FArrayBox x1Flat(flatteningRange, 1, amrex::The_Async_Arena());
	amrex::FArrayBox x2Flat(flatteningRange, 1, amrex::The_Async_Arena());
	amrex::FArrayBox x3Flat(flatteningRange, 1, amrex::The_Async_Arena());
	AMREX_D_TERM(HydroSystem<problem_t>::template ComputeFlatteningCoefficients<FluxDir::X1>(
			primVar.array(), x1Flat.array(), flatteningRange);
		, HydroSystem<problem_t>::template ComputeFlatteningCoefficients<FluxDir::X2>(
			primVar.array(), x2Flat.array(), flatteningRange);
		, HydroSystem<problem_t>::template ComputeFlatteningCoefficients<FluxDir::X3>(
			primVar.array(), x3Flat.array(), flatteningRange); )

	// compute flux functions
	amrex::Box const &x1FluxRange = amrex::surroundingNodes(indexRange, 0);
	amrex::FArrayBox x1Flux(x1FluxRange, nvars, amrex::The_Async_Arena()); // node-centered in x
#if (AMREX_SPACEDIM >= 2)
	amrex::Box const &x2FluxRange = amrex::surroundingNodes(indexRange, 1);
	amrex::FArrayBox x2Flux(x2FluxRange, nvars, amrex::The_Async_Arena()); // node-centered in y
#endif
#if (AMREX_SPACEDIM == 3)
	amrex::Box const &x3FluxRange = amrex::surroundingNodes(indexRange, 2);
	amrex::FArrayBox x3Flux(x3FluxRange, nvars, amrex::The_Async_Arena()); // node-centered in z
#endif
	AMREX_D_TERM(hydroFluxFunction<FluxDir::X1>(primVar.const_array(), consVar, x1Flux,
					x1Flat.array(), x2Flat.array(), x3Flat.array(), indexRange, nvars);
		     , hydroFluxFunction<FluxDir::X2>(primVar.const_array(), consVar, x2Flux,
					x1Flat.array(), x2Flat.array(), x3Flat.array(), indexRange, nvars);
		     , hydroFluxFunction<FluxDir::X3>(primVar.const_array(), consVar, x3Flux,
					x1Flat.array(), x2Flat.array(), x3Flat.array(), indexRange, nvars); )

	return {AMREX_D_DECL(std::move(x1Flux), std::move(x2Flux), std::move(x3Flux))};
}

template <typename problem_t>
template <FluxDir DIR>
void RadhydroSimulation<problem_t>::hydroFluxFunction(
    amrex::Array4<const amrex::Real> const &primVar,
	amrex::Array4<const amrex::Real> const &consVar,
	amrex::FArrayBox &x1Flux,
	amrex::Array4<const amrex::Real> const &x1Flat,
	amrex::Array4<const amrex::Real> const &x2Flat,
	amrex::Array4<const amrex::Real> const &x3Flat,
    const amrex::Box &indexRange, const int nvars)
{
	int dir = 0;
	if constexpr (DIR == FluxDir::X1) {
		dir = 0;
	} else if constexpr (DIR == FluxDir::X2) {
		dir = 1;
	} else if constexpr (DIR == FluxDir::X3) {
		dir = 2;
	}

	// N.B.: A one-zone layer around the cells must be fully reconstructed for PPM.
	amrex::Box const &reconstructRange = amrex::grow(indexRange, 1);
	amrex::Box const &x1ReconstructRange = amrex::surroundingNodes(reconstructRange, dir);
	amrex::Box const &x1FluxRange = amrex::surroundingNodes(indexRange, dir);

	amrex::FArrayBox x1LeftState(x1ReconstructRange, nvars, amrex::The_Async_Arena());
	amrex::FArrayBox x1RightState(x1ReconstructRange, nvars, amrex::The_Async_Arena());

	if (reconstructionOrder_ == 3) {
		// mixed interface/cell-centered kernel
		HydroSystem<problem_t>::template ReconstructStatesPPM<DIR>(
			primVar, x1LeftState.array(), x1RightState.array(), reconstructRange,
			x1ReconstructRange, nvars);
	} else if (reconstructionOrder_ == 2) {
		// interface-centered kernel
		HydroSystem<problem_t>::template ReconstructStatesPLM<DIR>(
			primVar, x1LeftState.array(), x1RightState.array(),
			x1ReconstructRange, nvars);
	} else if (reconstructionOrder_ == 1) {
		// interface-centered kernel
		HydroSystem<problem_t>::template ReconstructStatesConstant<DIR>(
			primVar, x1LeftState.array(), x1RightState.array(),
			x1ReconstructRange, nvars);
	} else {
		amrex::Abort("Invalid reconstruction order specified!");
	}

	// cell-centered kernel
	HydroSystem<problem_t>::template FlattenShocks<DIR>(
	    primVar, x1Flat, x2Flat, x3Flat, x1LeftState.array(), x1RightState.array(),
	    reconstructRange, nvars);

	// interface-centered kernel
	HydroSystem<problem_t>::template ComputeFluxes<DIR>(
	    x1Flux.array(), x1LeftState.array(), x1RightState.array(),
		primVar, x1FluxRange);
}

template <typename problem_t>
auto RadhydroSimulation<problem_t>::computeFOHydroFluxes(
    amrex::Array4<const amrex::Real> const &consVar, const amrex::Box &indexRange, const int nvars)
    -> std::array<amrex::FArrayBox, AMREX_SPACEDIM>
{
	BL_PROFILE("RadhydroSimulation::computeFOHydroFluxes()");

	// convert conserved to primitive variables
	amrex::Box const &ghostRange = amrex::grow(indexRange, nghost_);
	amrex::FArrayBox primVar(ghostRange, nvars, amrex::The_Async_Arena());
	HydroSystem<problem_t>::ConservedToPrimitive(consVar, primVar.array(), ghostRange);

	// compute flux functions
	amrex::Box const &x1FluxRange = amrex::surroundingNodes(indexRange, 0);
	amrex::FArrayBox x1Flux(x1FluxRange, nvars, amrex::The_Async_Arena()); // node-centered in x
#if (AMREX_SPACEDIM >= 2)
	amrex::Box const &x2FluxRange = amrex::surroundingNodes(indexRange, 1);
	amrex::FArrayBox x2Flux(x2FluxRange, nvars, amrex::The_Async_Arena()); // node-centered in y
#endif
#if (AMREX_SPACEDIM == 3)
	amrex::Box const &x3FluxRange = amrex::surroundingNodes(indexRange, 2);
	amrex::FArrayBox x3Flux(x3FluxRange, nvars, amrex::The_Async_Arena()); // node-centered in z
#endif
	AMREX_D_TERM(hydroFOFluxFunction<FluxDir::X1>(primVar.const_array(), consVar, x1Flux, indexRange, nvars);
		       , hydroFOFluxFunction<FluxDir::X2>(primVar.const_array(), consVar, x2Flux, indexRange, nvars);
		       , hydroFOFluxFunction<FluxDir::X3>(primVar.const_array(), consVar, x3Flux, indexRange, nvars); )

	return {AMREX_D_DECL(std::move(x1Flux), std::move(x2Flux), std::move(x3Flux))};
}

template <typename problem_t>
template <FluxDir DIR>
void RadhydroSimulation<problem_t>::hydroFOFluxFunction(
    amrex::Array4<const amrex::Real> const &primVar,
    amrex::Array4<const amrex::Real> const &consVar,
	amrex::FArrayBox &x1Flux,
    const amrex::Box &indexRange, const int nvars)
{
	int dir = 0;
	if constexpr (DIR == FluxDir::X1) {
		dir = 0;
	} else if constexpr (DIR == FluxDir::X2) {
		dir = 1;
	} else if constexpr (DIR == FluxDir::X3) {
		dir = 2;
	}

	amrex::Box const &reconstructRange = amrex::grow(indexRange, 1);
	amrex::Box const &x1ReconstructRange = amrex::surroundingNodes(reconstructRange, dir);
	amrex::Box const &x1FluxRange = amrex::surroundingNodes(indexRange, dir);

	amrex::FArrayBox x1LeftState(x1ReconstructRange, nvars, amrex::The_Async_Arena());
	amrex::FArrayBox x1RightState(x1ReconstructRange, nvars, amrex::The_Async_Arena());

	// interface-centered kernel
	HydroSystem<problem_t>::template ReconstructStatesConstant<DIR>(
			primVar, x1LeftState.array(), x1RightState.array(),
			x1ReconstructRange, nvars);

	// interface-centered kernel
	HydroSystem<problem_t>::template ComputeFluxes<DIR>(
	    x1Flux.array(), x1LeftState.array(), x1RightState.array(),
		primVar, x1FluxRange);
}

template <typename problem_t>
void RadhydroSimulation<problem_t>::swapRadiationState(amrex::MultiFab &stateOld, amrex::MultiFab const &stateNew)
{
	// copy radiation state variables from stateNew to stateOld
	amrex::MultiFab::Copy(stateOld, stateNew, nstartHyperbolic_, nstartHyperbolic_, ncompHyperbolic_, 0);
}

template <typename problem_t>
void RadhydroSimulation<problem_t>::subcycleRadiationAtLevel(int lev, amrex::Real time,
							     amrex::Real dt_lev_hydro,
							     amrex::YAFluxRegister *fr_as_crse,
							     amrex::YAFluxRegister *fr_as_fine)
{
	// compute radiation timestep
	int nsubSteps = 0;
	amrex::Real dt_radiation = NAN;

	if (is_hydro_enabled_ && !(constantDt_ > 0.)) {
		// adjust to get integer number of substeps
		nsubSteps = computeNumberOfRadiationSubsteps(lev, dt_lev_hydro);
		dt_radiation = dt_lev_hydro / static_cast<double>(nsubSteps);
	} else { // no hydro, or using constant dt (this is necessary for radiation test problems)
		dt_radiation = dt_lev_hydro;
		nsubSteps = 1;
	}

	if (Verbose() != 0) {
		amrex::Print() << "\tRadiation substeps: " << nsubSteps << "\tdt: " << dt_radiation
			       << "\n";
	}
	AMREX_ALWAYS_ASSERT(nsubSteps >= 1);
	AMREX_ALWAYS_ASSERT(nsubSteps <= (maxSubsteps_+1));
	AMREX_ALWAYS_ASSERT(dt_radiation > 0.0);

	// perform subcycle
	auto const &dx = geom[lev].CellSizeArray();
	amrex::Real time_subcycle = time;
	for (int i = 0; i < nsubSteps; ++i) {
		if (i > 0) {
			// since we are starting a new substep, we need to copy radiation state from
			// 	new state vector to old state vector
			// (this is not necessary for the i=0 substep because we have already swapped
			//  the full hydro+radiation state vectors at the beginning of the level advance)
			swapRadiationState(state_old_[lev], state_new_[lev]);
		}

		// advance hyperbolic radiation subsystem starting from state_old_ to state_new_
		advanceRadiationSubstepAtLevel(lev, time_subcycle, dt_radiation, i, nsubSteps,
							  fr_as_crse, fr_as_fine);

		// new radiation state is stored in state_new_
		// new hydro state is stored in state_new_ (always the case during radiation update)

		// matter-radiation exchange source terms
		for (amrex::MFIter iter(state_new_[lev]); iter.isValid(); ++iter) {
			const amrex::Box &indexRange = iter.validbox();
			auto const &stateNew = state_new_[lev].array(iter);
			auto const &prob_lo = geom[lev].ProbLoArray();
			auto const &prob_hi = geom[lev].ProbHiArray();
			// update state_new_[lev] in place (updates both radiation and hydro vars)
			operatorSplitSourceTerms(stateNew, indexRange, time_subcycle, dt_radiation, 
									 dx, prob_lo, prob_hi);
		}

		// new hydro+radiation state is stored in state_new_

		// update 'time_subcycle'
		time_subcycle += dt_radiation;

		// update cell update counter
		radiationCellUpdates_ += CountCells(lev); // keep track of number of cell updates
	}
}

template <typename problem_t>
void RadhydroSimulation<problem_t>::advanceRadiationSubstepAtLevel(
    int lev, amrex::Real time, amrex::Real dt_radiation, int const iter_count, int const /*nsubsteps*/,
	amrex::YAFluxRegister *fr_as_crse, amrex::YAFluxRegister *fr_as_fine)
{
	if (Verbose()) {
		amrex::Print() << "\tsubstep " << iter_count << " t = " << time << std::endl;
	}

	// get cell sizes
	auto const &dx = geom[lev].CellSizeArray();

	// We use the RK2-SSP method here. It needs two registers: one to store the old timestep,
	// and another to store the intermediate stage (which is reused for the final stage).

	// update ghost zones [old timestep]
	fillBoundaryConditions(state_old_[lev], state_old_[lev], lev, time);

	// advance all grids on local processor (Stage 1 of integrator)
	for (amrex::MFIter iter(state_new_[lev]); iter.isValid(); ++iter) {
		const amrex::Box &indexRange = iter.validbox();
		auto const &stateOld = state_old_[lev].const_array(iter);
		auto const &stateNew = state_new_[lev].array(iter);
		auto [fluxArrays, fluxDiffusiveArrays] =
			computeRadiationFluxes(stateOld, indexRange, ncompHyperbolic_, dx);

		// Stage 1 of RK2-SSP
		RadSystem<problem_t>::PredictStep(
			stateOld, stateNew,
			{AMREX_D_DECL(fluxArrays[0].array(), fluxArrays[1].array(),
				fluxArrays[2].array())},
			{AMREX_D_DECL(fluxDiffusiveArrays[0].const_array(),
				fluxDiffusiveArrays[1].const_array(),
				fluxDiffusiveArrays[2].const_array())},
			dt_radiation, dx, indexRange, ncompHyperbolic_);

		if (do_reflux) {
			// increment flux registers
			// WARNING: as written, diffusive flux correction is not compatible with reflux!!
			auto expandedFluxes =
				expandFluxArrays(fluxArrays, nstartHyperbolic_, state_new_[lev].nComp());
			incrementFluxRegisters(iter, fr_as_crse, fr_as_fine, expandedFluxes, lev,
						0.5 * dt_radiation);
		}
	}

	// update ghost zones [intermediate stage stored in state_new_]
	fillBoundaryConditions(state_new_[lev], state_new_[lev], lev, time + dt_radiation);

	// advance all grids on local processor (Stage 2 of integrator)
	for (amrex::MFIter iter(state_new_[lev]); iter.isValid(); ++iter) {
		const amrex::Box &indexRange = iter.validbox();
		auto const &stateOld = state_old_[lev].const_array(iter);
		auto const &stateInter = state_new_[lev].const_array(iter);
		auto const &stateNew = state_new_[lev].array(iter);
		auto [fluxArrays, fluxDiffusiveArrays] =
			computeRadiationFluxes(stateInter, indexRange, ncompHyperbolic_, dx);

		// Stage 2 of RK2-SSP
		RadSystem<problem_t>::AddFluxesRK2(
			stateNew, stateOld, stateInter,
			{AMREX_D_DECL(fluxArrays[0].array(), fluxArrays[1].array(),
				fluxArrays[2].array())},
			{AMREX_D_DECL(fluxDiffusiveArrays[0].const_array(),
				fluxDiffusiveArrays[1].const_array(),
				fluxDiffusiveArrays[2].const_array())},
			dt_radiation, dx, indexRange, ncompHyperbolic_);

		if (do_reflux) {
			// increment flux registers
			// WARNING: as written, diffusive flux correction is not compatible with reflux!!
			auto expandedFluxes =
				expandFluxArrays(fluxArrays, nstartHyperbolic_, state_new_[lev].nComp());
			incrementFluxRegisters(iter, fr_as_crse, fr_as_fine, expandedFluxes, lev,
						0.5 * dt_radiation);
		}
	}
}

template <typename problem_t>
void RadhydroSimulation<problem_t>::operatorSplitSourceTerms(
    amrex::Array4<amrex::Real> const &stateNew, const amrex::Box &indexRange, 
	const amrex::Real time, const double dt,
	amrex::GpuArray<amrex::Real, AMREX_SPACEDIM> const &dx,
	amrex::GpuArray<amrex::Real, AMREX_SPACEDIM> const &prob_lo,
	amrex::GpuArray<amrex::Real, AMREX_SPACEDIM> const &prob_hi)
{
	amrex::FArrayBox radEnergySource(indexRange, 1,
					 amrex::The_Async_Arena()); // cell-centered scalar
	amrex::FArrayBox advectionFluxes(indexRange, 3,
					 amrex::The_Async_Arena()); // cell-centered vector

	radEnergySource.setVal<amrex::RunOn::Device>(0.);
	advectionFluxes.setVal<amrex::RunOn::Device>(0.);

	// cell-centered radiation energy source
	RadSystem<problem_t>::SetRadEnergySource(radEnergySource.array(), indexRange,
						 dx, prob_lo, prob_hi, time + dt);

	// cell-centered source terms
	RadSystem<problem_t>::AddSourceTerms(stateNew, radEnergySource.const_array(),
					     advectionFluxes.const_array(), indexRange, dt);
}

template <typename problem_t>
auto RadhydroSimulation<problem_t>::computeRadiationFluxes(
    amrex::Array4<const amrex::Real> const &consVar, const amrex::Box &indexRange, const int nvars,
    amrex::GpuArray<amrex::Real, AMREX_SPACEDIM> dx)
    -> std::tuple<std::array<amrex::FArrayBox, AMREX_SPACEDIM>,
		  std::array<amrex::FArrayBox, AMREX_SPACEDIM>>
{
	amrex::Box const &x1FluxRange = amrex::surroundingNodes(indexRange, 0);
	amrex::FArrayBox x1Flux(x1FluxRange, nvars, amrex::The_Async_Arena()); // node-centered in x
	amrex::FArrayBox x1FluxDiffusive(x1FluxRange, nvars, amrex::The_Async_Arena());
#if (AMREX_SPACEDIM >= 2)
	amrex::Box const &x2FluxRange = amrex::surroundingNodes(indexRange, 1);
	amrex::FArrayBox x2Flux(x2FluxRange, nvars, amrex::The_Async_Arena()); // node-centered in y
	amrex::FArrayBox x2FluxDiffusive(x2FluxRange, nvars, amrex::The_Async_Arena());
#endif
#if (AMREX_SPACEDIM == 3)
	amrex::Box const &x3FluxRange = amrex::surroundingNodes(indexRange, 2);
	amrex::FArrayBox x3Flux(x3FluxRange, nvars, amrex::The_Async_Arena()); // node-centered in z
	amrex::FArrayBox x3FluxDiffusive(x3FluxRange, nvars, amrex::The_Async_Arena());
#endif

	AMREX_D_TERM(
	    fluxFunction<FluxDir::X1>(consVar, x1Flux, x1FluxDiffusive, indexRange, nvars, dx);
	    , fluxFunction<FluxDir::X2>(consVar, x2Flux, x2FluxDiffusive, indexRange, nvars, dx);
	    , fluxFunction<FluxDir::X3>(consVar, x3Flux, x3FluxDiffusive, indexRange, nvars, dx);)

	std::array<amrex::FArrayBox, AMREX_SPACEDIM> fluxArrays = {
	    AMREX_D_DECL(std::move(x1Flux), std::move(x2Flux), std::move(x3Flux))};
	std::array<amrex::FArrayBox, AMREX_SPACEDIM> fluxDiffusiveArrays{AMREX_D_DECL(
	    std::move(x1FluxDiffusive), std::move(x2FluxDiffusive), std::move(x3FluxDiffusive))};

	return std::make_tuple(std::move(fluxArrays), std::move(fluxDiffusiveArrays));
}

template <typename problem_t>
template <FluxDir DIR>
void RadhydroSimulation<problem_t>::fluxFunction(amrex::Array4<const amrex::Real> const &consState,
						 amrex::FArrayBox &x1Flux,
						 amrex::FArrayBox &x1FluxDiffusive,
						 const amrex::Box &indexRange, const int nvars,
						 amrex::GpuArray<amrex::Real, AMREX_SPACEDIM> dx)
{
	int dir = 0;
	if constexpr (DIR == FluxDir::X1) {
		dir = 0;
	} else if constexpr (DIR == FluxDir::X2) {
		dir = 1;
	} else if constexpr (DIR == FluxDir::X3) {
		dir = 2;
	}

	// extend box to include ghost zones
	amrex::Box const &ghostRange = amrex::grow(indexRange, nghost_);
	// N.B.: A one-zone layer around the cells must be fully reconstructed in order for PPM to
	// work.
	amrex::Box const &reconstructRange = amrex::grow(indexRange, 1);
	amrex::Box const &x1ReconstructRange = amrex::surroundingNodes(reconstructRange, dir);

	amrex::FArrayBox primVar(ghostRange, nvars, amrex::The_Async_Arena());
	amrex::FArrayBox x1LeftState(x1ReconstructRange, nvars, amrex::The_Async_Arena());
	amrex::FArrayBox x1RightState(x1ReconstructRange, nvars, amrex::The_Async_Arena());

	// cell-centered kernel
	RadSystem<problem_t>::ConservedToPrimitive(consState, primVar.array(), ghostRange);

	if (radiationReconstructionOrder_ == 3) {
		// mixed interface/cell-centered kernel
		RadSystem<problem_t>::template ReconstructStatesPPM<DIR>(
	    	primVar.array(), x1LeftState.array(), x1RightState.array(), reconstructRange,
	    	x1ReconstructRange, nvars);
	} else if (radiationReconstructionOrder_ == 2) {
		// PLM and donor cell are interface-centered kernels
		RadSystem<problem_t>::template ReconstructStatesPLM<DIR>(
	    	primVar.array(), x1LeftState.array(), x1RightState.array(), x1ReconstructRange, nvars);
	} else if (radiationReconstructionOrder_ == 1) {
		RadSystem<problem_t>::template ReconstructStatesConstant<DIR>(
			primVar.array(), x1LeftState.array(), x1RightState.array(), x1ReconstructRange,
			nvars);
	} else {
		amrex::Abort("Invalid reconstruction order for radiation variables! Aborting...");
	}

	// interface-centered kernel
	amrex::Box const &x1FluxRange = amrex::surroundingNodes(indexRange, dir);
	RadSystem<problem_t>::template ComputeFluxes<DIR>(x1Flux.array(), x1FluxDiffusive.array(),
							  x1LeftState.array(), x1RightState.array(),
							  x1FluxRange, consState,
							  dx); // watch out for argument order!!
}

#endif // RADIATION_SIMULATION_HPP_<|MERGE_RESOLUTION|>--- conflicted
+++ resolved
@@ -655,16 +655,13 @@
 				}
 			}
 
-<<<<<<< HEAD
 			HydroSystem<problem_t>::AddFixedPotentialSource(
 						stateFinal, stateOld, stateInter,
 						dt_lev, geom[lev].CellSizeArray(), indexRange, ncompHydro_,
 						prob_lo);
-=======
 			// add non-conservative term to internal energy
 			computeInternalEnergyUpdate(stateInter, stateFinal, indexRange, ncompHydro_,
 										geom[lev].CellSizeArray(), 0.5 * dt_lev);
->>>>>>> c3871ad2
 
 			// prevent vacuum
 			HydroSystem<problem_t>::EnforcePressureFloor(densityFloor_, pressureFloor_, indexRange, stateFinal);
