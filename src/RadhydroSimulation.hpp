#ifndef RADIATION_SIMULATION_HPP_ // NOLINT
#define RADIATION_SIMULATION_HPP_
//==============================================================================
// TwoMomentRad - a radiation transport library for patch-based AMR codes
// Copyright 2020 Benjamin Wibking.
// Released under the MIT license. See LICENSE file included in the GitHub repo.
//==============================================================================
/// \file RadhydroSimulation.hpp
/// \brief Implements classes and functions to organise the overall setup,
/// timestepping, solving, and I/O of a simulation for radiation moments.

#include <array>
#include <climits>
#include <limits>
#include <string>
#include <tuple>
#include <utility>

#include "AMReX_FabArray.H"
#include "AMReX_GpuControl.H"
#include "AMReX_IArrayBox.H"
#include "AMReX_IndexType.H"
#include "AMReX.H"
#include "AMReX_Algorithm.H"
#include "AMReX_Arena.H"
#include "AMReX_Array.H"
#include "AMReX_Array4.H"
#include "AMReX_BCRec.H"
#include "AMReX_BLassert.H"
#include "AMReX_Box.H"
#include "AMReX_FArrayBox.H"
#include "AMReX_FabArrayUtility.H"
#include "AMReX_FabFactory.H"
#include "AMReX_Geometry.H"
#include "AMReX_GpuQualifiers.H"
#include "AMReX_IntVect.H"
#include "AMReX_MultiFab.H"
#include "AMReX_MultiFabUtil.H"
#include "AMReX_ParmParse.H"
#include "AMReX_PhysBCFunct.H"
#include "AMReX_Print.H"
#include "AMReX_REAL.H"
#include "AMReX_Utility.H"
#include "AMReX_YAFluxRegister.H"

#include "CloudyCooling.hpp"
#include "hyperbolic_system.hpp"
#include "hydro_system.hpp"
#include "radiation_system.hpp"
#include "simulation.hpp"

// Simulation class should be initialized only once per program (i.e., is a singleton)
template <typename problem_t> class RadhydroSimulation : public AMRSimulation<problem_t>
{
      public:
	using AMRSimulation<problem_t>::state_old_cc_;
	using AMRSimulation<problem_t>::state_new_cc_;
	using AMRSimulation<problem_t>::max_signal_speed_;

	using AMRSimulation<problem_t>::ncomp_cc_;
<<<<<<< HEAD
  using AMRSimulation<problem_t>::ncomp_fc_;
	using AMRSimulation<problem_t>::nghost_;
	using AMRSimulation<problem_t>::areInitialConditionsDefined_;
	using AMRSimulation<problem_t>::BCs_cc_;
  using AMRSimulation<problem_t>::BCs_fc_;
	using AMRSimulation<problem_t>::componentNames_cc_;
  using AMRSimulation<problem_t>::componentNames_fc_;
=======
	using AMRSimulation<problem_t>::nghost_;
	using AMRSimulation<problem_t>::areInitialConditionsDefined_;
	using AMRSimulation<problem_t>::BCs_cc_;
	using AMRSimulation<problem_t>::componentNames_cc_;
>>>>>>> 6a85cb9d
	using AMRSimulation<problem_t>::fillBoundaryConditions;
	using AMRSimulation<problem_t>::geom;
	using AMRSimulation<problem_t>::grids;
	using AMRSimulation<problem_t>::dmap;
	using AMRSimulation<problem_t>::flux_reg_;
	using AMRSimulation<problem_t>::incrementFluxRegisters;
	using AMRSimulation<problem_t>::finest_level;
	using AMRSimulation<problem_t>::finestLevel;
	using AMRSimulation<problem_t>::do_reflux;
	using AMRSimulation<problem_t>::Verbose;
	using AMRSimulation<problem_t>::constantDt_;
	using AMRSimulation<problem_t>::boxArray;
	using AMRSimulation<problem_t>::DistributionMap;
	using AMRSimulation<problem_t>::refRatio;
	using AMRSimulation<problem_t>::cellUpdates_;
	using AMRSimulation<problem_t>::CountCells;
	using AMRSimulation<problem_t>::WriteCheckpointFile;
	using AMRSimulation<problem_t>::GetCCData;
  using AMRSimulation<problem_t>::GetFCData;
	using AMRSimulation<problem_t>::FillPatchWithData;

	std::vector<double> t_vec_;
	std::vector<double> Trad_vec_;
	std::vector<double> Tgas_vec_;

	cloudy_tables cloudyTables{};

	static constexpr int nvarTotal_cc_ = Physics_Indices<problem_t>::nvarTotal_cc;
	static constexpr int ncompHydro_ = HydroSystem<problem_t>::nvar_; // hydro
	static constexpr int ncompHyperbolic_ = RadSystem<problem_t>::nvarHyperbolic_;
	static constexpr int nstartHyperbolic_ = RadSystem<problem_t>::nstartHyperbolic_;

	amrex::Real radiationCflNumber_ = 0.3;
	int maxSubsteps_ = 10; // maximum number of radiation subcycles per hydro step
	
	bool computeReferenceSolution_ = false;
	amrex::Real errorNorm_ = NAN;
	amrex::Real densityFloor_ = 0.;
	amrex::Real pressureFloor_ = 0.;
	int fofcMaxIterations_ = 3; // maximum number of flux correction iterations -- only 1 is needed in almost all cases, but in rare cases a second iteration is needed

	int integratorOrder_ = 2; // 1 == forward Euler; 2 == RK2-SSP (default)
	int reconstructionOrder_ = 3; // 1 == donor cell; 2 == PLM; 3 == PPM (default)
	int radiationReconstructionOrder_ = 3; // 1 == donor cell; 2 == PLM; 3 == PPM (default)
	int useDualEnergy_ = 1; // 0 == disabled; 1 == use auxiliary internal energy equation (default)

	amrex::Long radiationCellUpdates_ = 0; // total number of radiation cell-updates

	// member functions
<<<<<<< HEAD
	explicit RadhydroSimulation(amrex::Vector<amrex::BCRec> &BCs_cc,
                              amrex::Vector<amrex::BCRec> &BCs_fc)
	    : AMRSimulation<problem_t>(BCs_cc, BCs_fc) {
    defineComponentNames();
    // read in runtime parameters
		readParmParse();
	}
=======
	explicit RadhydroSimulation(amrex::Vector<amrex::BCRec> &boundaryConditions)
	    : AMRSimulation<problem_t>(boundaryConditions) {
    // check modules cannot be enabled if they are not been implemented yet
    static_assert(!Physics_Traits<problem_t>::is_chemistry_enabled, "Chemistry is not supported, yet.");
    
    // add hydro state variables
    if constexpr (Physics_Traits<problem_t>::is_hydro_enabled ||
                  Physics_Traits<problem_t>::is_radiation_enabled) {
      std::vector<std::string> hydroNames = {"gasDensity", "x-GasMomentum", "y-GasMomentum", "z-GasMomentum", "gasEnergy", "gasInternalEnergy"};
      componentNames_cc_.insert(componentNames_cc_.end(), hydroNames.begin(), hydroNames.end());
      ncomp_cc_ += hydroNames.size();
    }
    // add passive scalar variables
    if constexpr (Physics_Traits<problem_t>::numPassiveScalars > 0){
      std::vector<std::string> scalarNames = getScalarVariableNames();
      componentNames_cc_.insert(componentNames_cc_.end(), scalarNames.begin(), scalarNames.end());
      ncomp_cc_ += scalarNames.size();
    }
    // add radiation state variables
    if constexpr (Physics_Traits<problem_t>::is_radiation_enabled) {
      std::vector<std::string> radNames = {"radEnergy", "x-RadFlux", "y-RadFlux", "z-RadFlux"};
      componentNames_cc_.insert(componentNames_cc_.end(), radNames.begin(), radNames.end());
      ncomp_cc_ += radNames.size();
    }
>>>>>>> 6a85cb9d

  explicit RadhydroSimulation(amrex::Vector<amrex::BCRec> &BCs_cc)
	    : AMRSimulation<problem_t>(BCs_cc) {
    defineComponentNames();
    // read in runtime parameters
		readParmParse();
	}

	[[nodiscard]] static auto getScalarVariableNames() -> std::vector<std::string>;
  void defineComponentNames();
	void readParmParse();

	void checkHydroStates(amrex::MultiFab &mf, char const *file, int line);
	void computeMaxSignalLocal(int level) override;
	void preCalculateInitialConditions() override;
  void setInitialConditionsOnGrid(quokka::grid grid_elem) override;
	void advanceSingleTimestepAtLevel(int lev, amrex::Real time, amrex::Real dt_lev, int ncycle) override;
	void computeAfterTimestep() override;
	void computeAfterLevelAdvance(int lev, amrex::Real time, amrex::Real dt_lev, int /*ncycle*/);
	void computeAfterEvolve(amrex::Vector<amrex::Real> &initSumCons) override;
	void computeReferenceSolution(amrex::MultiFab &ref,
		amrex::GpuArray<amrex::Real, AMREX_SPACEDIM> const &dx,
    amrex::GpuArray<amrex::Real, AMREX_SPACEDIM> const &prob_lo);

	// compute derived variables
	void ComputeDerivedVar(int lev, std::string const &dname, amrex::MultiFab &mf, int ncomp) const override;

	// fix-up states
	void FixupState(int level) override;

	// implement FillPatch function
	void FillPatch(int lev, amrex::Real time, amrex::MultiFab &mf, int icomp,
                 int ncomp, quokka::centering cen,
                 quokka::direction dir) override;

	// functions to operate on state vector before/after interpolating between levels
	static void PreInterpState(amrex::FArrayBox &fab, amrex::Box const &box, int scomp, int ncomp);
	static void PostInterpState(amrex::FArrayBox &fab, amrex::Box const &box, int scomp, int ncomp);

	// compute axis-aligned 1D profile of user_f(x, y, z)
	template <typename F>
	auto computeAxisAlignedProfile(int axis, F const &user_f) -> amrex::Gpu::HostVector<amrex::Real>;

	// tag cells for refinement
	void ErrorEst(int lev, amrex::TagBoxArray &tags, amrex::Real time, int ngrow) override;

	auto expandFluxArrays(std::array<amrex::FArrayBox, AMREX_SPACEDIM> &fluxes, int nstartNew,
			      int ncompNew) -> std::array<amrex::FArrayBox, AMREX_SPACEDIM>;

	void advanceHydroAtLevel(int lev, amrex::Real time, amrex::Real dt_lev,
				 amrex::YAFluxRegister *fr_as_crse,
				 amrex::YAFluxRegister *fr_as_fine);

	void addStrangSplitSources(amrex::MultiFab &state, int lev, amrex::Real time,
				 amrex::Real dt_lev);

	// radiation subcycle
	void swapRadiationState(amrex::MultiFab &stateOld, amrex::MultiFab const &stateNew);
	auto computeNumberOfRadiationSubsteps(int lev, amrex::Real dt_lev_hydro) -> int;
	void advanceRadiationSubstepAtLevel(int lev, amrex::Real time,
						   amrex::Real dt_radiation, int iter_count, int nsubsteps,
						   amrex::YAFluxRegister *fr_as_crse,
						   amrex::YAFluxRegister *fr_as_fine);
	void subcycleRadiationAtLevel(int lev, amrex::Real time, amrex::Real dt_lev_hydro,
				      amrex::YAFluxRegister *fr_as_crse,
				      amrex::YAFluxRegister *fr_as_fine);

	void operatorSplitSourceTerms(amrex::Array4<amrex::Real> const &stateNew,
			const amrex::Box &indexRange, amrex::Real time, double dt,
			amrex::GpuArray<amrex::Real, AMREX_SPACEDIM> const &dx,
			amrex::GpuArray<amrex::Real, AMREX_SPACEDIM> const &prob_lo,
			amrex::GpuArray<amrex::Real, AMREX_SPACEDIM> const &prob_hi);

	auto computeRadiationFluxes(amrex::Array4<const amrex::Real> const &consVar,
				    const amrex::Box &indexRange, int nvars,
				    amrex::GpuArray<amrex::Real, AMREX_SPACEDIM> dx)
	    -> std::tuple<std::array<amrex::FArrayBox, AMREX_SPACEDIM>,
			  std::array<amrex::FArrayBox, AMREX_SPACEDIM>>;

	auto computeHydroFluxes(amrex::Array4<const amrex::Real> const &consVar,
				const amrex::Box &indexRange, int nvars)
	    -> std::pair<std::array<amrex::FArrayBox, AMREX_SPACEDIM>,
					 std::array<amrex::FArrayBox, AMREX_SPACEDIM>>;

	auto computeFOHydroFluxes(amrex::Array4<const amrex::Real> const &consVar,
				const amrex::Box &indexRange, int nvars)
    	-> std::pair<std::array<amrex::FArrayBox, AMREX_SPACEDIM>,
					 std::array<amrex::FArrayBox, AMREX_SPACEDIM>>;
	
	template <FluxDir DIR>
	void fluxFunction(amrex::Array4<const amrex::Real> const &consState,
			  amrex::FArrayBox &x1Flux, amrex::FArrayBox &x1FluxDiffusive,
			  const amrex::Box &indexRange, int nvars,
			  amrex::GpuArray<amrex::Real, AMREX_SPACEDIM> dx);

	template <FluxDir DIR>
	void hydroFluxFunction(amrex::Array4<const amrex::Real> const &primVar,
			  amrex::Array4<const amrex::Real> const &consVar,
			  amrex::FArrayBox &x1Flux,
			  amrex::FArrayBox &x1FaceVel,
			  amrex::Array4<const amrex::Real> const &x1Flat,
			  amrex::Array4<const amrex::Real> const &x2Flat,
			  amrex::Array4<const amrex::Real> const &x3Flat,
    		  const amrex::Box &indexRange, int nvars);

	template <FluxDir DIR>
	void hydroFOFluxFunction(amrex::Array4<const amrex::Real> const &primVar,
				amrex::Array4<const amrex::Real> const &consVar,
				amrex::FArrayBox &x1Flux,
				amrex::FArrayBox &x1FaceVel,
				const amrex::Box &indexRange, int nvars);
	
	void replaceFluxes(std::array<amrex::FArrayBox, AMREX_SPACEDIM> &fluxes,
			  std::array<amrex::FArrayBox, AMREX_SPACEDIM> &FOfluxes,
			  amrex::IArrayBox &redoFlag, amrex::Box const &validBox, int ncomp);
};

template <typename problem_t>
void RadhydroSimulation<problem_t>::defineComponentNames() {
  // check modules cannot be enabled if they are not been implemented yet
  static_assert(!Physics_Traits<problem_t>::is_chemistry_enabled, "Chemistry is not supported, yet.");

  // cell-centred
  // add hydro state variables
  if constexpr (Physics_Traits<problem_t>::is_hydro_enabled ||
                Physics_Traits<problem_t>::is_radiation_enabled) {
    std::vector<std::string> hydroNames = {"gasDensity", "x-GasMomentum", "y-GasMomentum", "z-GasMomentum", "gasEnergy", "gasInternalEnergy"};
    componentNames_cc_.insert(componentNames_cc_.end(), hydroNames.begin(), hydroNames.end());
    ncomp_cc_ += hydroNames.size();
  }
  // add passive scalar variables
  if constexpr (Physics_Traits<problem_t>::numPassiveScalars > 0){
    std::vector<std::string> scalarNames = getScalarVariableNames();
    componentNames_cc_.insert(componentNames_cc_.end(), scalarNames.begin(), scalarNames.end());
    ncomp_cc_ += scalarNames.size();
  }
  // add radiation state variables
  if constexpr (Physics_Traits<problem_t>::is_radiation_enabled) {
    std::vector<std::string> radNames = {"radEnergy", "x-RadFlux", "y-RadFlux", "z-RadFlux"};
    componentNames_cc_.insert(componentNames_cc_.end(), radNames.begin(), radNames.end());
    ncomp_cc_ += radNames.size();
  }

  // face-centred
  // add mhd state variables
  if constexpr (Physics_Traits<problem_t>::is_mhd_enabled) {
    componentNames_fc_.push_back({"MagEnergy"});
    ncomp_fc_++;
  }
}

template <typename problem_t>
auto RadhydroSimulation<problem_t>::getScalarVariableNames() -> std::vector<std::string> {
	// return vector of names for the passive scalars
	// this can be specialized by the user to provide more descriptive names
	// (these names are used to label the variables in the plotfiles)

	std::vector<std::string> names;
	int nscalars = HydroSystem<problem_t>::nscalars_;
	names.reserve(nscalars);
	for(int n = 0; n < nscalars; ++n) {
		// write string 'scalar_1', etc.
		names.push_back(fmt::format("scalar_{}", n));
	}
	return names;
}

template <typename problem_t>
void RadhydroSimulation<problem_t>::readParmParse() {
	// set hydro runtime parameters
	{
		amrex::ParmParse hpp("hydro");
		hpp.query("reconstruction_order", reconstructionOrder_);
		hpp.query("use_dual_energy", useDualEnergy_);
	}

	// set radiation runtime parameters
	{
		amrex::ParmParse rpp("radiation");
		rpp.query("reconstruction_order", radiationReconstructionOrder_);
		rpp.query("cfl", radiationCflNumber_);
	}
}

template <typename problem_t>
auto RadhydroSimulation<problem_t>::computeNumberOfRadiationSubsteps(int lev, amrex::Real dt_lev_hydro) -> int
{
	// compute radiation timestep
	auto const &dx = geom[lev].CellSizeArray();
	amrex::Real c_hat = RadSystem<problem_t>::c_hat_;
	amrex::Real dx_min = std::min({AMREX_D_DECL(dx[0], dx[1], dx[2])});
	amrex::Real dtrad_tmp = radiationCflNumber_ * (dx_min / c_hat);
	int nsubSteps = std::ceil(dt_lev_hydro / dtrad_tmp);
	return nsubSteps;
}

template <typename problem_t>
void RadhydroSimulation<problem_t>::computeMaxSignalLocal(int const level)
{
	BL_PROFILE("RadhydroSimulation::computeMaxSignalLocal()");

	// hydro: loop over local grids, compute CFL timestep
	for (amrex::MFIter iter(state_new_cc_[level]); iter.isValid(); ++iter) {
		const amrex::Box &indexRange = iter.validbox();
		auto const &stateNew = state_new_cc_[level].const_array(iter);
		auto const &maxSignal = max_signal_speed_[level].array(iter);

		if constexpr (Physics_Traits<problem_t>::is_hydro_enabled && !(Physics_Traits<problem_t>::is_radiation_enabled)) {
			// hydro only
			HydroSystem<problem_t>::ComputeMaxSignalSpeed(stateNew, maxSignal, indexRange);
		} else if constexpr (Physics_Traits<problem_t>::is_radiation_enabled) {
			// radiation hydro, or radiation only
			RadSystem<problem_t>::ComputeMaxSignalSpeed(stateNew, maxSignal, indexRange);
			if constexpr (Physics_Traits<problem_t>::is_hydro_enabled) {
				auto maxSignalHydroFAB = amrex::FArrayBox(indexRange);
				auto const &maxSignalHydro = maxSignalHydroFAB.array();
				HydroSystem<problem_t>::ComputeMaxSignalSpeed(stateNew, maxSignalHydro, indexRange);
				const int maxSubsteps = maxSubsteps_;
				// ensure that we use the smaller of the two timesteps
				amrex::ParallelFor(indexRange, [=] AMREX_GPU_DEVICE (int i, int j, int k) noexcept {
					amrex::Real const maxSignalRadiation = maxSignal(i,j,k) / static_cast<double>(maxSubsteps);
					maxSignal(i, j, k) = std::max(maxSignalRadiation, maxSignalHydro(i, j, k));
				});
			}
		} else {
			// no physics modules enabled, why are we running?
			amrex::Abort("At least one of hydro or radiation must be enabled! Cannot "
				     "compute a time step.");
		}
	}
}

#if !defined(NDEBUG)
#define CHECK_HYDRO_STATES(mf) checkHydroStates(mf, __FILE__, __LINE__)
#else
#define CHECK_HYDRO_STATES(mf) 
#endif

template <typename problem_t>
void RadhydroSimulation<problem_t>::checkHydroStates(amrex::MultiFab &mf, char const *file, int line)
{
	BL_PROFILE("RadhydroSimulation::checkHydroStates()");

	for (amrex::MFIter iter(mf); iter.isValid(); ++iter) {
		const amrex::Box &indexRange = iter.validbox();
		auto const &state = mf.const_array(iter);
		if(!HydroSystem<problem_t>::CheckStatesValid(indexRange, state)) {
			amrex::Print() << "Hydro states invalid (" + std::string(file) + ":" + std::to_string(line) + ")\n";
			amrex::Print() << "Writing checkpoint for debugging...\n";
			amrex::MFIter::allowMultipleMFIters(true);
			WriteCheckpointFile();
			amrex::Abort("Hydro states invalid (" + std::string(file) + ":" + std::to_string(line) + ")");
		}
	}
}

template <typename problem_t>
void RadhydroSimulation<problem_t>::preCalculateInitialConditions() {
  // default empty implementation
  // user should implement using problem-specific template specialization
}

template <typename problem_t>
void RadhydroSimulation<problem_t>::setInitialConditionsOnGrid(quokka::grid grid_elem) {
  // default empty implementation
  // user should implement using problem-specific template specialization
}

template <typename problem_t> void RadhydroSimulation<problem_t>::computeAfterTimestep()
{
	// do nothing -- user should implement if desired
}

template <typename problem_t>
void RadhydroSimulation<problem_t>::computeAfterLevelAdvance(int lev, amrex::Real time,
								 amrex::Real dt_lev, int ncycle)
{
	// user should implement if desired
}

template <typename problem_t>
void RadhydroSimulation<problem_t>::addStrangSplitSources(amrex::MultiFab &state,
								 int lev, amrex::Real time, amrex::Real dt)
{
	// user should implement
	// (when Strang splitting is enabled, dt is actually 0.5*dt_lev)
}

template <typename problem_t>
void RadhydroSimulation<problem_t>::ComputeDerivedVar(int lev, std::string const &dname,
								amrex::MultiFab &mf, const int ncomp) const
{
	// compute derived variables and save in 'mf' -- user should implement
}

template <typename problem_t>
void RadhydroSimulation<problem_t>::ErrorEst(int lev, amrex::TagBoxArray &tags,
					     amrex::Real /*time*/, int /*ngrow*/)
{
	// tag cells for refinement -- user should implement
}

template <typename problem_t>
void RadhydroSimulation<problem_t>::computeReferenceSolution(amrex::MultiFab &ref,
	amrex::GpuArray<amrex::Real, AMREX_SPACEDIM> const &dx,
    amrex::GpuArray<amrex::Real, AMREX_SPACEDIM> const &prob_lo)
{
	// user should implement
}

template <typename problem_t>
void RadhydroSimulation<problem_t>::computeAfterEvolve(amrex::Vector<amrex::Real> &initSumCons)
{
	amrex::GpuArray<amrex::Real, AMREX_SPACEDIM> const &dx0 = geom[0].CellSizeArray();
	amrex::Real const vol = AMREX_D_TERM(dx0[0], *dx0[1], *dx0[2]);

	// check conservation of total energy
	amrex::Real const Egas0 = initSumCons[RadSystem<problem_t>::gasEnergy_index];
	amrex::Real const Egas = state_new_cc_[0].sum(RadSystem<problem_t>::gasEnergy_index) * vol;

	amrex::Real Etot0 = NAN;
	amrex::Real Etot = NAN;
	if constexpr (Physics_Traits<problem_t>::is_radiation_enabled) {
		amrex::Real const Erad0 = initSumCons[RadSystem<problem_t>::radEnergy_index];
		Etot0 = Egas0 + (RadSystem<problem_t>::c_light_ / RadSystem<problem_t>::c_hat_) * Erad0;
		amrex::Real const Erad = state_new_cc_[0].sum(RadSystem<problem_t>::radEnergy_index) * vol;
		Etot = Egas + (RadSystem<problem_t>::c_light_ / RadSystem<problem_t>::c_hat_) * Erad;
	} else {
		Etot0 = Egas0;
		Etot = Egas;
	}

	amrex::Real const abs_err = (Etot - Etot0);
	amrex::Real const rel_err = abs_err / Etot0;

	amrex::Print() << "\nInitial gas+radiation energy = " << Etot0 << std::endl;
	amrex::Print() << "Final gas+radiation energy = " << Etot << std::endl;
	amrex::Print() << "\tabsolute conservation error = " << abs_err << std::endl;
	amrex::Print() << "\trelative conservation error = " << rel_err << std::endl;
	amrex::Print() << std::endl;

	if (computeReferenceSolution_) {
		// compute reference solution
		const int ncomp = state_new_cc_[0].nComp();
		const int nghost = state_new_cc_[0].nGrow();
		amrex::MultiFab state_ref_level0(boxArray(0), DistributionMap(0), ncomp, nghost);
		computeReferenceSolution(state_ref_level0, geom[0].CellSizeArray(), geom[0].ProbLoArray());

		// compute error norm
		amrex::MultiFab residual(boxArray(0), DistributionMap(0), ncomp, nghost);
		amrex::MultiFab::Copy(residual, state_ref_level0, 0, 0, ncomp, nghost);
		amrex::MultiFab::Saxpy(residual, -1., state_new_cc_[0], 0, 0, ncomp, nghost);

		amrex::Real sol_norm = 0.;
		amrex::Real err_norm = 0.;
		// compute rms of each component
		for (int n = 0; n < ncomp; ++n) {
			sol_norm += std::pow(state_ref_level0.norm1(n), 2);
			err_norm += std::pow(residual.norm1(n), 2);
		}
		sol_norm = std::sqrt(sol_norm);
		err_norm = std::sqrt(err_norm);

		const double rel_error = err_norm / sol_norm;
		errorNorm_ = rel_error;
		amrex::Print() << "Relative rms L1 error norm = " << rel_error << std::endl;
	}
	amrex::Print() << std::endl;

	// compute average number of radiation subcycles per timestep
	double const avg_rad_subcycles = static_cast<double>(radiationCellUpdates_) / static_cast<double>(cellUpdates_);
	amrex::Print() << "avg. num. of radiation subcycles = " << avg_rad_subcycles << std::endl;
	amrex::Print() << std::endl;
}

template <typename problem_t>
void RadhydroSimulation<problem_t>::advanceSingleTimestepAtLevel(int lev, amrex::Real time,
								 amrex::Real dt_lev, int ncycle)
{
	BL_PROFILE("RadhydroSimulation::advanceSingleTimestepAtLevel()");

	// get flux registers
	amrex::YAFluxRegister *fr_as_crse = nullptr;
	amrex::YAFluxRegister *fr_as_fine = nullptr;
	if (do_reflux != 0) {
		if (lev < finestLevel()) {
			fr_as_crse = flux_reg_[lev + 1].get();
			fr_as_crse->reset();
		}
		if (lev > 0) {
			fr_as_fine = flux_reg_[lev].get();
		}
	}

	// since we are starting a new timestep, need to swap old and new state vectors
	std::swap(state_old_cc_[lev], state_new_cc_[lev]);

	// check hydro states before update (this can be caused by the flux register!)
	CHECK_HYDRO_STATES(state_old_cc_[lev]);

	// advance hydro
	if constexpr (Physics_Traits<problem_t>::is_hydro_enabled) {
		advanceHydroAtLevel(lev, time, dt_lev, fr_as_crse, fr_as_fine);
	} else {
		// copy hydro vars from state_old_cc_ to state_new_cc_
		// (otherwise radiation update will be wrong!)
		amrex::MultiFab::Copy(state_new_cc_[lev], state_old_cc_[lev], 0, 0, ncompHydro_, 0);
	}

	// check hydro states after hydro update
	CHECK_HYDRO_STATES(state_new_cc_[lev]);
	
	// subcycle radiation
	if constexpr (Physics_Traits<problem_t>::is_radiation_enabled) {
		subcycleRadiationAtLevel(lev, time, dt_lev, fr_as_crse, fr_as_fine);
	}

	// check hydro states after radiation update
	CHECK_HYDRO_STATES(state_new_cc_[lev]);

	// compute any operator-split terms here (user-defined)
	computeAfterLevelAdvance(lev, time, dt_lev, ncycle);

	// check hydro states after user work
	CHECK_HYDRO_STATES(state_new_cc_[lev]);

	// check state validity
	AMREX_ASSERT(!state_new_cc_[lev].contains_nan(0, state_new_cc_[lev].nComp()));
	AMREX_ASSERT(!state_new_cc_[lev].contains_nan()); // check ghost zones
}

// fix-up any unphysical states created by AMR operations
// (e.g., caused by the flux register or from interpolation)
template <typename problem_t>
void RadhydroSimulation<problem_t>::FixupState(int lev)
{
	BL_PROFILE("RadhydroSimulation::FixupState()");

	for (amrex::MFIter iter(state_new_cc_[lev]); iter.isValid(); ++iter) {
		const amrex::Box &indexRange = iter.fabbox(); // include ghost zones!
		auto const &stateNew = state_new_cc_[lev].array(iter);
		auto const &stateOld = state_old_cc_[lev].array(iter);

		// fix hydro state
		//HydroSystem<problem_t>::EnforceDensityFloor(densityFloor_, indexRange, stateNew);
		//HydroSystem<problem_t>::EnforceDensityFloor(densityFloor_, indexRange, stateOld);

		// sync internal energy and total energy
		HydroSystem<problem_t>::SyncDualEnergy(stateNew, indexRange);
		HydroSystem<problem_t>::SyncDualEnergy(stateOld, indexRange);
	}
}

// Compute a new multifab 'mf' by copying in state from valid region and filling
// ghost cells
// NOTE: This has to be implemented here because PreInterpState and PostInterpState
// are implemented in this class (and must be *static* functions).
template <typename problem_t>
void RadhydroSimulation<problem_t>::FillPatch(int lev, amrex::Real time,
                                              amrex::MultiFab &mf, int icomp,
                                              int ncomp, quokka::centering cen,
                                              quokka::direction dir) {
  BL_PROFILE("AMRSimulation::FillPatch()");

  amrex::Vector<amrex::MultiFab *> cmf;
  amrex::Vector<amrex::MultiFab *> fmf;
  amrex::Vector<amrex::Real> ctime;
  amrex::Vector<amrex::Real> ftime;

  if (lev == 0) {
<<<<<<< HEAD
    // in this case, should return either state_new_[lev] or state_old_[lev]
    if (cen == quokka::centering::cc) {
      GetCCData(lev, time, fmf, ftime);
    } else if (cen == quokka::centering::fc) {
      GetFCData(lev, time, fmf, ftime, dir);
    }
  } else {
    // in this case, should return either state_new_[lev] or state_old_[lev]
=======
    // in this case, should return either state_new_cc_[lev] or state_old_cc_[lev]
    GetData(lev, time, fmf, ftime);
  } else {
    // in this case, should return either state_new_cc_[lev] or state_old_cc_[lev]
    GetData(lev, time, fmf, ftime);
>>>>>>> 6a85cb9d
    // returns old state, new state, or both depending on 'time'
    if (cen == quokka::centering::cc) {
      GetCCData(lev, time, fmf, ftime);
      GetCCData(lev - 1, time, cmf, ctime);
    } else if (cen == quokka::centering::fc) {
      GetFCData(lev, time, fmf, ftime, dir);
      GetFCData(lev - 1, time, cmf, ctime, dir);
    }
  }

  if (cen == quokka::centering::cc) {
    FillPatchWithData(lev, time, mf, cmf, ctime, fmf, ftime, icomp, ncomp,
                      BCs_cc_, PreInterpState, PostInterpState);
  } else if (cen == quokka::centering::fc) {
    FillPatchWithData(lev, time, mf, cmf, ctime, fmf, ftime, icomp, ncomp,
                      BCs_fc_, PreInterpState, PostInterpState);
  }
}

template <typename problem_t>
void RadhydroSimulation<problem_t>::PreInterpState(amrex::FArrayBox &fab, amrex::Box const &box,
	int scomp, int ncomp)
{
	BL_PROFILE("RadhydroSimulation::PreInterpState()");

	auto const &cons = fab.array();
	amrex::ParallelFor(box, [=] AMREX_GPU_DEVICE(int i, int j, int k) {
		const auto rho = cons(i, j, k, HydroSystem<problem_t>::density_index);
		const auto px = cons(i, j, k, HydroSystem<problem_t>::x1Momentum_index);
		const auto py = cons(i, j, k, HydroSystem<problem_t>::x2Momentum_index);
		const auto pz = cons(i, j, k, HydroSystem<problem_t>::x3Momentum_index);
		const auto Etot = cons(i, j, k, HydroSystem<problem_t>::energy_index);
		const auto kinetic_energy = (px*px + py*py + pz*pz) / (2.0*rho);

		// replace hydro total energy with specific internal energy (SIE)
		const auto e = (Etot - kinetic_energy) / rho;
		cons(i, j, k, HydroSystem<problem_t>::energy_index) = e;
	});
}

template <typename problem_t>
void RadhydroSimulation<problem_t>::PostInterpState(amrex::FArrayBox &fab, amrex::Box const &box,
	int scomp, int ncomp)
{
	BL_PROFILE("RadhydroSimulation::PostInterpState()");

	auto const &cons = fab.array();
	amrex::ParallelFor(box, [=] AMREX_GPU_DEVICE(int i, int j, int k) {
		const auto rho = cons(i, j, k, HydroSystem<problem_t>::density_index);
		const auto px = cons(i, j, k, HydroSystem<problem_t>::x1Momentum_index);
		const auto py = cons(i, j, k, HydroSystem<problem_t>::x2Momentum_index);
		const auto pz = cons(i, j, k, HydroSystem<problem_t>::x3Momentum_index);
		const auto e = cons(i, j, k, HydroSystem<problem_t>::energy_index);
		const auto Eint = rho * e;
		const auto kinetic_energy = (px*px + py*py + pz*pz) / (2.0*rho);

		// recompute hydro total energy from Eint + KE
		const auto Etot = Eint + kinetic_energy;
		cons(i, j, k, HydroSystem<problem_t>::energy_index) = Etot;
	});
}

template <typename problem_t>
template <typename F>
auto RadhydroSimulation<problem_t>::computeAxisAlignedProfile(const int axis, F const &user_f)
	-> amrex::Gpu::HostVector<amrex::Real>
{
	// compute a 1D profile of user_f(i, j, k, state) along the given axis.
	BL_PROFILE("RadhydroSimulation::computeAxisAlignedProfile()");

	// allocate temporary multifabs
	amrex::Vector<amrex::MultiFab> q;
	q.resize(finest_level+1);
	for(int lev = 0; lev <= finest_level; ++lev) {
		q[lev].define(boxArray(lev), DistributionMap(lev), 1, 0);
	}

	// evaluate user_f on all levels
	for(int lev = 0; lev <= finest_level; ++lev) {
		for(amrex::MFIter iter(q[lev]); iter.isValid(); ++iter) {
			auto const &box = iter.validbox();
			auto const &state = state_new_cc_[lev].const_array(iter);
			auto const &result = q[lev].array(iter);
			amrex::ParallelFor(box, [=] AMREX_GPU_DEVICE(int i, int j, int k) {
				result(i, j, k) = user_f(i, j, k, state);
			});
		}
	}

	// average down
	for (int crse_lev = finest_level - 1; crse_lev >= 0; --crse_lev) {
  		amrex::average_down(q[crse_lev + 1], q[crse_lev],
			geom[crse_lev + 1], geom[crse_lev], 0, q[crse_lev].nComp(), refRatio(crse_lev));
  	}

	// compute 1D profile from level 0 multifab
	amrex::Box domain = geom[0].Domain();
	auto profile = amrex::sumToLine(q[0], 0, q[0].nComp(), domain, axis);

	// normalize profile
	amrex::Long numCells = domain.numPts() / domain.length(axis);
	for (int i = 0; i < profile.size(); ++i) {
		profile[i] /= static_cast<amrex::Real>(numCells);
	}

	return profile;
}

template <typename problem_t>
void RadhydroSimulation<problem_t>::advanceHydroAtLevel(int lev, amrex::Real time,
							amrex::Real dt_lev,
							amrex::YAFluxRegister *fr_as_crse,
							amrex::YAFluxRegister *fr_as_fine)
{
	BL_PROFILE("RadhydroSimulation::advanceHydroAtLevel()");

	amrex::Real fluxScaleFactor = NAN;
	if (integratorOrder_ == 2) {
		fluxScaleFactor = 0.5;
	} else if (integratorOrder_ == 1) {
		fluxScaleFactor = 1.0;
	}

	auto dx = geom[lev].CellSizeArray();

	// create temporary multifab for Strang-split sources, copy old state
<<<<<<< HEAD
	amrex::MultiFab state_old_tmp(grids[lev], dmap[lev], ncomp_cc_, nghost_);
	amrex::Copy(state_old_tmp, state_old_cc_[lev], 0, 0, ncomp_cc_, nghost_);
=======
	amrex::MultiFab state_old_cc_tmp(grids[lev], dmap[lev], ncomp_cc_, nghost_);
	amrex::Copy(state_old_cc_tmp, state_old_cc_[lev], 0, 0, ncomp_cc_, nghost_);
>>>>>>> 6a85cb9d

	// do Strang split source terms (first half-step)
	addStrangSplitSources(state_old_cc_tmp, lev, time, 0.5*dt_lev);

	// update ghost zones [old timestep]
<<<<<<< HEAD
	fillBoundaryConditions(state_old_tmp, state_old_tmp, lev, time, BCs_cc_, quokka::centering::cc,
                         quokka::direction::na, PreInterpState, PostInterpState);
=======
	fillBoundaryConditions(state_old_cc_tmp, state_old_cc_tmp, lev, time, PreInterpState, PostInterpState);
>>>>>>> 6a85cb9d

	// check state validity
	AMREX_ASSERT(!state_old_cc_tmp.contains_nan(0, state_old_cc_tmp.nComp()));
	AMREX_ASSERT(!state_old_cc_tmp.contains_nan()); // check ghost cells

	// advance all grids on local processor (Stage 1 of integrator)
	for (amrex::MFIter iter(state_new_cc_[lev]); iter.isValid(); ++iter) {

		const amrex::Box &indexRange = iter.validbox(); // 'validbox' == exclude ghost zones
<<<<<<< HEAD
		auto const &stateOld = state_old_tmp.const_array(iter);
=======
		auto const &stateOld = state_old_cc_tmp.const_array(iter);
>>>>>>> 6a85cb9d
		auto const &stateNew = state_new_cc_[lev].array(iter);
		auto [fluxArrays, faceVel] = computeHydroFluxes(stateOld, indexRange, ncompHydro_);

		// temporary FABs for RK stage
		amrex::IArrayBox redoFlag(indexRange, 1, amrex::The_Async_Arena());
		redoFlag.setVal<amrex::RunOn::Device>(quokka::redoFlag::none);
		amrex::FArrayBox rhs(indexRange, ncompHydro_, amrex::The_Async_Arena());
		HydroSystem<problem_t>::ComputeRhsFromFluxes(rhs.array(),
			{AMREX_D_DECL(fluxArrays[0].const_array(), fluxArrays[1].const_array(), fluxArrays[2].const_array())}, dx, indexRange, ncompHydro_);
		HydroSystem<problem_t>::AddInternalEnergyPdV(rhs.array(), stateOld,
			indexRange, dx, redoFlag.const_array(),
			{AMREX_D_DECL(faceVel[0].const_array(), faceVel[1].const_array(), faceVel[2].const_array())});

		// Stage 1 of RK2-SSP
		HydroSystem<problem_t>::PredictStep(stateOld, stateNew, rhs.const_array(),
		    dt_lev, indexRange, ncompHydro_, redoFlag.array());

		// first-order flux correction (FOFC)
		if (redoFlag.max<amrex::RunOn::Device>() != quokka::redoFlag::none) {
			// compute first-order fluxes (on the whole FAB)
			auto [FOFluxArrays, FOFaceVel] = computeFOHydroFluxes(stateOld, indexRange, ncompHydro_);

			for(int i = 0; i < fofcMaxIterations_; ++i) {
				if (Verbose()) {
					std::cout << "[FOFC-1] iter = "
							  << i
							  << ", ncells = "
							  << redoFlag.sum<amrex::RunOn::Device>(0)
							  << "\n";
				}

				// replace fluxes in fluxArrays with first-order fluxes at faces of flagged cells
				replaceFluxes(fluxArrays, FOFluxArrays, redoFlag, indexRange, ncompHydro_);
				// replace velocities, recompute P dV source
				//replaceFluxes(faceVel, FOFaceVel, redoFlag, indexRange, 1);
				HydroSystem<problem_t>::ComputeRhsFromFluxes(rhs.array(),
					{AMREX_D_DECL(fluxArrays[0].const_array(), fluxArrays[1].const_array(),
					fluxArrays[2].const_array())}, dx, indexRange, ncompHydro_);
				HydroSystem<problem_t>::AddInternalEnergyPdV(rhs.array(), stateOld,
					indexRange, dx, redoFlag.const_array(),
					{AMREX_D_DECL(faceVel[0].const_array(), faceVel[1].const_array(), faceVel[2].const_array())});

				// re-do RK stage update for *all* cells
				// (since neighbors of problem cells will have modified states as well)
				HydroSystem<problem_t>::PredictStep(stateOld, stateNew, rhs.const_array(),
					dt_lev, indexRange, ncompHydro_, redoFlag.array());

				if(redoFlag.max<amrex::RunOn::Device>() == quokka::redoFlag::none) {
					break;
				}
			}
		}

		// prevent vacuum
		HydroSystem<problem_t>::EnforceDensityFloor(densityFloor_, indexRange, stateNew);

		if (useDualEnergy_ == 1) {
			// sync internal energy (requires positive density)
			HydroSystem<problem_t>::SyncDualEnergy(stateNew, indexRange);
		}

		if (do_reflux) {
			// increment flux registers
			auto expandedFluxes = expandFluxArrays(fluxArrays, 0, state_new_cc_[lev].nComp());
			incrementFluxRegisters(iter, fr_as_crse, fr_as_fine, expandedFluxes, lev,
					       fluxScaleFactor * dt_lev);
		}
	}

	if (integratorOrder_ == 2) {
		// update ghost zones [intermediate stage stored in state_new_cc_]
<<<<<<< HEAD
		fillBoundaryConditions(state_new_cc_[lev], state_new_cc_[lev], lev, (time + dt_lev), BCs_cc_,
			quokka::centering::cc, quokka::direction::na, PreInterpState, PostInterpState);
=======
		fillBoundaryConditions(state_new_cc_[lev], state_new_cc_[lev], lev, time + dt_lev,
			PreInterpState, PostInterpState);
>>>>>>> 6a85cb9d

		// check intermediate state validity
		AMREX_ASSERT(!state_new_cc_[lev].contains_nan(0, state_new_cc_[lev].nComp()));
		AMREX_ASSERT(!state_new_cc_[lev].contains_nan()); // check ghost zones

		// advance all grids on local processor (Stage 2 of integrator)
		for (amrex::MFIter iter(state_new_cc_[lev]); iter.isValid(); ++iter) {

			const amrex::Box &indexRange = iter.validbox(); // 'validbox' == exclude ghost zones
<<<<<<< HEAD
			auto const &stateOld = state_old_tmp.const_array(iter);
=======
			auto const &stateOld = state_old_cc_tmp.const_array(iter);
>>>>>>> 6a85cb9d
			auto const &stateInter = state_new_cc_[lev].const_array(iter);
			auto [fluxArrays, faceVel] = computeHydroFluxes(stateInter, indexRange, ncompHydro_);

			amrex::FArrayBox stateFinalFAB = amrex::FArrayBox(indexRange, ncompHydro_,
															amrex::The_Async_Arena());
			auto const &stateFinal = stateFinalFAB.array();

			// temporary FABs for RK stage
			amrex::IArrayBox redoFlag(indexRange, 1, amrex::The_Async_Arena());
			redoFlag.setVal<amrex::RunOn::Device>(quokka::redoFlag::none);
			amrex::FArrayBox rhs(indexRange, ncompHydro_, amrex::The_Async_Arena());
			HydroSystem<problem_t>::ComputeRhsFromFluxes(rhs.array(),
				{AMREX_D_DECL(fluxArrays[0].const_array(), fluxArrays[1].const_array(),
					fluxArrays[2].const_array())}, dx, indexRange, ncompHydro_);
			HydroSystem<problem_t>::AddInternalEnergyPdV(rhs.array(), stateInter,
				indexRange, dx, redoFlag.const_array(),
				{AMREX_D_DECL(faceVel[0].const_array(), faceVel[1].const_array(), faceVel[2].const_array())});

			// Stage 2 of RK2-SSP
			HydroSystem<problem_t>::AddFluxesRK2(stateFinal, stateOld, stateInter, rhs.const_array(),
				dt_lev, indexRange, ncompHydro_,	redoFlag.array());

			// first-order flux correction (FOFC)
			if (redoFlag.max<amrex::RunOn::Device>() != quokka::redoFlag::none) {
				// compute first-order fluxes (on the whole FAB)
				auto [FOFluxArrays, FOFaceVel] = computeFOHydroFluxes(stateInter, indexRange, ncompHydro_);

				for(int i = 0; i < fofcMaxIterations_; ++i) {
					if (Verbose()) {
						std::cout << "[FOFC-2] iter = "
								<< i
								<< ", ncells = "
								<< redoFlag.sum<amrex::RunOn::Device>(0)
								<< "\n";
					}
					
					// replace fluxes in fluxArrays with first-order fluxes at faces of flagged cells
					replaceFluxes(fluxArrays, FOFluxArrays, redoFlag, indexRange, ncompHydro_);
					// replace velocities, recompute P dV source
					//replaceFluxes(faceVel, FOFaceVel, redoFlag, indexRange, 1);
					HydroSystem<problem_t>::ComputeRhsFromFluxes(rhs.array(),
						{AMREX_D_DECL(fluxArrays[0].const_array(), fluxArrays[1].const_array(),
						fluxArrays[2].const_array())}, dx, indexRange, ncompHydro_);
					HydroSystem<problem_t>::AddInternalEnergyPdV(rhs.array(), stateInter,
						indexRange, dx, redoFlag.const_array(),
						{AMREX_D_DECL(faceVel[0].const_array(), faceVel[1].const_array(), faceVel[2].const_array())});

					// re-do RK stage update for *all* cells
					// (since neighbors of problem cells will have modified states as well)
					HydroSystem<problem_t>::AddFluxesRK2(stateFinal, stateOld, stateInter, rhs.const_array(),
						dt_lev, indexRange, ncompHydro_, redoFlag.array());

					if(redoFlag.max<amrex::RunOn::Device>() == quokka::redoFlag::none) {
						break;
					}
				}
			}

			// prevent vacuum
			HydroSystem<problem_t>::EnforceDensityFloor(densityFloor_, indexRange, stateFinal);

			if (useDualEnergy_ == 1) {
				// sync internal energy (requires positive density)
				HydroSystem<problem_t>::SyncDualEnergy(stateFinal, indexRange);
			}

			// copy stateNew to state_new_cc_[lev]
			auto const &stateNew = state_new_cc_[lev].array(iter);
			amrex::FArrayBox stateNewFAB = amrex::FArrayBox(stateNew);
			stateNewFAB.copy<amrex::RunOn::Device>(stateFinalFAB, 0, 0, ncompHydro_);
			
			if (do_reflux) {
				// increment flux registers
				auto expandedFluxes = expandFluxArrays(fluxArrays, 0, state_new_cc_[lev].nComp());
				incrementFluxRegisters(iter, fr_as_crse, fr_as_fine, expandedFluxes, lev,
							fluxScaleFactor * dt_lev);
			}
		}
	}

	// do Strang split source terms (second half-step)
	addStrangSplitSources(state_new_cc_[lev], lev, time + dt_lev, 0.5*dt_lev);
}

template <typename problem_t>
void RadhydroSimulation<problem_t>::replaceFluxes(
	std::array<amrex::FArrayBox, AMREX_SPACEDIM> &fluxes,
    std::array<amrex::FArrayBox, AMREX_SPACEDIM> &FOfluxes,	amrex::IArrayBox &redoFlag,
	amrex::Box const &validBox, const int ncomp)
{
	BL_PROFILE("RadhydroSimulation::replaceFluxes()");

	for(int d = 0; d < fluxes.size(); ++d) { // loop over dimension
		auto &fluxFAB = fluxes.at(d);
		auto &FOfluxFAB = FOfluxes.at(d);
		array_t &flux_arr = fluxFAB.array();
		arrayconst_t &FOflux_arr = FOfluxFAB.const_array();
		amrex::Array4<const int> const &redoFlag_arr = redoFlag.const_array();

		// By convention, the fluxes are defined on the left edge of each zone,
		// i.e. flux_(i) is the flux *into* zone i through the interface on the
		// left of zone i, and -1.0*flux(i+1) is the flux *into* zone i through
		// the interface on the right of zone i.

		amrex::ParallelFor(validBox, ncomp,
			[=] AMREX_GPU_DEVICE(int i, int j, int k, int n) noexcept {
			if (redoFlag_arr(i, j, k) == quokka::redoFlag::redo) {
				// replace fluxes with first-order ones at faces of cell (i,j,k)
				flux_arr(i, j, k, n) = FOflux_arr(i, j, k, n);

				if (d == 0) { // x-dir fluxes
					flux_arr(i + 1, j, k, n) = FOflux_arr(i + 1, j, k, n);
				} else if (d == 1) { // y-dir fluxes
					flux_arr(i, j + 1, k, n) = FOflux_arr(i, j + 1, k, n);
				} else if (d == 2) { // z-dir fluxes
					flux_arr(i, j, k + 1, n) = FOflux_arr(i, j, k + 1, n);
				}
			}
		});
	}
}

template <typename problem_t>
auto RadhydroSimulation<problem_t>::expandFluxArrays(
    std::array<amrex::FArrayBox, AMREX_SPACEDIM> &fluxes, const int nstartNew, const int ncompNew)
    -> std::array<amrex::FArrayBox, AMREX_SPACEDIM>
{
	BL_PROFILE("RadhydroSimulation::expandFluxArrays()");

	// This is needed because reflux arrays must have the same number of components as
	// state_new_cc_[lev]
	auto copyFlux = [nstartNew, ncompNew](amrex::FArrayBox const &oldFlux) {
		amrex::Box const &fluxRange = oldFlux.box();
		amrex::FArrayBox newFlux(fluxRange, ncompNew, amrex::The_Async_Arena());
		newFlux.setVal<amrex::RunOn::Device>(0.);
		// copy oldFlux (starting at 0) to newFlux (starting at nstart)
		AMREX_ASSERT(ncompNew >= oldFlux.nComp());
		newFlux.copy<amrex::RunOn::Device>(oldFlux, 0, nstartNew, oldFlux.nComp());
		return newFlux;
	};
	return {AMREX_D_DECL(copyFlux(fluxes[0]), copyFlux(fluxes[1]), copyFlux(fluxes[2]))};
}

template <typename problem_t>
auto RadhydroSimulation<problem_t>::computeHydroFluxes(
    amrex::Array4<const amrex::Real> const &consVar, const amrex::Box &indexRange, const int nvars)
    -> std::pair<std::array<amrex::FArrayBox, AMREX_SPACEDIM>, std::array<amrex::FArrayBox, AMREX_SPACEDIM>>
{
	BL_PROFILE("RadhydroSimulation::computeHydroFluxes()");

	// convert conserved to primitive variables
	amrex::Box const &ghostRange = amrex::grow(indexRange, nghost_);
	amrex::FArrayBox primVar(ghostRange, nvars, amrex::The_Async_Arena());
	HydroSystem<problem_t>::ConservedToPrimitive(consVar, primVar.array(), ghostRange);

	// compute flattening coefficients
	amrex::Box const &flatteningRange = amrex::grow(indexRange, 2); // +1 greater
	amrex::FArrayBox x1Flat(flatteningRange, 1, amrex::The_Async_Arena());
	amrex::FArrayBox x2Flat(flatteningRange, 1, amrex::The_Async_Arena());
	amrex::FArrayBox x3Flat(flatteningRange, 1, amrex::The_Async_Arena());
	AMREX_D_TERM(HydroSystem<problem_t>::template ComputeFlatteningCoefficients<FluxDir::X1>(
			primVar.array(), x1Flat.array(), flatteningRange);
		, HydroSystem<problem_t>::template ComputeFlatteningCoefficients<FluxDir::X2>(
			primVar.array(), x2Flat.array(), flatteningRange);
		, HydroSystem<problem_t>::template ComputeFlatteningCoefficients<FluxDir::X3>(
			primVar.array(), x3Flat.array(), flatteningRange); )

	// allocate flux arrays
	amrex::Box const &x1FluxRange = amrex::surroundingNodes(indexRange, 0); // x-faces
	amrex::FArrayBox x1Flux(x1FluxRange, nvars, amrex::The_Async_Arena());
	amrex::FArrayBox x1FaceVel(x1FluxRange, 1, amrex::The_Async_Arena());
#if (AMREX_SPACEDIM >= 2)
	amrex::Box const &x2FluxRange = amrex::surroundingNodes(indexRange, 1); // y-faces
	amrex::FArrayBox x2Flux(x2FluxRange, nvars, amrex::The_Async_Arena());
	amrex::FArrayBox x2FaceVel(x2FluxRange, 1, amrex::The_Async_Arena());
#endif
#if (AMREX_SPACEDIM == 3)
	amrex::Box const &x3FluxRange = amrex::surroundingNodes(indexRange, 2); // z-faces
	amrex::FArrayBox x3Flux(x3FluxRange, nvars, amrex::The_Async_Arena());
	amrex::FArrayBox x3FaceVel(x3FluxRange, 1, amrex::The_Async_Arena());
#endif

	// compute flux functions
	AMREX_D_TERM(hydroFluxFunction<FluxDir::X1>(primVar.const_array(), consVar, x1Flux, x1FaceVel,
					x1Flat.array(), x2Flat.array(), x3Flat.array(), indexRange, nvars);
		     , hydroFluxFunction<FluxDir::X2>(primVar.const_array(), consVar, x2Flux, x2FaceVel,
					x1Flat.array(), x2Flat.array(), x3Flat.array(), indexRange, nvars);
		     , hydroFluxFunction<FluxDir::X3>(primVar.const_array(), consVar, x3Flux, x3FaceVel,
					x1Flat.array(), x2Flat.array(), x3Flat.array(), indexRange, nvars); )

	return std::make_pair<std::array<amrex::FArrayBox, AMREX_SPACEDIM>, std::array<amrex::FArrayBox, AMREX_SPACEDIM>>({AMREX_D_DECL(std::move(x1Flux), std::move(x2Flux), std::move(x3Flux))},
			{AMREX_D_DECL(std::move(x1FaceVel), std::move(x2FaceVel), std::move(x3FaceVel))});
}

template <typename problem_t>
template <FluxDir DIR>
void RadhydroSimulation<problem_t>::hydroFluxFunction(
    amrex::Array4<const amrex::Real> const &primVar,
	amrex::Array4<const amrex::Real> const &consVar,
	amrex::FArrayBox &x1Flux,
	amrex::FArrayBox &x1FaceVel,
	amrex::Array4<const amrex::Real> const &x1Flat,
	amrex::Array4<const amrex::Real> const &x2Flat,
	amrex::Array4<const amrex::Real> const &x3Flat,
    const amrex::Box &indexRange, const int nvars)
{
	int dir = 0;
	if constexpr (DIR == FluxDir::X1) {
		dir = 0;
	} else if constexpr (DIR == FluxDir::X2) {
		dir = 1;
	} else if constexpr (DIR == FluxDir::X3) {
		dir = 2;
	}

	// N.B.: A one-zone layer around the cells must be fully reconstructed for PPM.
	amrex::Box const &reconstructRange = amrex::grow(indexRange, 1);
	amrex::Box const &x1ReconstructRange = amrex::surroundingNodes(reconstructRange, dir);
	amrex::Box const &x1FluxRange = amrex::surroundingNodes(indexRange, dir);

	amrex::FArrayBox x1LeftState(x1ReconstructRange, nvars, amrex::The_Async_Arena());
	amrex::FArrayBox x1RightState(x1ReconstructRange, nvars, amrex::The_Async_Arena());

	if (reconstructionOrder_ == 3) {
		// mixed interface/cell-centered kernel
		HydroSystem<problem_t>::template ReconstructStatesPPM<DIR>(
			primVar, x1LeftState.array(), x1RightState.array(), reconstructRange,
			x1ReconstructRange, nvars);
	} else if (reconstructionOrder_ == 2) {
		// interface-centered kernel
		HydroSystem<problem_t>::template ReconstructStatesPLM<DIR>(
			primVar, x1LeftState.array(), x1RightState.array(),
			x1ReconstructRange, nvars);
	} else if (reconstructionOrder_ == 1) {
		// interface-centered kernel
		HydroSystem<problem_t>::template ReconstructStatesConstant<DIR>(
			primVar, x1LeftState.array(), x1RightState.array(),
			x1ReconstructRange, nvars);
	} else {
		amrex::Abort("Invalid reconstruction order specified!");
	}

	// cell-centered kernel
	HydroSystem<problem_t>::template FlattenShocks<DIR>(
	    primVar, x1Flat, x2Flat, x3Flat, x1LeftState.array(), x1RightState.array(),
	    reconstructRange, nvars);

	// interface-centered kernel
	HydroSystem<problem_t>::template ComputeFluxes<DIR>(
	    x1Flux.array(), x1FaceVel.array(), x1LeftState.array(), x1RightState.array(),
		primVar, x1FluxRange);
}

template <typename problem_t>
auto RadhydroSimulation<problem_t>::computeFOHydroFluxes(
    amrex::Array4<const amrex::Real> const &consVar, const amrex::Box &indexRange, const int nvars)
    -> std::pair<std::array<amrex::FArrayBox, AMREX_SPACEDIM>, std::array<amrex::FArrayBox, AMREX_SPACEDIM>>
{
	BL_PROFILE("RadhydroSimulation::computeFOHydroFluxes()");

	// convert conserved to primitive variables
	amrex::Box const &ghostRange = amrex::grow(indexRange, nghost_);
	amrex::FArrayBox primVar(ghostRange, nvars, amrex::The_Async_Arena());
	HydroSystem<problem_t>::ConservedToPrimitive(consVar, primVar.array(), ghostRange);

	// allocate flux arrays
	amrex::Box const &x1FluxRange = amrex::surroundingNodes(indexRange, 0); // x-faces
	amrex::FArrayBox x1Flux(x1FluxRange, nvars, amrex::The_Async_Arena());
	amrex::FArrayBox x1FaceVel(x1FluxRange, 1, amrex::The_Async_Arena());
#if (AMREX_SPACEDIM >= 2)
	amrex::Box const &x2FluxRange = amrex::surroundingNodes(indexRange, 1); // y-faces
	amrex::FArrayBox x2Flux(x2FluxRange, nvars, amrex::The_Async_Arena());
	amrex::FArrayBox x2FaceVel(x2FluxRange, 1, amrex::The_Async_Arena());
#endif
#if (AMREX_SPACEDIM == 3)
	amrex::Box const &x3FluxRange = amrex::surroundingNodes(indexRange, 2); // z-faces
	amrex::FArrayBox x3Flux(x3FluxRange, nvars, amrex::The_Async_Arena());
	amrex::FArrayBox x3FaceVel(x3FluxRange, 1, amrex::The_Async_Arena());
#endif

	// compute flux functions
	AMREX_D_TERM(hydroFOFluxFunction<FluxDir::X1>(primVar.const_array(), consVar, x1Flux, x1FaceVel, indexRange, nvars);
		       , hydroFOFluxFunction<FluxDir::X2>(primVar.const_array(), consVar, x2Flux, x2FaceVel, indexRange, nvars);
		       , hydroFOFluxFunction<FluxDir::X3>(primVar.const_array(), consVar, x3Flux, x3FaceVel, indexRange, nvars); )

	return std::make_pair<std::array<amrex::FArrayBox, AMREX_SPACEDIM>, std::array<amrex::FArrayBox, AMREX_SPACEDIM>>({AMREX_D_DECL(std::move(x1Flux), std::move(x2Flux), std::move(x3Flux))},
			{AMREX_D_DECL(std::move(x1FaceVel), std::move(x2FaceVel), std::move(x3FaceVel))});
}

template <typename problem_t>
template <FluxDir DIR>
void RadhydroSimulation<problem_t>::hydroFOFluxFunction(
    amrex::Array4<const amrex::Real> const &primVar,
    amrex::Array4<const amrex::Real> const &consVar,
	amrex::FArrayBox &x1Flux,
	amrex::FArrayBox &x1FaceVel,
    const amrex::Box &indexRange, const int nvars)
{
	int dir = 0;
	if constexpr (DIR == FluxDir::X1) {
		dir = 0;
	} else if constexpr (DIR == FluxDir::X2) {
		dir = 1;
	} else if constexpr (DIR == FluxDir::X3) {
		dir = 2;
	}

	amrex::Box const &reconstructRange = amrex::grow(indexRange, 1);
	amrex::Box const &x1ReconstructRange = amrex::surroundingNodes(reconstructRange, dir);
	amrex::Box const &x1FluxRange = amrex::surroundingNodes(indexRange, dir);

	amrex::FArrayBox x1LeftState(x1ReconstructRange, nvars, amrex::The_Async_Arena());
	amrex::FArrayBox x1RightState(x1ReconstructRange, nvars, amrex::The_Async_Arena());

	// interface-centered kernel
	HydroSystem<problem_t>::template ReconstructStatesConstant<DIR>(
			primVar, x1LeftState.array(), x1RightState.array(),
			x1ReconstructRange, nvars);

	// interface-centered kernel
	HydroSystem<problem_t>::template ComputeFluxes<DIR>(
	    x1Flux.array(), x1FaceVel.array(),
		x1LeftState.array(), x1RightState.array(),
		primVar, x1FluxRange);
}

template <typename problem_t>
void RadhydroSimulation<problem_t>::swapRadiationState(amrex::MultiFab &stateOld, amrex::MultiFab const &stateNew)
{
	// copy radiation state variables from stateNew to stateOld
	amrex::MultiFab::Copy(stateOld, stateNew, nstartHyperbolic_, nstartHyperbolic_, ncompHyperbolic_, 0);
}

template <typename problem_t>
void RadhydroSimulation<problem_t>::subcycleRadiationAtLevel(int lev, amrex::Real time,
							     amrex::Real dt_lev_hydro,
							     amrex::YAFluxRegister *fr_as_crse,
							     amrex::YAFluxRegister *fr_as_fine)
{
	// compute radiation timestep
	int nsubSteps = 0;
	amrex::Real dt_radiation = NAN;

	if (Physics_Traits<problem_t>::is_hydro_enabled && !(constantDt_ > 0.)) {
		// adjust to get integer number of substeps
		nsubSteps = computeNumberOfRadiationSubsteps(lev, dt_lev_hydro);
		dt_radiation = dt_lev_hydro / static_cast<double>(nsubSteps);
	} else { // no hydro, or using constant dt (this is necessary for radiation test problems)
		dt_radiation = dt_lev_hydro;
		nsubSteps = 1;
	}

	if (Verbose() != 0) {
		amrex::Print() << "\tRadiation substeps: " << nsubSteps << "\tdt: " << dt_radiation
			       << "\n";
	}
	AMREX_ALWAYS_ASSERT(nsubSteps >= 1);
	AMREX_ALWAYS_ASSERT(nsubSteps <= (maxSubsteps_+1));
	AMREX_ALWAYS_ASSERT(dt_radiation > 0.0);

	// perform subcycle
	auto const &dx = geom[lev].CellSizeArray();
	amrex::Real time_subcycle = time;
	for (int i = 0; i < nsubSteps; ++i) {
		if (i > 0) {
			// since we are starting a new substep, we need to copy radiation state from
			// 	new state vector to old state vector
			// (this is not necessary for the i=0 substep because we have already swapped
			//  the full hydro+radiation state vectors at the beginning of the level advance)
			swapRadiationState(state_old_cc_[lev], state_new_cc_[lev]);
		}

		// advance hyperbolic radiation subsystem starting from state_old_cc_ to state_new_cc_
		advanceRadiationSubstepAtLevel(lev, time_subcycle, dt_radiation, i, nsubSteps,
							  fr_as_crse, fr_as_fine);

		// new radiation state is stored in state_new_cc_
		// new hydro state is stored in state_new_cc_ (always the case during radiation update)

		// matter-radiation exchange source terms
		for (amrex::MFIter iter(state_new_cc_[lev]); iter.isValid(); ++iter) {
			const amrex::Box &indexRange = iter.validbox();
			auto const &stateNew = state_new_cc_[lev].array(iter);
			auto const &prob_lo = geom[lev].ProbLoArray();
			auto const &prob_hi = geom[lev].ProbHiArray();
			// update state_new_cc_[lev] in place (updates both radiation and hydro vars)
			operatorSplitSourceTerms(stateNew, indexRange, time_subcycle, dt_radiation, 
									 dx, prob_lo, prob_hi);
		}

		// new hydro+radiation state is stored in state_new_cc_

		// update 'time_subcycle'
		time_subcycle += dt_radiation;

		// update cell update counter
		radiationCellUpdates_ += CountCells(lev); // keep track of number of cell updates
	}
}

template <typename problem_t>
void RadhydroSimulation<problem_t>::advanceRadiationSubstepAtLevel(
    int lev, amrex::Real time, amrex::Real dt_radiation, int const iter_count, int const /*nsubsteps*/,
	amrex::YAFluxRegister *fr_as_crse, amrex::YAFluxRegister *fr_as_fine)
{
	if (Verbose()) {
		amrex::Print() << "\tsubstep " << iter_count << " t = " << time << std::endl;
	}

	// get cell sizes
	auto const &dx = geom[lev].CellSizeArray();

	// We use the RK2-SSP method here. It needs two registers: one to store the old timestep,
	// and another to store the intermediate stage (which is reused for the final stage).

	// update ghost zones [old timestep]
<<<<<<< HEAD
	fillBoundaryConditions(state_old_cc_[lev], state_old_cc_[lev], lev, time, BCs_cc_,
			quokka::centering::cc, quokka::direction::na, PreInterpState, PostInterpState);
=======
	fillBoundaryConditions(state_old_cc_[lev], state_old_cc_[lev], lev, time,
			PreInterpState, PostInterpState);
>>>>>>> 6a85cb9d

	// advance all grids on local processor (Stage 1 of integrator)
	for (amrex::MFIter iter(state_new_cc_[lev]); iter.isValid(); ++iter) {
		const amrex::Box &indexRange = iter.validbox();
		auto const &stateOld = state_old_cc_[lev].const_array(iter);
		auto const &stateNew = state_new_cc_[lev].array(iter);
		auto [fluxArrays, fluxDiffusiveArrays] =
			computeRadiationFluxes(stateOld, indexRange, ncompHyperbolic_, dx);

		// Stage 1 of RK2-SSP
		RadSystem<problem_t>::PredictStep(
			stateOld, stateNew,
			{AMREX_D_DECL(fluxArrays[0].array(), fluxArrays[1].array(),
				fluxArrays[2].array())},
			{AMREX_D_DECL(fluxDiffusiveArrays[0].const_array(),
				fluxDiffusiveArrays[1].const_array(),
				fluxDiffusiveArrays[2].const_array())},
			dt_radiation, dx, indexRange, ncompHyperbolic_);

		if (do_reflux) {
			// increment flux registers
			// WARNING: as written, diffusive flux correction is not compatible with reflux!!
			auto expandedFluxes =
				expandFluxArrays(fluxArrays, nstartHyperbolic_, state_new_cc_[lev].nComp());
			incrementFluxRegisters(iter, fr_as_crse, fr_as_fine, expandedFluxes, lev,
						0.5 * dt_radiation);
		}
	}

	// update ghost zones [intermediate stage stored in state_new_cc_]
<<<<<<< HEAD
	fillBoundaryConditions(state_new_cc_[lev], state_new_cc_[lev], lev, (time + dt_radiation), BCs_cc_,
			quokka::centering::cc, quokka::direction::na, PreInterpState, PostInterpState);
=======
	fillBoundaryConditions(state_new_cc_[lev], state_new_cc_[lev], lev, time + dt_radiation,
			PreInterpState, PostInterpState);
>>>>>>> 6a85cb9d

	// advance all grids on local processor (Stage 2 of integrator)
	for (amrex::MFIter iter(state_new_cc_[lev]); iter.isValid(); ++iter) {
		const amrex::Box &indexRange = iter.validbox();
		auto const &stateOld = state_old_cc_[lev].const_array(iter);
		auto const &stateInter = state_new_cc_[lev].const_array(iter);
		auto const &stateNew = state_new_cc_[lev].array(iter);
		auto [fluxArrays, fluxDiffusiveArrays] =
			computeRadiationFluxes(stateInter, indexRange, ncompHyperbolic_, dx);

		// Stage 2 of RK2-SSP
		RadSystem<problem_t>::AddFluxesRK2(
			stateNew, stateOld, stateInter,
			{AMREX_D_DECL(fluxArrays[0].array(), fluxArrays[1].array(),
				fluxArrays[2].array())},
			{AMREX_D_DECL(fluxDiffusiveArrays[0].const_array(),
				fluxDiffusiveArrays[1].const_array(),
				fluxDiffusiveArrays[2].const_array())},
			dt_radiation, dx, indexRange, ncompHyperbolic_);

		if (do_reflux) {
			// increment flux registers
			// WARNING: as written, diffusive flux correction is not compatible with reflux!!
			auto expandedFluxes =
				expandFluxArrays(fluxArrays, nstartHyperbolic_, state_new_cc_[lev].nComp());
			incrementFluxRegisters(iter, fr_as_crse, fr_as_fine, expandedFluxes, lev,
						0.5 * dt_radiation);
		}
	}
}

template <typename problem_t>
void RadhydroSimulation<problem_t>::operatorSplitSourceTerms(
    amrex::Array4<amrex::Real> const &stateNew, const amrex::Box &indexRange, 
	const amrex::Real time, const double dt,
	amrex::GpuArray<amrex::Real, AMREX_SPACEDIM> const &dx,
	amrex::GpuArray<amrex::Real, AMREX_SPACEDIM> const &prob_lo,
	amrex::GpuArray<amrex::Real, AMREX_SPACEDIM> const &prob_hi)
{
	amrex::FArrayBox radEnergySource(indexRange, 1,
					 amrex::The_Async_Arena()); // cell-centered scalar
	amrex::FArrayBox advectionFluxes(indexRange, 3,
					 amrex::The_Async_Arena()); // cell-centered vector

	radEnergySource.setVal<amrex::RunOn::Device>(0.);
	advectionFluxes.setVal<amrex::RunOn::Device>(0.);

	// cell-centered radiation energy source
	RadSystem<problem_t>::SetRadEnergySource(radEnergySource.array(), indexRange,
						 dx, prob_lo, prob_hi, time + dt);

	// cell-centered source terms
	RadSystem<problem_t>::AddSourceTerms(stateNew, radEnergySource.const_array(),
					     advectionFluxes.const_array(), indexRange, dt);
}

template <typename problem_t>
auto RadhydroSimulation<problem_t>::computeRadiationFluxes(
    amrex::Array4<const amrex::Real> const &consVar, const amrex::Box &indexRange, const int nvars,
    amrex::GpuArray<amrex::Real, AMREX_SPACEDIM> dx)
    -> std::tuple<std::array<amrex::FArrayBox, AMREX_SPACEDIM>,
		  std::array<amrex::FArrayBox, AMREX_SPACEDIM>>
{
	amrex::Box const &x1FluxRange = amrex::surroundingNodes(indexRange, 0);
	amrex::FArrayBox x1Flux(x1FluxRange, nvars, amrex::The_Async_Arena()); // node-centered in x
	amrex::FArrayBox x1FluxDiffusive(x1FluxRange, nvars, amrex::The_Async_Arena());
#if (AMREX_SPACEDIM >= 2)
	amrex::Box const &x2FluxRange = amrex::surroundingNodes(indexRange, 1);
	amrex::FArrayBox x2Flux(x2FluxRange, nvars, amrex::The_Async_Arena()); // node-centered in y
	amrex::FArrayBox x2FluxDiffusive(x2FluxRange, nvars, amrex::The_Async_Arena());
#endif
#if (AMREX_SPACEDIM == 3)
	amrex::Box const &x3FluxRange = amrex::surroundingNodes(indexRange, 2);
	amrex::FArrayBox x3Flux(x3FluxRange, nvars, amrex::The_Async_Arena()); // node-centered in z
	amrex::FArrayBox x3FluxDiffusive(x3FluxRange, nvars, amrex::The_Async_Arena());
#endif

	AMREX_D_TERM(
	    fluxFunction<FluxDir::X1>(consVar, x1Flux, x1FluxDiffusive, indexRange, nvars, dx);
	    , fluxFunction<FluxDir::X2>(consVar, x2Flux, x2FluxDiffusive, indexRange, nvars, dx);
	    , fluxFunction<FluxDir::X3>(consVar, x3Flux, x3FluxDiffusive, indexRange, nvars, dx);)

	std::array<amrex::FArrayBox, AMREX_SPACEDIM> fluxArrays = {
	    AMREX_D_DECL(std::move(x1Flux), std::move(x2Flux), std::move(x3Flux))};
	std::array<amrex::FArrayBox, AMREX_SPACEDIM> fluxDiffusiveArrays{AMREX_D_DECL(
	    std::move(x1FluxDiffusive), std::move(x2FluxDiffusive), std::move(x3FluxDiffusive))};

	return std::make_tuple(std::move(fluxArrays), std::move(fluxDiffusiveArrays));
}

template <typename problem_t>
template <FluxDir DIR>
void RadhydroSimulation<problem_t>::fluxFunction(amrex::Array4<const amrex::Real> const &consState,
						 amrex::FArrayBox &x1Flux,
						 amrex::FArrayBox &x1FluxDiffusive,
						 const amrex::Box &indexRange, const int nvars,
						 amrex::GpuArray<amrex::Real, AMREX_SPACEDIM> dx)
{
	int dir = 0;
	if constexpr (DIR == FluxDir::X1) {
		dir = 0;
	} else if constexpr (DIR == FluxDir::X2) {
		dir = 1;
	} else if constexpr (DIR == FluxDir::X3) {
		dir = 2;
	}

	// extend box to include ghost zones
	amrex::Box const &ghostRange = amrex::grow(indexRange, nghost_);
	// N.B.: A one-zone layer around the cells must be fully reconstructed in order for PPM to
	// work.
	amrex::Box const &reconstructRange = amrex::grow(indexRange, 1);
	amrex::Box const &x1ReconstructRange = amrex::surroundingNodes(reconstructRange, dir);

	amrex::FArrayBox primVar(ghostRange, nvars, amrex::The_Async_Arena());
	amrex::FArrayBox x1LeftState(x1ReconstructRange, nvars, amrex::The_Async_Arena());
	amrex::FArrayBox x1RightState(x1ReconstructRange, nvars, amrex::The_Async_Arena());

	// cell-centered kernel
	RadSystem<problem_t>::ConservedToPrimitive(consState, primVar.array(), ghostRange);

	if (radiationReconstructionOrder_ == 3) {
		// mixed interface/cell-centered kernel
		RadSystem<problem_t>::template ReconstructStatesPPM<DIR>(
	    	primVar.array(), x1LeftState.array(), x1RightState.array(), reconstructRange,
	    	x1ReconstructRange, nvars);
	} else if (radiationReconstructionOrder_ == 2) {
		// PLM and donor cell are interface-centered kernels
		RadSystem<problem_t>::template ReconstructStatesPLM<DIR>(
	    	primVar.array(), x1LeftState.array(), x1RightState.array(), x1ReconstructRange, nvars);
	} else if (radiationReconstructionOrder_ == 1) {
		RadSystem<problem_t>::template ReconstructStatesConstant<DIR>(
			primVar.array(), x1LeftState.array(), x1RightState.array(), x1ReconstructRange,
			nvars);
	} else {
		amrex::Abort("Invalid reconstruction order for radiation variables! Aborting...");
	}

	// interface-centered kernel
	amrex::Box const &x1FluxRange = amrex::surroundingNodes(indexRange, dir);
	RadSystem<problem_t>::template ComputeFluxes<DIR>(x1Flux.array(), x1FluxDiffusive.array(),
							  x1LeftState.array(), x1RightState.array(),
							  x1FluxRange, consState,
							  dx); // watch out for argument order!!
}

#endif // RADIATION_SIMULATION_HPP_<|MERGE_RESOLUTION|>--- conflicted
+++ resolved
@@ -58,7 +58,6 @@
 	using AMRSimulation<problem_t>::max_signal_speed_;
 
 	using AMRSimulation<problem_t>::ncomp_cc_;
-<<<<<<< HEAD
   using AMRSimulation<problem_t>::ncomp_fc_;
 	using AMRSimulation<problem_t>::nghost_;
 	using AMRSimulation<problem_t>::areInitialConditionsDefined_;
@@ -66,12 +65,6 @@
   using AMRSimulation<problem_t>::BCs_fc_;
 	using AMRSimulation<problem_t>::componentNames_cc_;
   using AMRSimulation<problem_t>::componentNames_fc_;
-=======
-	using AMRSimulation<problem_t>::nghost_;
-	using AMRSimulation<problem_t>::areInitialConditionsDefined_;
-	using AMRSimulation<problem_t>::BCs_cc_;
-	using AMRSimulation<problem_t>::componentNames_cc_;
->>>>>>> 6a85cb9d
 	using AMRSimulation<problem_t>::fillBoundaryConditions;
 	using AMRSimulation<problem_t>::geom;
 	using AMRSimulation<problem_t>::grids;
@@ -121,40 +114,14 @@
 	amrex::Long radiationCellUpdates_ = 0; // total number of radiation cell-updates
 
 	// member functions
-<<<<<<< HEAD
 	explicit RadhydroSimulation(amrex::Vector<amrex::BCRec> &BCs_cc,
                               amrex::Vector<amrex::BCRec> &BCs_fc)
 	    : AMRSimulation<problem_t>(BCs_cc, BCs_fc) {
-    defineComponentNames();
+    
+    ();
     // read in runtime parameters
 		readParmParse();
 	}
-=======
-	explicit RadhydroSimulation(amrex::Vector<amrex::BCRec> &boundaryConditions)
-	    : AMRSimulation<problem_t>(boundaryConditions) {
-    // check modules cannot be enabled if they are not been implemented yet
-    static_assert(!Physics_Traits<problem_t>::is_chemistry_enabled, "Chemistry is not supported, yet.");
-    
-    // add hydro state variables
-    if constexpr (Physics_Traits<problem_t>::is_hydro_enabled ||
-                  Physics_Traits<problem_t>::is_radiation_enabled) {
-      std::vector<std::string> hydroNames = {"gasDensity", "x-GasMomentum", "y-GasMomentum", "z-GasMomentum", "gasEnergy", "gasInternalEnergy"};
-      componentNames_cc_.insert(componentNames_cc_.end(), hydroNames.begin(), hydroNames.end());
-      ncomp_cc_ += hydroNames.size();
-    }
-    // add passive scalar variables
-    if constexpr (Physics_Traits<problem_t>::numPassiveScalars > 0){
-      std::vector<std::string> scalarNames = getScalarVariableNames();
-      componentNames_cc_.insert(componentNames_cc_.end(), scalarNames.begin(), scalarNames.end());
-      ncomp_cc_ += scalarNames.size();
-    }
-    // add radiation state variables
-    if constexpr (Physics_Traits<problem_t>::is_radiation_enabled) {
-      std::vector<std::string> radNames = {"radEnergy", "x-RadFlux", "y-RadFlux", "z-RadFlux"};
-      componentNames_cc_.insert(componentNames_cc_.end(), radNames.begin(), radNames.end());
-      ncomp_cc_ += radNames.size();
-    }
->>>>>>> 6a85cb9d
 
   explicit RadhydroSimulation(amrex::Vector<amrex::BCRec> &BCs_cc)
 	    : AMRSimulation<problem_t>(BCs_cc) {
@@ -625,7 +592,6 @@
   amrex::Vector<amrex::Real> ftime;
 
   if (lev == 0) {
-<<<<<<< HEAD
     // in this case, should return either state_new_[lev] or state_old_[lev]
     if (cen == quokka::centering::cc) {
       GetCCData(lev, time, fmf, ftime);
@@ -634,13 +600,6 @@
     }
   } else {
     // in this case, should return either state_new_[lev] or state_old_[lev]
-=======
-    // in this case, should return either state_new_cc_[lev] or state_old_cc_[lev]
-    GetData(lev, time, fmf, ftime);
-  } else {
-    // in this case, should return either state_new_cc_[lev] or state_old_cc_[lev]
-    GetData(lev, time, fmf, ftime);
->>>>>>> 6a85cb9d
     // returns old state, new state, or both depending on 'time'
     if (cen == quokka::centering::cc) {
       GetCCData(lev, time, fmf, ftime);
@@ -767,24 +726,15 @@
 	auto dx = geom[lev].CellSizeArray();
 
 	// create temporary multifab for Strang-split sources, copy old state
-<<<<<<< HEAD
 	amrex::MultiFab state_old_tmp(grids[lev], dmap[lev], ncomp_cc_, nghost_);
 	amrex::Copy(state_old_tmp, state_old_cc_[lev], 0, 0, ncomp_cc_, nghost_);
-=======
-	amrex::MultiFab state_old_cc_tmp(grids[lev], dmap[lev], ncomp_cc_, nghost_);
-	amrex::Copy(state_old_cc_tmp, state_old_cc_[lev], 0, 0, ncomp_cc_, nghost_);
->>>>>>> 6a85cb9d
 
 	// do Strang split source terms (first half-step)
 	addStrangSplitSources(state_old_cc_tmp, lev, time, 0.5*dt_lev);
 
 	// update ghost zones [old timestep]
-<<<<<<< HEAD
 	fillBoundaryConditions(state_old_tmp, state_old_tmp, lev, time, BCs_cc_, quokka::centering::cc,
                          quokka::direction::na, PreInterpState, PostInterpState);
-=======
-	fillBoundaryConditions(state_old_cc_tmp, state_old_cc_tmp, lev, time, PreInterpState, PostInterpState);
->>>>>>> 6a85cb9d
 
 	// check state validity
 	AMREX_ASSERT(!state_old_cc_tmp.contains_nan(0, state_old_cc_tmp.nComp()));
@@ -794,11 +744,7 @@
 	for (amrex::MFIter iter(state_new_cc_[lev]); iter.isValid(); ++iter) {
 
 		const amrex::Box &indexRange = iter.validbox(); // 'validbox' == exclude ghost zones
-<<<<<<< HEAD
 		auto const &stateOld = state_old_tmp.const_array(iter);
-=======
-		auto const &stateOld = state_old_cc_tmp.const_array(iter);
->>>>>>> 6a85cb9d
 		auto const &stateNew = state_new_cc_[lev].array(iter);
 		auto [fluxArrays, faceVel] = computeHydroFluxes(stateOld, indexRange, ncompHydro_);
 
@@ -870,13 +816,8 @@
 
 	if (integratorOrder_ == 2) {
 		// update ghost zones [intermediate stage stored in state_new_cc_]
-<<<<<<< HEAD
 		fillBoundaryConditions(state_new_cc_[lev], state_new_cc_[lev], lev, (time + dt_lev), BCs_cc_,
 			quokka::centering::cc, quokka::direction::na, PreInterpState, PostInterpState);
-=======
-		fillBoundaryConditions(state_new_cc_[lev], state_new_cc_[lev], lev, time + dt_lev,
-			PreInterpState, PostInterpState);
->>>>>>> 6a85cb9d
 
 		// check intermediate state validity
 		AMREX_ASSERT(!state_new_cc_[lev].contains_nan(0, state_new_cc_[lev].nComp()));
@@ -886,11 +827,7 @@
 		for (amrex::MFIter iter(state_new_cc_[lev]); iter.isValid(); ++iter) {
 
 			const amrex::Box &indexRange = iter.validbox(); // 'validbox' == exclude ghost zones
-<<<<<<< HEAD
 			auto const &stateOld = state_old_tmp.const_array(iter);
-=======
-			auto const &stateOld = state_old_cc_tmp.const_array(iter);
->>>>>>> 6a85cb9d
 			auto const &stateInter = state_new_cc_[lev].const_array(iter);
 			auto [fluxArrays, faceVel] = computeHydroFluxes(stateInter, indexRange, ncompHydro_);
 
@@ -1307,13 +1244,8 @@
 	// and another to store the intermediate stage (which is reused for the final stage).
 
 	// update ghost zones [old timestep]
-<<<<<<< HEAD
 	fillBoundaryConditions(state_old_cc_[lev], state_old_cc_[lev], lev, time, BCs_cc_,
 			quokka::centering::cc, quokka::direction::na, PreInterpState, PostInterpState);
-=======
-	fillBoundaryConditions(state_old_cc_[lev], state_old_cc_[lev], lev, time,
-			PreInterpState, PostInterpState);
->>>>>>> 6a85cb9d
 
 	// advance all grids on local processor (Stage 1 of integrator)
 	for (amrex::MFIter iter(state_new_cc_[lev]); iter.isValid(); ++iter) {
@@ -1344,13 +1276,8 @@
 	}
 
 	// update ghost zones [intermediate stage stored in state_new_cc_]
-<<<<<<< HEAD
 	fillBoundaryConditions(state_new_cc_[lev], state_new_cc_[lev], lev, (time + dt_radiation), BCs_cc_,
 			quokka::centering::cc, quokka::direction::na, PreInterpState, PostInterpState);
-=======
-	fillBoundaryConditions(state_new_cc_[lev], state_new_cc_[lev], lev, time + dt_radiation,
-			PreInterpState, PostInterpState);
->>>>>>> 6a85cb9d
 
 	// advance all grids on local processor (Stage 2 of integrator)
 	for (amrex::MFIter iter(state_new_cc_[lev]); iter.isValid(); ++iter) {
