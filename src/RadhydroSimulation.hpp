--- conflicted
+++ resolved
@@ -553,11 +553,18 @@
 						fluxArrays[2].const_array())},
 					dt_lev, geom[lev].CellSizeArray(), indexRange, ncompHydro_,
 					redoFlag.array());
+				
+				// add non-conservative term to internal energy
+				computeInternalEnergyUpdate(stateOld, stateNew, indexRange, ncompHydro_,
+											geom[lev].CellSizeArray(), dt_lev);
+
+				// prevent vacuum
+				HydroSystem<problem_t>::EnforcePressureFloor(densityFloor_, pressureFloor_,
+					indexRange, stateNew);
 			}
 		}
 	}
 
-<<<<<<< HEAD
 	// check ghost cell validity
 	AMREX_ASSERT(!state_old_[lev].contains_nan());
 
@@ -582,14 +589,14 @@
 					fluxArrays[2].const_array())},
 				dt_lev, geom[lev].CellSizeArray(), indexRange, ncompHydro_,
 				redoFlag.array());
-=======
-		// add non-conservative term to internal energy
-		computeInternalEnergyUpdate(stateOld, stateNew, indexRange, ncompHydro_,
-									geom[lev].CellSizeArray(), dt_lev);
-
-		// prevent vacuum
-		HydroSystem<problem_t>::EnforcePressureFloor(densityFloor_, pressureFloor_, indexRange, stateNew);
->>>>>>> 0beb484c
+			
+			// add non-conservative term to internal energy
+			computeInternalEnergyUpdate(stateOld, stateNew, indexRange, ncompHydro_,
+										geom[lev].CellSizeArray(), dt_lev);
+
+			// prevent vacuum
+			HydroSystem<problem_t>::EnforcePressureFloor(densityFloor_, pressureFloor_,
+				indexRange, stateNew);
 
 			// increment flux registers
 			if (do_reflux) {
@@ -599,10 +606,6 @@
 					fluxScaleFactor * dt_lev);
 			}
 		}
-		
-		// prevent vacuum
-		HydroSystem<problem_t>::EnforcePressureFloor(densityFloor_,
-			pressureFloor_, validBox, stateNew);
 	}
 	
 
@@ -633,56 +636,14 @@
 				dt_lev, geom[lev].CellSizeArray(), indexRange, ncompHydro_,
 				redoFlag.array());
 
-<<<<<<< HEAD
-			// prevent vacuum
-			HydroSystem<problem_t>::EnforcePressureFloor(densityFloor_, pressureFloor_, indexRange, stateNew);
-
-=======
-			// first-order flux correction (FOFC)
-			if (redoFlag.max<amrex::RunOn::Device>() != quokka::redoFlag::none) {
-				// compute first-order fluxes (on the whole FAB)
-				auto FOFluxArrays = computeFOHydroFluxes(stateInter, indexRange, ncompHydro_);
-
-				for(int i = 0; i < fofcMaxIterations_; ++i) {
-					if (Verbose()) {
-						std::cout << "[FOFC-2] iter = "
-								<< i
-								<< ", ncells = "
-								<< redoFlag.sum<amrex::RunOn::Device>(0)
-								<< "\n";
-					}
-					
-					// replace fluxes in fluxArrays with first-order fluxes at faces of flagged cells
-					replaceFluxes(fluxArrays, FOFluxArrays, redoFlag, indexRange, ncompHydro_);
-
-					// re-do RK stage update for *all* cells
-					// (since neighbors of problem cells will have modified states as well)
-					HydroSystem<problem_t>::AddFluxesRK2(
-						stateFinal, stateOld, stateInter,
-						{AMREX_D_DECL(fluxArrays[0].const_array(), fluxArrays[1].const_array(),
-							fluxArrays[2].const_array())},
-						dt_lev, geom[lev].CellSizeArray(), indexRange, ncompHydro_,
-						redoFlag.array());
-
-					if(redoFlag.max<amrex::RunOn::Device>() == quokka::redoFlag::none) {
-						break;
-					}
-				}
-			}
-
 			// add non-conservative term to internal energy
 			computeInternalEnergyUpdate(stateInter, stateFinal, indexRange, ncompHydro_,
 										geom[lev].CellSizeArray(), 0.5 * dt_lev);
 
 			// prevent vacuum
-			HydroSystem<problem_t>::EnforcePressureFloor(densityFloor_, pressureFloor_, indexRange, stateFinal);
-
-			// copy stateNew to state_new_[lev]
-			auto const &stateNew = state_new_[lev].array(iter);
-			amrex::FArrayBox stateNewFAB = amrex::FArrayBox(stateNew);
-			stateNewFAB.copy<amrex::RunOn::Device>(stateFinalFAB, 0, 0, ncompHydro_);
-			
->>>>>>> 0beb484c
+			HydroSystem<problem_t>::EnforcePressureFloor(densityFloor_, pressureFloor_,
+				indexRange, stateFinal);
+
 			if (do_reflux) {
 				// increment flux registers
 				auto expandedFluxes = expandFluxArrays(fluxArrays, 0, state_new_[lev].nComp());
