--- conflicted
+++ resolved
@@ -45,11 +45,11 @@
 #include "AMReX_YAFluxRegister.H"
 
 #include "CloudyCooling.hpp"
+#include "Gravity.hpp"
 #include "SimulationData.hpp"
 #include "hydro_system.hpp"
 #include "hyperbolic_system.hpp"
 #include "radiation_system.hpp"
-#include "Gravity.hpp"
 #include "simulation.hpp"
 
 // Simulation class should be initialized only once per program (i.e., is a singleton)
@@ -84,13 +84,9 @@
 	using AMRSimulation<problem_t>::refRatio;
 	using AMRSimulation<problem_t>::cellUpdates_;
 	using AMRSimulation<problem_t>::CountCells;
-<<<<<<< HEAD
-	using AMRSimulation<problem_t>::coordCenter_;
-=======
 	using AMRSimulation<problem_t>::WriteCheckpointFile;
 	using AMRSimulation<problem_t>::GetData;
 	using AMRSimulation<problem_t>::FillPatchWithData;
->>>>>>> 11ef47b8
 
 	SimulationData<problem_t> userData_;
 
@@ -119,25 +115,7 @@
 	std::unique_ptr<Gravity<problem_t>> gravitySolver;
 
 	// member functions
-<<<<<<< HEAD
-
-	explicit RadhydroSimulation(amrex::Vector<amrex::BCRec> &boundaryConditions)
-	    : AMRSimulation<problem_t>(boundaryConditions,
-				       RadSystem<problem_t>::nvar_, ncompHyperbolic_),
-		  gravitySolver(nullptr)
-	{
-		componentNames_ = {"gasDensity",    "x-GasMomentum", "y-GasMomentum",
-				   "z-GasMomentum", "gasEnergy",     "radEnergy",
-				   "x-RadFlux",	    "y-RadFlux",     "z-RadFlux"};
-	}
-
-	RadhydroSimulation(amrex::Vector<amrex::BCRec> &boundaryConditions, amrex::BCRec &gravityBC)
-	    : AMRSimulation<problem_t>(boundaryConditions,
-				       RadSystem<problem_t>::nvar_, ncompHyperbolic_),
-		  gravitySolver(std::make_unique<Gravity<problem_t>>(this, gravityBC, coordCenter_, HydroSystem<problem_t>::density_index))
-=======
 	explicit RadhydroSimulation(amrex::Vector<amrex::BCRec> &BCs_cc, amrex::Vector<amrex::BCRec> &BCs_fc) : AMRSimulation<problem_t>(BCs_cc, BCs_fc)
->>>>>>> 11ef47b8
 	{
 		defineComponentNames();
 		// read in runtime parameters
@@ -524,16 +502,11 @@
 	// since we are starting a new timestep, need to swap old and new state vectors
 	std::swap(state_old_cc_[lev], state_new_cc_[lev]);
 
-<<<<<<< HEAD
 	// apply half-step gravity update at beginning of timestep
 	addGravitySourceOld(lev, time, dt_lev);
 
-	// check hydro states before update
-	CHECK_HYDRO_STATES(state_old_[lev]);
-=======
 	// check hydro states before update (this can be caused by the flux register!)
 	CHECK_HYDRO_STATES(state_old_cc_[lev]);
->>>>>>> 11ef47b8
 
 	// advance hydro
 	if constexpr (Physics_Traits<problem_t>::is_hydro_enabled) {
@@ -697,9 +670,19 @@
 	});
 }
 
-template <typename problem_t>
-template <typename F>
-auto RadhydroSimulation<problem_t>::computeAxisAlignedProfile(const int axis, F const &user_f) -> amrex::Gpu::HostVector<amrex::Real>
+template <typename problem_t> void RadhydroSimulation<problem_t>::addGravitySourceOld(int lev, amrex::Real time, amrex::Real dt_lev)
+{
+	gravitySolver->construct_old_gravity(time, lev);
+	// TODO(benwibking): add sources to hydro state
+}
+
+template <typename problem_t> void RadhydroSimulation<problem_t>::addGravitySourceNew(int lev, amrex::Real time, amrex::Real dt_lev)
+{
+	gravitySolver->construct_new_gravity(time, lev);
+	// TODO(benwibking): add sources to hydro state
+}
+
+template <typename F> auto RadhydroSimulation<problem_t>::computeAxisAlignedProfile(const int axis, F const &user_f) -> amrex::Gpu::HostVector<amrex::Real>
 {
 	// compute a 1D profile of user_f(i, j, k, state) along the given axis.
 	BL_PROFILE("RadhydroSimulation::computeAxisAlignedProfile()");
@@ -740,28 +723,6 @@
 }
 
 template <typename problem_t>
-<<<<<<< HEAD
-void RadhydroSimulation<problem_t>::addGravitySourceOld(int lev, amrex::Real time,
-								 amrex::Real dt_lev)
-{
-	gravitySolver->construct_old_gravity(time, lev);
-	// TODO(benwibking): add sources to hydro state
-}
-
-template <typename problem_t>
-void RadhydroSimulation<problem_t>::addGravitySourceNew(int lev, amrex::Real time,
-								 amrex::Real dt_lev)
-{
-	gravitySolver->construct_new_gravity(time, lev);
-	// TODO(benwibking): add sources to hydro state
-}
-
-template <typename problem_t>
-void RadhydroSimulation<problem_t>::advanceHydroAtLevel(int lev, amrex::Real time,
-							amrex::Real dt_lev,
-							amrex::YAFluxRegister *fr_as_crse,
-							amrex::YAFluxRegister *fr_as_fine)
-=======
 void RadhydroSimulation<problem_t>::advanceHydroAtLevelWithRetries(int lev, amrex::Real time, amrex::Real dt_lev, amrex::YAFluxRegister *fr_as_crse,
 								   amrex::YAFluxRegister *fr_as_fine)
 {
@@ -856,7 +817,6 @@
 template <typename problem_t>
 auto RadhydroSimulation<problem_t>::advanceHydroAtLevel(amrex::MultiFab &state_old_cc_tmp, amrex::YAFluxRegister *fr_as_crse, amrex::YAFluxRegister *fr_as_fine,
 							int lev, amrex::Real time, amrex::Real dt_lev) -> bool
->>>>>>> 11ef47b8
 {
 	BL_PROFILE("RadhydroSimulation::advanceHydroAtLevel()");
 
