--- conflicted
+++ resolved
@@ -48,7 +48,6 @@
 #include "radiation_system.hpp"
 #include "simulation.hpp"
 
-<<<<<<< HEAD
 // Simulation class should be initialized only once per program (i.e., is a
 // singleton)
 template <typename problem_t>
@@ -124,12 +123,11 @@
   void computeMaxSignalLocal(int level) override;
   void preCalculateInitialConditions() override;
   void setInitialConditionsOnGrid(std::vector<grid> &grid_vec) override;
-  void advanceSingleTimestepAtLevel(int lev, amrex::Real time,
-                                    amrex::Real dt_lev, int iteration,
-                                    int ncycle) override;
-  void computeAfterTimestep() override;
-  void computeAfterLevelAdvance(int lev, amrex::Real time, amrex::Real dt_lev,
-                                int /*iteration*/, int /*ncycle*/);
+	void advanceSingleTimestepAtLevel(int lev, amrex::Real time, amrex::Real dt_lev,
+									  int ncycle) override;
+	void computeAfterTimestep() override;
+	void computeAfterLevelAdvance(int lev, amrex::Real time,
+								 amrex::Real dt_lev, int /*ncycle*/);
   void computeAfterEvolve(amrex::Vector<amrex::Real> &initSumCons) override;
   void computeReferenceSolution(
       amrex::MultiFab &ref,
@@ -214,165 +212,6 @@
                      std::array<amrex::FArrayBox, AMREX_SPACEDIM> &FOfluxes,
                      amrex::IArrayBox &redoFlag, amrex::Box const &validBox,
                      int ncomp);
-=======
-// Simulation class should be initialized only once per program (i.e., is a singleton)
-template <typename problem_t> class RadhydroSimulation : public AMRSimulation<problem_t>
-{
-      public:
-	using AMRSimulation<problem_t>::state_old_;
-	using AMRSimulation<problem_t>::state_new_;
-	using AMRSimulation<problem_t>::max_signal_speed_;
-
-	using AMRSimulation<problem_t>::ncomp_;
-	using AMRSimulation<problem_t>::nghost_;
-	using AMRSimulation<problem_t>::areInitialConditionsDefined_;
-	using AMRSimulation<problem_t>::boundaryConditions_;
-	using AMRSimulation<problem_t>::componentNames_;
-	using AMRSimulation<problem_t>::fillBoundaryConditions;
-	using AMRSimulation<problem_t>::geom;
-	using AMRSimulation<problem_t>::flux_reg_;
-	using AMRSimulation<problem_t>::incrementFluxRegisters;
-	using AMRSimulation<problem_t>::finest_level;
-	using AMRSimulation<problem_t>::finestLevel;
-	using AMRSimulation<problem_t>::do_reflux;
-	using AMRSimulation<problem_t>::Verbose;
-	using AMRSimulation<problem_t>::constantDt_;
-	using AMRSimulation<problem_t>::boxArray;
-	using AMRSimulation<problem_t>::DistributionMap;
-	using AMRSimulation<problem_t>::cellUpdates_;
-	using AMRSimulation<problem_t>::CountCells;
-	using AMRSimulation<problem_t>::WriteCheckpointFile;
-
-	std::vector<double> t_vec_;
-	std::vector<double> Trad_vec_;
-	std::vector<double> Tgas_vec_;
-
-	cloudy_tables cloudyTables{};
-
-	static constexpr int nvarTotal_ = RadSystem<problem_t>::nvar_;
-	static constexpr int ncompHydro_ = HydroSystem<problem_t>::nvar_; // hydro
-	static constexpr int ncompHyperbolic_ = RadSystem<problem_t>::nvarHyperbolic_;
-	static constexpr int nstartHyperbolic_ = RadSystem<problem_t>::nstartHyperbolic_;
-
-	amrex::Real radiationCflNumber_ = 0.3;
-	int maxSubsteps_ = 10; // maximum number of radiation subcycles per hydro step
-	bool is_hydro_enabled_ = false;
-	bool is_radiation_enabled_ = true;
-	bool computeReferenceSolution_ = false;
-	amrex::Real errorNorm_ = NAN;
-	amrex::Real densityFloor_ = 0.;
-	amrex::Real pressureFloor_ = 0.;
-	int fofcMaxIterations_ = 3; // maximum number of flux correction iterations -- only 1 is needed in almost all cases, but in rare cases a second iteration is needed
-
-	int integratorOrder_ = 2; // 1 == forward Euler; 2 == RK2-SSP (default)
-	int reconstructionOrder_ = 3; // 1 == donor cell; 2 == PLM; 3 == PPM (default)
-	int radiationReconstructionOrder_ = 3; // 1 == donor cell; 2 == PLM; 3 == PPM (default)
-
-	amrex::Long radiationCellUpdates_ = 0; // total number of radiation cell-updates
-
-	// member functions
-
-	explicit RadhydroSimulation(amrex::Vector<amrex::BCRec> &boundaryConditions)
-	    : AMRSimulation<problem_t>(boundaryConditions,
-				       RadSystem<problem_t>::nvar_, ncompHyperbolic_)
-	{
-		componentNames_ = {"gasDensity",    "x-GasMomentum", "y-GasMomentum",
-				   "z-GasMomentum", "gasEnergy",     "radEnergy",
-				   "x-RadFlux",	    "y-RadFlux",     "z-RadFlux"};
-	}
-
-	RadhydroSimulation(amrex::IntVect & /*gridDims*/, amrex::RealBox & /*boxSize*/,
-			   amrex::Vector<amrex::BCRec> &boundaryConditions)
-	    : AMRSimulation<problem_t>(boundaryConditions,
-				       RadSystem<problem_t>::nvar_, ncompHyperbolic_)
-	{
-		componentNames_ = {"gasDensity",    "x-GasMomentum", "y-GasMomentum",
-				   "z-GasMomentum", "gasEnergy",     "radEnergy",
-				   "x-RadFlux",	    "y-RadFlux",     "z-RadFlux"};
-	}
-
-	void checkHydroStates(amrex::MultiFab &mf, char const *file, int line);
-	void computeMaxSignalLocal(int level) override;
-	void setInitialConditionsAtLevel(int level) override;
-	void advanceSingleTimestepAtLevel(int lev, amrex::Real time, amrex::Real dt_lev,
-									  int ncycle) override;
-	void computeAfterTimestep() override;
-	void computeAfterLevelAdvance(int lev, amrex::Real time,
-								 amrex::Real dt_lev, int /*ncycle*/);
-	void computeAfterEvolve(amrex::Vector<amrex::Real> &initSumCons) override;
-	void computeReferenceSolution(amrex::MultiFab &ref,
-		amrex::GpuArray<amrex::Real, AMREX_SPACEDIM> const &dx,
-    	amrex::GpuArray<amrex::Real, AMREX_SPACEDIM> const &prob_lo);
-
-	// compute derived variables
-	void ComputeDerivedVar(int lev, std::string const &dname, amrex::MultiFab &mf, int ncomp) const override;
-
-	// fix-up states
-	void FixupState(int level) override;
-
-	// tag cells for refinement
-	void ErrorEst(int lev, amrex::TagBoxArray &tags, amrex::Real time, int ngrow) override;
-
-	auto expandFluxArrays(std::array<amrex::FArrayBox, AMREX_SPACEDIM> &fluxes, int nstartNew,
-			      int ncompNew) -> std::array<amrex::FArrayBox, AMREX_SPACEDIM>;
-
-	void advanceHydroAtLevel(int lev, amrex::Real time, amrex::Real dt_lev,
-				 amrex::YAFluxRegister *fr_as_crse,
-				 amrex::YAFluxRegister *fr_as_fine);
-
-	// radiation subcycle
-	void swapRadiationState(amrex::MultiFab &stateOld, amrex::MultiFab const &stateNew);
-	auto computeNumberOfRadiationSubsteps(int lev, amrex::Real dt_lev_hydro) -> int;
-	void advanceRadiationSubstepAtLevel(int lev, amrex::Real time,
-						   amrex::Real dt_radiation, int iter_count, int nsubsteps,
-						   amrex::YAFluxRegister *fr_as_crse,
-						   amrex::YAFluxRegister *fr_as_fine);
-	void subcycleRadiationAtLevel(int lev, amrex::Real time, amrex::Real dt_lev_hydro,
-				      amrex::YAFluxRegister *fr_as_crse,
-				      amrex::YAFluxRegister *fr_as_fine);
-
-	void operatorSplitSourceTerms(amrex::Array4<amrex::Real> const &stateNew,
-			const amrex::Box &indexRange, amrex::Real time, double dt,
-			amrex::GpuArray<amrex::Real, AMREX_SPACEDIM> const &dx,
-			amrex::GpuArray<amrex::Real, AMREX_SPACEDIM> const &prob_lo,
-			amrex::GpuArray<amrex::Real, AMREX_SPACEDIM> const &prob_hi);
-
-	auto computeRadiationFluxes(amrex::Array4<const amrex::Real> const &consVar,
-				    const amrex::Box &indexRange, int nvars,
-				    amrex::GpuArray<amrex::Real, AMREX_SPACEDIM> dx)
-	    -> std::tuple<std::array<amrex::FArrayBox, AMREX_SPACEDIM>,
-			  std::array<amrex::FArrayBox, AMREX_SPACEDIM>>;
-
-	auto computeHydroFluxes(amrex::Array4<const amrex::Real> const &consVar,
-				const amrex::Box &indexRange, int nvars)
-	    -> std::array<amrex::FArrayBox, AMREX_SPACEDIM>;
-
-	auto computeFOHydroFluxes(amrex::Array4<const amrex::Real> const &consVar,
-				const amrex::Box &indexRange, int nvars)
-    	-> std::array<amrex::FArrayBox, AMREX_SPACEDIM>;
-
-	template <FluxDir DIR>
-	void fluxFunction(amrex::Array4<const amrex::Real> const &consState,
-			  amrex::FArrayBox &x1Flux, amrex::FArrayBox &x1FluxDiffusive,
-			  const amrex::Box &indexRange, int nvars,
-			  amrex::GpuArray<amrex::Real, AMREX_SPACEDIM> dx);
-
-	template <FluxDir DIR>
-	void hydroFluxFunction(amrex::Array4<const amrex::Real> const &primVar,
-			  amrex::FArrayBox &x1Flux,
-			  amrex::Array4<const amrex::Real> const &x1Flat,
-			  amrex::Array4<const amrex::Real> const &x2Flat,
-			  amrex::Array4<const amrex::Real> const &x3Flat,
-    		  const amrex::Box &indexRange, int nvars);
-
-	template <FluxDir DIR>
-	void hydroFOFluxFunction(amrex::Array4<const amrex::Real> const &primVar,
-			  amrex::FArrayBox &x1Flux, const amrex::Box &indexRange, int nvars);
-
-	void replaceFluxes(std::array<amrex::FArrayBox, AMREX_SPACEDIM> &fluxes,
-			  std::array<amrex::FArrayBox, AMREX_SPACEDIM> &FOfluxes,
-			  amrex::IArrayBox &redoFlag, amrex::Box const &validBox, int ncomp);
->>>>>>> c671a5f0
 };
 
 template <typename problem_t>
@@ -475,16 +314,10 @@
 }
 
 template <typename problem_t>
-<<<<<<< HEAD
-void RadhydroSimulation<problem_t>::computeAfterLevelAdvance(
-    int lev, amrex::Real time, amrex::Real dt_lev, int iteration, int ncycle) {
-  // user should implement if desired
-=======
 void RadhydroSimulation<problem_t>::computeAfterLevelAdvance(int lev, amrex::Real time,
 								 amrex::Real dt_lev, int ncycle)
 {
-	// user should implement if desired
->>>>>>> c671a5f0
+  // user should implement if desired
 }
 
 template <typename problem_t>
@@ -589,9 +422,9 @@
 }
 
 template <typename problem_t>
-<<<<<<< HEAD
-void RadhydroSimulation<problem_t>::advanceSingleTimestepAtLevel(
-    int lev, amrex::Real time, amrex::Real dt_lev, int iteration, int ncycle) {
+void RadhydroSimulation<problem_t>::advanceSingleTimestepAtLevel(int lev, amrex::Real time,
+								 amrex::Real dt_lev, int ncycle)
+{
   BL_PROFILE("RadhydroSimulation::advanceSingleTimestepAtLevel()");
 
   // get flux registers
@@ -636,7 +469,7 @@
   CHECK_HYDRO_STATES(state_new_cc_[lev]);
 
   // compute any operator-split terms here (user-defined)
-  computeAfterLevelAdvance(lev, time, dt_lev, iteration, ncycle);
+	computeAfterLevelAdvance(lev, time, dt_lev, ncycle);
 
   // check hydro states after user work
   CHECK_HYDRO_STATES(state_new_cc_[lev]);
@@ -644,61 +477,6 @@
   // check state validity
   AMREX_ASSERT(!state_new_cc_[lev].contains_nan(0, state_new_cc_[lev].nComp()));
   AMREX_ASSERT(!state_new_cc_[lev].contains_nan()); // check ghost zones
-=======
-void RadhydroSimulation<problem_t>::advanceSingleTimestepAtLevel(int lev, amrex::Real time,
-								 amrex::Real dt_lev, int ncycle)
-{
-	BL_PROFILE("RadhydroSimulation::advanceSingleTimestepAtLevel()");
-
-	// get flux registers
-	amrex::YAFluxRegister *fr_as_crse = nullptr;
-	amrex::YAFluxRegister *fr_as_fine = nullptr;
-	if (do_reflux != 0) {
-		if (lev < finestLevel()) {
-			fr_as_crse = flux_reg_[lev + 1].get();
-			fr_as_crse->reset();
-		}
-		if (lev > 0) {
-			fr_as_fine = flux_reg_[lev].get();
-		}
-	}
-
-	// since we are starting a new timestep, need to swap old and new state vectors
-	std::swap(state_old_[lev], state_new_[lev]);
-
-	// check hydro states before update (this can be caused by the flux register!)
-	CHECK_HYDRO_STATES(state_old_[lev]);
-
-	// advance hydro
-	if (is_hydro_enabled_) {
-		advanceHydroAtLevel(lev, time, dt_lev, fr_as_crse, fr_as_fine);
-	} else {
-		// copy hydro vars from state_old_ to state_new_
-		// (otherwise radiation update will be wrong!)
-		amrex::MultiFab::Copy(state_new_[lev], state_old_[lev], 0, 0, ncompHydro_, 0);
-	}
-
-	// check hydro states after hydro update
-	CHECK_HYDRO_STATES(state_new_[lev]);
-
-	// subcycle radiation
-	if (is_radiation_enabled_) {
-		subcycleRadiationAtLevel(lev, time, dt_lev, fr_as_crse, fr_as_fine);
-	}
-
-	// check hydro states after radiation update
-	CHECK_HYDRO_STATES(state_new_[lev]);
-
-	// compute any operator-split terms here (user-defined)
-	computeAfterLevelAdvance(lev, time, dt_lev, ncycle);
-
-	// check hydro states after user work
-	CHECK_HYDRO_STATES(state_new_[lev]);
-
-	// check state validity
-	AMREX_ASSERT(!state_new_[lev].contains_nan(0, state_new_[lev].nComp()));
-	AMREX_ASSERT(!state_new_[lev].contains_nan()); // check ghost zones
->>>>>>> c671a5f0
 }
 
 // fix-up any unphysical states created by AMR operations
@@ -721,7 +499,6 @@
 }
 
 template <typename problem_t>
-<<<<<<< HEAD
 void RadhydroSimulation<problem_t>::advanceHydroAtLevel(
     int lev, amrex::Real time, amrex::Real dt_lev,
     amrex::YAFluxRegister *fr_as_crse, amrex::YAFluxRegister *fr_as_fine) {
@@ -894,168 +671,6 @@
       }
     }
   }
-=======
-void RadhydroSimulation<problem_t>::advanceHydroAtLevel(int lev, amrex::Real time,
-							amrex::Real dt_lev,
-							amrex::YAFluxRegister *fr_as_crse,
-							amrex::YAFluxRegister *fr_as_fine)
-{
-	BL_PROFILE("RadhydroSimulation::advanceHydroAtLevel()");
-
-	amrex::Real fluxScaleFactor = NAN;
-	if (integratorOrder_ == 2) {
-		fluxScaleFactor = 0.5;
-	} else if (integratorOrder_ == 1) {
-		fluxScaleFactor = 1.0;
-	}
-
-	// update ghost zones [old timestep]
-	fillBoundaryConditions(state_old_[lev], state_old_[lev], lev, time);
-
-	// check state validity
-	AMREX_ASSERT(!state_old_[lev].contains_nan(0, state_old_[lev].nComp()));
-	AMREX_ASSERT(!state_old_[lev].contains_nan()); // check ghost cells
-
-	// advance all grids on local processor (Stage 1 of integrator)
-	for (amrex::MFIter iter(state_new_[lev]); iter.isValid(); ++iter) {
-
-		const amrex::Box &indexRange = iter.validbox(); // 'validbox' == exclude ghost zones
-		auto const &stateOld = state_old_[lev].const_array(iter);
-		auto const &stateNew = state_new_[lev].array(iter);
-		auto fluxArrays = computeHydroFluxes(stateOld, indexRange, ncompHydro_);
-
-		// temporary FAB for RK stage
-		amrex::IArrayBox redoFlag(indexRange, 1, amrex::The_Async_Arena());
-
-		// Stage 1 of RK2-SSP
-		HydroSystem<problem_t>::PredictStep(
-		    stateOld, stateNew,
-		    {AMREX_D_DECL(fluxArrays[0].const_array(), fluxArrays[1].const_array(),
-				  fluxArrays[2].const_array())},
-		    dt_lev, geom[lev].CellSizeArray(), indexRange, ncompHydro_,
-			redoFlag.array());
-
-		// first-order flux correction (FOFC)
-		if (redoFlag.max<amrex::RunOn::Device>() != quokka::redoFlag::none) {
-			// compute first-order fluxes (on the whole FAB)
-			auto FOFluxArrays = computeFOHydroFluxes(stateOld, indexRange, ncompHydro_);
-
-			for(int i = 0; i < fofcMaxIterations_; ++i) {
-				if (Verbose()) {
-					std::cout << "[FOFC-1] iter = "
-							  << i
-							  << ", ncells = "
-							  << redoFlag.sum<amrex::RunOn::Device>(0)
-							  << "\n";
-				}
-
-				// replace fluxes in fluxArrays with first-order fluxes at faces of flagged cells
-				replaceFluxes(fluxArrays, FOFluxArrays, redoFlag, indexRange, ncompHydro_);
-
-				// re-do RK stage update for *all* cells
-				// (since neighbors of problem cells will have modified states as well)
-				HydroSystem<problem_t>::PredictStep(
-					stateOld, stateNew,
-					{AMREX_D_DECL(fluxArrays[0].const_array(), fluxArrays[1].const_array(),
-						fluxArrays[2].const_array())},
-					dt_lev, geom[lev].CellSizeArray(), indexRange, ncompHydro_,
-					redoFlag.array());
-
-				if(redoFlag.max<amrex::RunOn::Device>() == quokka::redoFlag::none) {
-					break;
-				}
-			}
-		}
-
-		// prevent vacuum
-		HydroSystem<problem_t>::EnforcePressureFloor(densityFloor_, pressureFloor_, indexRange, stateNew);
-
-		if (do_reflux) {
-			// increment flux registers
-			auto expandedFluxes = expandFluxArrays(fluxArrays, 0, state_new_[lev].nComp());
-			incrementFluxRegisters(iter, fr_as_crse, fr_as_fine, expandedFluxes, lev,
-					       fluxScaleFactor * dt_lev);
-		}
-	}
-
-	if (integratorOrder_ == 2) {
-		// update ghost zones [intermediate stage stored in state_new_]
-		fillBoundaryConditions(state_new_[lev], state_new_[lev], lev, time + dt_lev);
-
-		// check intermediate state validity
-		AMREX_ASSERT(!state_new_[lev].contains_nan(0, state_new_[lev].nComp()));
-		AMREX_ASSERT(!state_new_[lev].contains_nan()); // check ghost zones
-
-		// advance all grids on local processor (Stage 2 of integrator)
-		for (amrex::MFIter iter(state_new_[lev]); iter.isValid(); ++iter) {
-
-			const amrex::Box &indexRange = iter.validbox(); // 'validbox' == exclude ghost zones
-			auto const &stateOld = state_old_[lev].const_array(iter);
-			auto const &stateInter = state_new_[lev].const_array(iter);
-			auto fluxArrays = computeHydroFluxes(stateInter, indexRange, ncompHydro_);
-
-			amrex::FArrayBox stateFinalFAB = amrex::FArrayBox(indexRange, ncompHydro_,
-															amrex::The_Async_Arena());
-			auto const &stateFinal = stateFinalFAB.array();
-			amrex::IArrayBox redoFlag(indexRange, 1, amrex::The_Async_Arena());
-
-			// Stage 2 of RK2-SSP
-			HydroSystem<problem_t>::AddFluxesRK2(
-				stateFinal, stateOld, stateInter,
-				{AMREX_D_DECL(fluxArrays[0].const_array(), fluxArrays[1].const_array(),
-					fluxArrays[2].const_array())},
-				dt_lev, geom[lev].CellSizeArray(), indexRange, ncompHydro_,
-				redoFlag.array());
-
-			// first-order flux correction (FOFC)
-			if (redoFlag.max<amrex::RunOn::Device>() != quokka::redoFlag::none) {
-				// compute first-order fluxes (on the whole FAB)
-				auto FOFluxArrays = computeFOHydroFluxes(stateInter, indexRange, ncompHydro_);
-
-				for(int i = 0; i < fofcMaxIterations_; ++i) {
-					if (Verbose()) {
-						std::cout << "[FOFC-2] iter = "
-								<< i
-								<< ", ncells = "
-								<< redoFlag.sum<amrex::RunOn::Device>(0)
-								<< "\n";
-					}
-
-					// replace fluxes in fluxArrays with first-order fluxes at faces of flagged cells
-					replaceFluxes(fluxArrays, FOFluxArrays, redoFlag, indexRange, ncompHydro_);
-
-					// re-do RK stage update for *all* cells
-					// (since neighbors of problem cells will have modified states as well)
-					HydroSystem<problem_t>::AddFluxesRK2(
-						stateFinal, stateOld, stateInter,
-						{AMREX_D_DECL(fluxArrays[0].const_array(), fluxArrays[1].const_array(),
-							fluxArrays[2].const_array())},
-						dt_lev, geom[lev].CellSizeArray(), indexRange, ncompHydro_,
-						redoFlag.array());
-
-					if(redoFlag.max<amrex::RunOn::Device>() == quokka::redoFlag::none) {
-						break;
-					}
-				}
-			}
-
-			// prevent vacuum
-			HydroSystem<problem_t>::EnforcePressureFloor(densityFloor_, pressureFloor_, indexRange, stateFinal);
-
-			// copy stateNew to state_new_[lev]
-			auto const &stateNew = state_new_[lev].array(iter);
-			amrex::FArrayBox stateNewFAB = amrex::FArrayBox(stateNew);
-			stateNewFAB.copy<amrex::RunOn::Device>(stateFinalFAB, 0, 0, ncompHydro_);
-
-			if (do_reflux) {
-				// increment flux registers
-				auto expandedFluxes = expandFluxArrays(fluxArrays, 0, state_new_[lev].nComp());
-				incrementFluxRegisters(iter, fr_as_crse, fr_as_fine, expandedFluxes, lev,
-							fluxScaleFactor * dt_lev);
-			}
-		}
-	}
->>>>>>> c671a5f0
 }
 
 template <typename problem_t>
@@ -1176,7 +791,6 @@
 template <FluxDir DIR>
 void RadhydroSimulation<problem_t>::hydroFluxFunction(
     amrex::Array4<const amrex::Real> const &primVar, amrex::FArrayBox &x1Flux,
-<<<<<<< HEAD
     amrex::Array4<const amrex::Real> const &x1Flat,
     amrex::Array4<const amrex::Real> const &x2Flat,
     amrex::Array4<const amrex::Real> const &x3Flat,
@@ -1226,65 +840,10 @@
       primVar, x1Flat, x2Flat, x3Flat, x1LeftState.array(),
       x1RightState.array(), reconstructRange, nvars);
 
-  amrex::FArrayBox dvn(x1FluxRange, 1, amrex::The_Async_Arena());
-  amrex::FArrayBox dvt(x1FluxRange, 1, amrex::The_Async_Arena());
-
   // interface-centered kernel
   HydroSystem<problem_t>::template ComputeFluxes<DIR>(
-      x1Flux.array(), x1LeftState.array(), x1RightState.array(), primVar,
-      dvn.array(), dvt.array(), x1FluxRange);
-=======
-	amrex::Array4<const amrex::Real> const &x1Flat,
-	amrex::Array4<const amrex::Real> const &x2Flat,
-	amrex::Array4<const amrex::Real> const &x3Flat,
-    const amrex::Box &indexRange, const int nvars)
-{
-	int dir = 0;
-	if constexpr (DIR == FluxDir::X1) {
-		dir = 0;
-	} else if constexpr (DIR == FluxDir::X2) {
-		dir = 1;
-	} else if constexpr (DIR == FluxDir::X3) {
-		dir = 2;
-	}
-
-	// N.B.: A one-zone layer around the cells must be fully reconstructed for PPM.
-	amrex::Box const &reconstructRange = amrex::grow(indexRange, 1);
-	amrex::Box const &x1ReconstructRange = amrex::surroundingNodes(reconstructRange, dir);
-	amrex::Box const &x1FluxRange = amrex::surroundingNodes(indexRange, dir);
-
-	amrex::FArrayBox x1LeftState(x1ReconstructRange, nvars, amrex::The_Async_Arena());
-	amrex::FArrayBox x1RightState(x1ReconstructRange, nvars, amrex::The_Async_Arena());
-
-	if (reconstructionOrder_ == 3) {
-		// mixed interface/cell-centered kernel
-		HydroSystem<problem_t>::template ReconstructStatesPPM<DIR>(
-			primVar, x1LeftState.array(), x1RightState.array(), reconstructRange,
-			x1ReconstructRange, nvars);
-	} else if (reconstructionOrder_ == 2) {
-		// interface-centered kernel
-		HydroSystem<problem_t>::template ReconstructStatesPLM<DIR>(
-			primVar, x1LeftState.array(), x1RightState.array(),
-			x1ReconstructRange, nvars);
-	} else if (reconstructionOrder_ == 1) {
-		// interface-centered kernel
-		HydroSystem<problem_t>::template ReconstructStatesConstant<DIR>(
-			primVar, x1LeftState.array(), x1RightState.array(),
-			x1ReconstructRange, nvars);
-	} else {
-		amrex::Abort("Invalid reconstruction order specified!");
-	}
-
-	// cell-centered kernel
-	HydroSystem<problem_t>::template FlattenShocks<DIR>(
-	    primVar, x1Flat, x2Flat, x3Flat, x1LeftState.array(), x1RightState.array(),
-	    reconstructRange, nvars);
-
-	// interface-centered kernel
-	HydroSystem<problem_t>::template ComputeFluxes<DIR>(
 	    x1Flux.array(), x1LeftState.array(), x1RightState.array(),
 		primVar, x1FluxRange);
->>>>>>> c671a5f0
 }
 
 template <typename problem_t>
@@ -1329,7 +888,6 @@
 template <FluxDir DIR>
 void RadhydroSimulation<problem_t>::hydroFOFluxFunction(
     amrex::Array4<const amrex::Real> const &primVar, amrex::FArrayBox &x1Flux,
-<<<<<<< HEAD
     const amrex::Box &indexRange, const int nvars) {
   int dir = 0;
   if constexpr (DIR == FluxDir::X1) {
@@ -1355,42 +913,10 @@
       primVar, x1LeftState.array(), x1RightState.array(), x1ReconstructRange,
       nvars);
 
-  amrex::FArrayBox dvn(x1FluxRange, 1, amrex::The_Async_Arena());
-  amrex::FArrayBox dvt(x1FluxRange, 1, amrex::The_Async_Arena());
-
   // interface-centered kernel
   HydroSystem<problem_t>::template ComputeFluxes<DIR>(
-      x1Flux.array(), x1LeftState.array(), x1RightState.array(), primVar,
-      dvn.array(), dvt.array(), x1FluxRange);
-=======
-    const amrex::Box &indexRange, const int nvars)
-{
-	int dir = 0;
-	if constexpr (DIR == FluxDir::X1) {
-		dir = 0;
-	} else if constexpr (DIR == FluxDir::X2) {
-		dir = 1;
-	} else if constexpr (DIR == FluxDir::X3) {
-		dir = 2;
-	}
-
-	amrex::Box const &reconstructRange = amrex::grow(indexRange, 1);
-	amrex::Box const &x1ReconstructRange = amrex::surroundingNodes(reconstructRange, dir);
-	amrex::Box const &x1FluxRange = amrex::surroundingNodes(indexRange, dir);
-
-	amrex::FArrayBox x1LeftState(x1ReconstructRange, nvars, amrex::The_Async_Arena());
-	amrex::FArrayBox x1RightState(x1ReconstructRange, nvars, amrex::The_Async_Arena());
-
-	// interface-centered kernel
-	HydroSystem<problem_t>::template ReconstructStatesConstant<DIR>(
-			primVar, x1LeftState.array(), x1RightState.array(),
-			x1ReconstructRange, nvars);
-
-	// interface-centered kernel
-	HydroSystem<problem_t>::template ComputeFluxes<DIR>(
 	    x1Flux.array(), x1LeftState.array(), x1RightState.array(),
 		primVar, x1FluxRange);
->>>>>>> c671a5f0
 }
 
 template <typename problem_t>
@@ -1402,7 +928,6 @@
 }
 
 template <typename problem_t>
-<<<<<<< HEAD
 void RadhydroSimulation<problem_t>::subcycleRadiationAtLevel(
     int lev, amrex::Real time, amrex::Real dt_lev_hydro,
     amrex::YAFluxRegister *fr_as_crse, amrex::YAFluxRegister *fr_as_fine) {
@@ -1471,72 +996,6 @@
     radiationCellUpdates_ +=
         CountCells(lev); // keep track of number of cell updates
   }
-=======
-void RadhydroSimulation<problem_t>::subcycleRadiationAtLevel(int lev, amrex::Real time,
-							     amrex::Real dt_lev_hydro,
-							     amrex::YAFluxRegister *fr_as_crse,
-							     amrex::YAFluxRegister *fr_as_fine)
-{
-	// compute radiation timestep
-	int nsubSteps = 0;
-	amrex::Real dt_radiation = NAN;
-
-	if (is_hydro_enabled_ && !(constantDt_ > 0.)) {
-		// adjust to get integer number of substeps
-		nsubSteps = computeNumberOfRadiationSubsteps(lev, dt_lev_hydro);
-		dt_radiation = dt_lev_hydro / static_cast<double>(nsubSteps);
-	} else { // no hydro, or using constant dt (this is necessary for radiation test problems)
-		dt_radiation = dt_lev_hydro;
-		nsubSteps = 1;
-	}
-
-	if (Verbose() != 0) {
-		amrex::Print() << "\tRadiation substeps: " << nsubSteps << "\tdt: " << dt_radiation
-			       << "\n";
-	}
-	AMREX_ALWAYS_ASSERT(nsubSteps >= 1);
-	AMREX_ALWAYS_ASSERT(nsubSteps <= (maxSubsteps_+1));
-	AMREX_ALWAYS_ASSERT(dt_radiation > 0.0);
-
-	// perform subcycle
-	auto const &dx = geom[lev].CellSizeArray();
-	amrex::Real time_subcycle = time;
-	for (int i = 0; i < nsubSteps; ++i) {
-		if (i > 0) {
-			// since we are starting a new substep, we need to copy radiation state from
-			// 	new state vector to old state vector
-			// (this is not necessary for the i=0 substep because we have already swapped
-			//  the full hydro+radiation state vectors at the beginning of the level advance)
-			swapRadiationState(state_old_[lev], state_new_[lev]);
-		}
-
-		// advance hyperbolic radiation subsystem starting from state_old_ to state_new_
-		advanceRadiationSubstepAtLevel(lev, time_subcycle, dt_radiation, i, nsubSteps,
-							  fr_as_crse, fr_as_fine);
-
-		// new radiation state is stored in state_new_
-		// new hydro state is stored in state_new_ (always the case during radiation update)
-
-		// matter-radiation exchange source terms
-		for (amrex::MFIter iter(state_new_[lev]); iter.isValid(); ++iter) {
-			const amrex::Box &indexRange = iter.validbox();
-			auto const &stateNew = state_new_[lev].array(iter);
-			auto const &prob_lo = geom[lev].ProbLoArray();
-			auto const &prob_hi = geom[lev].ProbHiArray();
-			// update state_new_[lev] in place (updates both radiation and hydro vars)
-			operatorSplitSourceTerms(stateNew, indexRange, time_subcycle, dt_radiation,
-									 dx, prob_lo, prob_hi);
-		}
-
-		// new hydro+radiation state is stored in state_new_
-
-		// update 'time_subcycle'
-		time_subcycle += dt_radiation;
-
-		// update cell update counter
-		radiationCellUpdates_ += CountCells(lev); // keep track of number of cell updates
-	}
->>>>>>> c671a5f0
 }
 
 template <typename problem_t>
@@ -1626,7 +1085,6 @@
 template <typename problem_t>
 void RadhydroSimulation<problem_t>::operatorSplitSourceTerms(
     amrex::Array4<amrex::Real> const &stateNew, const amrex::Box &indexRange,
-<<<<<<< HEAD
     const amrex::Real time, const double dt,
     amrex::GpuArray<amrex::Real, AMREX_SPACEDIM> const &dx,
     amrex::GpuArray<amrex::Real, AMREX_SPACEDIM> const &prob_lo,
@@ -1649,28 +1107,6 @@
   RadSystem<problem_t>::AddSourceTerms(stateNew, radEnergySource.const_array(),
                                        advectionFluxes.const_array(),
                                        indexRange, dt);
-=======
-	const amrex::Real time, const double dt,
-	amrex::GpuArray<amrex::Real, AMREX_SPACEDIM> const &dx,
-	amrex::GpuArray<amrex::Real, AMREX_SPACEDIM> const &prob_lo,
-	amrex::GpuArray<amrex::Real, AMREX_SPACEDIM> const &prob_hi)
-{
-	amrex::FArrayBox radEnergySource(indexRange, 1,
-					 amrex::The_Async_Arena()); // cell-centered scalar
-	amrex::FArrayBox advectionFluxes(indexRange, 3,
-					 amrex::The_Async_Arena()); // cell-centered vector
-
-	radEnergySource.setVal<amrex::RunOn::Device>(0.);
-	advectionFluxes.setVal<amrex::RunOn::Device>(0.);
-
-	// cell-centered radiation energy source
-	RadSystem<problem_t>::SetRadEnergySource(radEnergySource.array(), indexRange,
-						 dx, prob_lo, prob_hi, time + dt);
-
-	// cell-centered source terms
-	RadSystem<problem_t>::AddSourceTerms(stateNew, radEnergySource.const_array(),
-					     advectionFluxes.const_array(), indexRange, dt);
->>>>>>> c671a5f0
 }
 
 template <typename problem_t>
