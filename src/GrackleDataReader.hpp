--- conflicted
+++ resolved
@@ -18,14 +18,6 @@
 
 #include "AMReX_TableData.H"
 
-<<<<<<< HEAD
-using Real = amrex::Real;
-
-#define SMALL_LOG_VALUE -99.0
-#define CLOUDY_MAX_DIMENSION 2 // we are using amrex::Table2D
-
-=======
->>>>>>> a49bfe18
 /* HDF5 definitions */
 
 #define HDF5_FILE_I4 H5T_STD_I32BE
@@ -85,11 +77,7 @@
 	double velocity_units = 1;
 };
 
-<<<<<<< HEAD
-void initialize_cloudy_data(cloudy_data &my_cloudy, std::string &grackle_data_file, code_units &my_units);
-=======
 void initialize_cloudy_data(grackle_data &my_cloudy, char const *group_name, std::string &grackle_data_file, code_units &my_units);
->>>>>>> a49bfe18
 
 auto extract_2d_table(amrex::Table2D<double> const &table3D) -> amrex::TableData<double, 2>;
 
