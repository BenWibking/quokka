--- conflicted
+++ resolved
@@ -256,12 +256,6 @@
 AMREX_GPU_DEVICE AMREX_FORCE_INLINE auto isStateValid(quokka::valarray<amrex::Real, HydroSystem<problem_t>::nvar_> const &Q) -> bool
 {
 	const amrex::Real rho = Q[0];
-<<<<<<< HEAD
-	const amrex::Real u = Q[1];
-	const amrex::Real v = Q[2];
-	const amrex::Real w = Q[3];
-=======
->>>>>>> d34f253c
 	const amrex::Real P = Q[4];
 	// check whether density and pressure are positive
 	return ((rho > 0.) && (P > 0.));
@@ -342,12 +336,7 @@
 	const int ip3 = (SIDE == BoundarySide::Lower) ? ibr - 3 : ibr + 3;
 	const int ip4 = (SIDE == BoundarySide::Lower) ? ibr - 4 : ibr + 4;
 
-<<<<<<< HEAD
-	// check state positivity (density, pressure)
-	// TODO(bwibking): reset to zero-gradient outflow if any state Q_{ip1...ip4} is invalid
-=======
 	// reset to zero-gradient outflow if any state Q_{ip1...ip4} is invalid
->>>>>>> d34f253c
 	if (!(detail::isStateValid<problem_t>(Q_ip1) && detail::isStateValid<problem_t>(Q_ip2) && detail::isStateValid<problem_t>(Q_ip3) &&
 	      detail::isStateValid<problem_t>(Q_ip4))) {
 		Q_ip1 = Q_i;
