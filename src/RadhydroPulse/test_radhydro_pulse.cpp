/// \file test_radhydro_pulse.cpp
/// \brief Defines a test problem for radiation in the static diffusion regime with advection by gas.
///

#include "test_radhydro_pulse.hpp"
#include "AMReX_BC_TYPES.H"
#include "AMReX_Print.H"
#include "RadhydroSimulation.hpp"
#include "fextract.hpp"
#include "physics_info.hpp"

struct PulseProblem {
}; // dummy type to allow compile-type polymorphism via template specialization
struct AdvPulseProblem {
};

<<<<<<< HEAD
// Default: static diffusion, tau = 2e3, beta = 3e-5, beta tau = 6e-2
AMREX_GPU_MANAGED double kappa0 = 100.;
AMREX_GPU_MANAGED double v0_adv = 1.0e6;
AMREX_GPU_MANAGED double max_time = 4.8e-5;

=======
>>>>>>> 40c8f724
constexpr int beta_order_ = 1; // order of beta in the radiation four-force

constexpr double T0 = 1.0e7; // K (temperature)
constexpr double T1 = 2.0e7; // K (temperature)
constexpr double rho0 = 1.2; // g cm^-3 (matter density)
constexpr double a_rad = C::a_rad;
constexpr double c = C::c_light; // speed of light (cgs)
constexpr double chat = c;
constexpr double width = 24.0; // cm, width of the pulse
constexpr double erad_floor = a_rad * T0 * T0 * T0 * T0 * 1.0e-10;
constexpr double mu = 2.33 * C::m_u;
constexpr double k_B = C::k_B;
constexpr double v0_nonadv = 0.; // non-advecting pulse

// static diffusion: tau = 2e3, beta = 3e-5, beta tau = 6e-2
// constexpr double kappa0 = 100.;	    // cm^2 g^-1
// constexpr double v0_adv = 1.0e6;    // advecting pulse
// constexpr double max_time = 4.8e-5; // max_time = 2.0 * width / v1;

// dynamic diffusion: tau = 2e4, beta = 3e-3, beta tau = 60
// constexpr double kappa0 = 1000.; // cm^2 g^-1
// constexpr double v0_adv = 1.0e8;    // advecting pulse
// constexpr double max_time = 1.2e-4; // max_time = 2.0 * width / v1;

template <> struct quokka::EOS_Traits<PulseProblem> {
	static constexpr double mean_molecular_weight = mu;
	static constexpr double boltzmann_constant = k_B;
	static constexpr double gamma = 5. / 3.;
};
template <> struct quokka::EOS_Traits<AdvPulseProblem> {
	static constexpr double mean_molecular_weight = mu;
	static constexpr double boltzmann_constant = k_B;
	static constexpr double gamma = 5. / 3.;
};

template <> struct RadSystem_Traits<PulseProblem> {
	static constexpr double c_light = c;
	static constexpr double c_hat = chat;
	static constexpr double radiation_constant = a_rad;
	static constexpr double Erad_floor = erad_floor;
	static constexpr int beta_order = beta_order_;
};
template <> struct RadSystem_Traits<AdvPulseProblem> {
	static constexpr double c_light = c;
	static constexpr double c_hat = chat;
	static constexpr double radiation_constant = a_rad;
	static constexpr double Erad_floor = erad_floor;
	static constexpr int beta_order = beta_order_;
};

template <> struct Physics_Traits<PulseProblem> {
	// cell-centred
	static constexpr bool is_hydro_enabled = true;
	static constexpr int numMassScalars = 0;		     // number of mass scalars
	static constexpr int numPassiveScalars = numMassScalars + 0; // number of passive scalars
	static constexpr bool is_radiation_enabled = true;
	// face-centred
	static constexpr bool is_mhd_enabled = false;
	static constexpr int nGroups = 1;
};
template <> struct Physics_Traits<AdvPulseProblem> {
	// cell-centred
	static constexpr bool is_hydro_enabled = true;
	static constexpr int numMassScalars = 0;		     // number of mass scalars
	static constexpr int numPassiveScalars = numMassScalars + 0; // number of passive scalars
	static constexpr bool is_radiation_enabled = true;
	// face-centred
	static constexpr bool is_mhd_enabled = false;
	static constexpr int nGroups = 1;
};

AMREX_GPU_HOST_DEVICE
auto compute_initial_Tgas(const double x) -> double
{
	// compute temperature profile for Gaussian radiation pulse
	const double sigma = width;
	return T0 + (T1 - T0) * std::exp(-x * x / (2.0 * sigma * sigma));
}

AMREX_GPU_HOST_DEVICE
auto compute_exact_rho(const double x) -> double
{
	// compute density profile for Gaussian radiation pulse
	auto T = compute_initial_Tgas(x);
	return rho0 * T0 / T + (a_rad * mu / 3. / k_B) * (std::pow(T0, 4) / T - std::pow(T, 3));
}

template <>
AMREX_GPU_HOST_DEVICE auto RadSystem<PulseProblem>::ComputePlanckOpacity(const double /*rho*/, const double /*Tgas*/) -> quokka::valarray<double, nGroups_>
{
	quokka::valarray<double, nGroups_> kappaPVec{};
	for (int i = 0; i < nGroups_; ++i) {
		kappaPVec[i] = kappa0;
	}
	return kappaPVec;
}
template <>
AMREX_GPU_HOST_DEVICE auto RadSystem<AdvPulseProblem>::ComputePlanckOpacity(const double /*rho*/, const double /*Tgas*/) -> quokka::valarray<double, nGroups_>
{
	quokka::valarray<double, nGroups_> kappaPVec{};
	for (int i = 0; i < nGroups_; ++i) {
		kappaPVec[i] = kappa0;
	}
	return kappaPVec;
}

template <>
AMREX_GPU_HOST_DEVICE auto RadSystem<PulseProblem>::ComputeFluxMeanOpacity(const double rho, const double Tgas) -> quokka::valarray<double, nGroups_>
{
	return ComputePlanckOpacity(rho, Tgas);
}
template <>
AMREX_GPU_HOST_DEVICE auto RadSystem<AdvPulseProblem>::ComputeFluxMeanOpacity(const double rho, const double Tgas) -> quokka::valarray<double, nGroups_>
{
	return ComputePlanckOpacity(rho, Tgas);
}

template <> void RadhydroSimulation<PulseProblem>::setInitialConditionsOnGrid(quokka::grid grid_elem)
{
	// extract variables required from the geom object
	amrex::GpuArray<amrex::Real, AMREX_SPACEDIM> const dx = grid_elem.dx_;
	amrex::GpuArray<amrex::Real, AMREX_SPACEDIM> prob_lo = grid_elem.prob_lo_;
	amrex::GpuArray<amrex::Real, AMREX_SPACEDIM> prob_hi = grid_elem.prob_hi_;
	const amrex::Box &indexRange = grid_elem.indexRange_;
	const amrex::Array4<double> &state_cc = grid_elem.array_;

	amrex::Real const x0 = prob_lo[0] + 0.5 * (prob_hi[0] - prob_lo[0]);

	// loop over the grid and set the initial condition
	amrex::ParallelFor(indexRange, [=] AMREX_GPU_DEVICE(int i, int j, int k) {
		amrex::Real const x = prob_lo[0] + (i + static_cast<amrex::Real>(0.5)) * dx[0];
		const double Trad = compute_initial_Tgas(x - x0);
		const double Erad = a_rad * std::pow(Trad, 4);
		const double rho = compute_exact_rho(x - x0);
		const double Egas = quokka::EOS<PulseProblem>::ComputeEintFromTgas(rho, Trad);

		state_cc(i, j, k, RadSystem<PulseProblem>::radEnergy_index) = Erad;
		state_cc(i, j, k, RadSystem<PulseProblem>::x1RadFlux_index) = 0.;
		state_cc(i, j, k, RadSystem<PulseProblem>::x2RadFlux_index) = 0.;
		state_cc(i, j, k, RadSystem<PulseProblem>::x3RadFlux_index) = 0.;
		state_cc(i, j, k, RadSystem<PulseProblem>::gasEnergy_index) = Egas;
		state_cc(i, j, k, RadSystem<PulseProblem>::gasDensity_index) = rho;
		state_cc(i, j, k, RadSystem<PulseProblem>::gasInternalEnergy_index) = Egas;
		state_cc(i, j, k, RadSystem<PulseProblem>::x1GasMomentum_index) = 0.;
		state_cc(i, j, k, RadSystem<PulseProblem>::x2GasMomentum_index) = 0.;
		state_cc(i, j, k, RadSystem<PulseProblem>::x3GasMomentum_index) = 0.;
	});
}
template <> void RadhydroSimulation<AdvPulseProblem>::setInitialConditionsOnGrid(quokka::grid grid_elem)
{
	// extract variables required from the geom object
	amrex::GpuArray<amrex::Real, AMREX_SPACEDIM> const dx = grid_elem.dx_;
	amrex::GpuArray<amrex::Real, AMREX_SPACEDIM> prob_lo = grid_elem.prob_lo_;
	amrex::GpuArray<amrex::Real, AMREX_SPACEDIM> prob_hi = grid_elem.prob_hi_;
	const amrex::Box &indexRange = grid_elem.indexRange_;
	const amrex::Array4<double> &state_cc = grid_elem.array_;

	amrex::Real const x0 = prob_lo[0] + 0.5 * (prob_hi[0] - prob_lo[0]);

	// loop over the grid and set the initial condition
	amrex::ParallelFor(indexRange, [=] AMREX_GPU_DEVICE(int i, int j, int k) {
		amrex::Real const x = prob_lo[0] + (i + static_cast<amrex::Real>(0.5)) * dx[0];
		const double Trad = compute_initial_Tgas(x - x0);
		const double Erad = a_rad * std::pow(Trad, 4);
		const double rho = compute_exact_rho(x - x0);
		const double Egas = quokka::EOS<PulseProblem>::ComputeEintFromTgas(rho, Trad);
		const double v0 = v0_adv;

		if constexpr (beta_order_ <= 1) {
			state_cc(i, j, k, RadSystem<PulseProblem>::radEnergy_index) = Erad;
		} else { // beta_order_ == 2 or 3
			state_cc(i, j, k, RadSystem<PulseProblem>::radEnergy_index) = (1. + 4. / 3. * (v0 * v0) / (c * c)) * Erad;
		}
		if constexpr (beta_order_ <= 2) {
			state_cc(i, j, k, RadSystem<PulseProblem>::x1RadFlux_index) = 4. / 3. * v0 * Erad;
		} else { // beta_order_ == 3
			state_cc(i, j, k, RadSystem<PulseProblem>::x1RadFlux_index) = 4. / 3. * v0 * Erad * (1. + (v0 * v0) / (c * c));
		}
		state_cc(i, j, k, RadSystem<PulseProblem>::x2RadFlux_index) = 0;
		state_cc(i, j, k, RadSystem<PulseProblem>::x3RadFlux_index) = 0;
		state_cc(i, j, k, RadSystem<PulseProblem>::gasEnergy_index) = Egas + 0.5 * rho * v0 * v0;
		state_cc(i, j, k, RadSystem<PulseProblem>::gasDensity_index) = rho;
		state_cc(i, j, k, RadSystem<PulseProblem>::gasInternalEnergy_index) = Egas;
		state_cc(i, j, k, RadSystem<PulseProblem>::x1GasMomentum_index) = v0 * rho;
		state_cc(i, j, k, RadSystem<PulseProblem>::x2GasMomentum_index) = 0.;
		state_cc(i, j, k, RadSystem<PulseProblem>::x3GasMomentum_index) = 0.;
	});
}

auto problem_main() -> int
{
	// This problem is a test of radiation diffusion plus advection by gas.
	// This makes this problem a stringent test of the radiation advection
	// in the diffusion limit.

	// Problem parameters
	const int64_t max_timesteps = 1e8;
	const double CFL_number = 0.8;
	// const int nx = 32;

	const double max_dt = 1e-3; // t_cr = 2 cm / cs = 7e-8 s

	// Boundary conditions
	constexpr int nvars = RadSystem<PulseProblem>::nvar_;
	amrex::Vector<amrex::BCRec> BCs_cc(nvars);
	for (int n = 0; n < nvars; ++n) {
		// periodic boundary condition in the x-direction will not work
		BCs_cc[n].setLo(0, amrex::BCType::foextrap); // extrapolate
		BCs_cc[n].setHi(0, amrex::BCType::foextrap);
		for (int i = 1; i < AMREX_SPACEDIM; ++i) {
			BCs_cc[n].setLo(i, amrex::BCType::int_dir); // periodic
			BCs_cc[n].setHi(i, amrex::BCType::int_dir);
		}
	}

	// Problem 1: non-advecting pulse

	// Problem initialization
	RadhydroSimulation<PulseProblem> sim(BCs_cc);

	amrex::ParmParse pp; // NOLINT
	pp.query("max_time", max_time);
	pp.query("kappa0", kappa0);
	pp.query("v0_adv", v0_adv);

	sim.radiationReconstructionOrder_ = 3; // PPM
	sim.stopTime_ = max_time;
	sim.radiationCflNumber_ = CFL_number;
	sim.cflNumber_ = CFL_number;
	sim.maxDt_ = max_dt;
	sim.maxTimesteps_ = max_timesteps;
	sim.plotfileInterval_ = -1;

	// initialize
	sim.setInitialConditions();

	// evolve
	sim.evolve();

	// read output variables
	auto [position, values] = fextract(sim.state_new_cc_[0], sim.Geom(0), 0, 0.0);
	const int nx = static_cast<int>(position.size());

	std::vector<double> xs(nx);
	std::vector<double> Trad(nx);
	std::vector<double> Tgas(nx);
	std::vector<double> Vgas(nx);
	std::vector<double> rhogas(nx);
	std::vector<double> flux(nx);

	for (int i = 0; i < nx; ++i) {
		amrex::Real const x = position[i];
		xs.at(i) = x;
		const auto Erad_t = values.at(RadSystem<PulseProblem>::radEnergy_index)[i];
		const auto Trad_t = std::pow(Erad_t / a_rad, 1. / 4.);
		const auto rho_t = values.at(RadSystem<PulseProblem>::gasDensity_index)[i];
		const auto v_t = values.at(RadSystem<PulseProblem>::x1GasMomentum_index)[i] / rho_t;
		const auto Egas = values.at(RadSystem<PulseProblem>::gasInternalEnergy_index)[i];
		const auto flux_t = values.at(RadSystem<PulseProblem>::x1RadFlux_index)[i];
		rhogas.at(i) = rho_t;
		Trad.at(i) = Trad_t;
		Tgas.at(i) = quokka::EOS<PulseProblem>::ComputeTgasFromEint(rho_t, Egas);
		Vgas.at(i) = 1e-5 * v_t;
		flux.at(i) = flux_t;
	}
	// END OF PROBLEM 1

	// Problem 2: advecting pulse

	// Problem initialization
	RadhydroSimulation<AdvPulseProblem> sim2(BCs_cc);

	sim2.radiationReconstructionOrder_ = 3; // PPM
	sim2.stopTime_ = max_time;
	sim2.radiationCflNumber_ = CFL_number;
	sim2.maxDt_ = max_dt;
	sim2.maxTimesteps_ = max_timesteps;
	sim2.plotfileInterval_ = -1;

	// initialize
	sim2.setInitialConditions();

	// evolve
	sim2.evolve();

	// read output variables
	auto [position2, values2] = fextract(sim2.state_new_cc_[0], sim2.Geom(0), 0, 0.0);
	amrex::GpuArray<amrex::Real, AMREX_SPACEDIM> prob_lo = sim2.geom[0].ProbLoArray();
	amrex::GpuArray<amrex::Real, AMREX_SPACEDIM> prob_hi = sim2.geom[0].ProbHiArray();
	// compute the pixel size
	const double dx = (prob_hi[0] - prob_lo[0]) / static_cast<double>(nx);
	const double move = v0_adv * sim2.tNew_[0];
	const int n_p = static_cast<int>(move / dx);
	const int half = static_cast<int>(nx / 2.0);
	const double drift = move - static_cast<double>(n_p) * dx;
	const int shift = n_p - static_cast<int>((n_p + half) / nx) * nx;

	std::vector<double> xs2(nx);
	std::vector<double> Trad2(nx);
	std::vector<double> Tgas2(nx);
	std::vector<double> Vgas2(nx);
	std::vector<double> rhogas2(nx);
	std::vector<double> flux2(nx);

	for (int i = 0; i < nx; ++i) {
		int index_ = 0;
		if (shift >= 0) {
			if (i < shift) {
				index_ = nx - shift + i;
			} else {
				index_ = i - shift;
			}
		} else {
			if (i <= nx - 1 + shift) {
				index_ = i - shift;
			} else {
				index_ = i - (nx + shift);
			}
		}
		const amrex::Real x = position2[i];
		const auto Erad_t = values2.at(RadSystem<PulseProblem>::radEnergy_index)[i];
		const auto Trad_t = std::pow(Erad_t / a_rad, 1. / 4.);
		const auto rho_t = values2.at(RadSystem<PulseProblem>::gasDensity_index)[i];
		const auto v_t = values2.at(RadSystem<PulseProblem>::x1GasMomentum_index)[i] / rho_t;
		const auto Egas = values2.at(RadSystem<PulseProblem>::gasInternalEnergy_index)[i];
		const auto flux_t = values2.at(RadSystem<PulseProblem>::x1RadFlux_index)[i];
		xs2.at(i) = x - drift;
		rhogas2.at(index_) = rho_t;
		Trad2.at(index_) = Trad_t;
		Tgas2.at(index_) = quokka::EOS<PulseProblem>::ComputeTgasFromEint(rho_t, Egas);
		Vgas2.at(index_) = 1e-5 * (v_t - v0_adv);
		flux2.at(index_) = flux_t;
	}
	// END OF PROBLEM 2

	// compute error norm
	double err_norm = 0.;
	double sol_norm = 0.;
	for (size_t i = 0; i < xs2.size(); ++i) {
		err_norm += std::abs(Tgas[i] - Trad[i]);
		err_norm += std::abs(Trad2[i] - Trad[i]);
		err_norm += std::abs(Tgas2[i] - Trad[i]);
		sol_norm += std::abs(Trad[i]) * 3.0;
	}
	const double error_tol = 0.006;
	const double rel_error = err_norm / sol_norm;
	amrex::Print() << "Relative L1 error norm = " << rel_error << std::endl;

#ifdef HAVE_PYTHON
	// plot temperature
	matplotlibcpp::clf();
	std::map<std::string, std::string> Trad_args;
	std::map<std::string, std::string> Tgas_args;
	Trad_args["label"] = "Trad (non-advecting)";
	Trad_args["linestyle"] = "-.";
	Tgas_args["label"] = "Tgas (non-advecting)";
	Tgas_args["linestyle"] = "--";
	matplotlibcpp::ylim(0.95e7, 2.0e7);
	matplotlibcpp::plot(xs, Trad, Trad_args);
	matplotlibcpp::plot(xs, Tgas, Tgas_args);
	Trad_args["label"] = "Trad (advecting)";
	Tgas_args["label"] = "Tgas (advecting)";
	matplotlibcpp::plot(xs2, Trad2, Trad_args);
	matplotlibcpp::plot(xs2, Tgas2, Tgas_args);
	matplotlibcpp::xlabel("length x (cm)");
	matplotlibcpp::ylabel("temperature (K)");
	matplotlibcpp::legend();
	matplotlibcpp::title(fmt::format("time t = {:.4g}", sim.tNew_[0]));
	matplotlibcpp::tight_layout();
	matplotlibcpp::save("./radhydro_pulse_temperature.pdf");

	// Save xs, Trad, Tgas, xs2, Trad2, Tgas2 to csv file
	std::ofstream file;
	file.open("radhydro_pulse_temperature.csv");
	file << "xs,Trad,Tgas,xs2,Trad2,Tgas2\n";
	for (size_t i = 0; i < xs.size(); ++i) {
		file << std::scientific << std::setprecision(12) << xs[i] << "," << Trad[i] << "," << Tgas[i] << "," << xs2[i] << "," << Trad2[i] << ","
		     << Tgas2[i] << "\n";
	}
	file.close();

	// plot gas density profile
	matplotlibcpp::clf();
	std::map<std::string, std::string> rho_args;
	rho_args["label"] = "gas density (non-advecting)";
	rho_args["linestyle"] = "-";
	matplotlibcpp::plot(xs, rhogas, rho_args);
	rho_args["label"] = "gas density (advecting))";
	matplotlibcpp::plot(xs2, rhogas2, rho_args);
	matplotlibcpp::xlabel("length x (cm)");
	matplotlibcpp::ylabel("density (g cm^-3)");
	matplotlibcpp::legend();
	matplotlibcpp::title(fmt::format("time t = {:.4g}", sim.tNew_[0]));
	matplotlibcpp::tight_layout();
	matplotlibcpp::save("./radhydro_pulse_density.pdf");

	// Save xs, rhogas, xs2, rhogas2 to csv file with format %.12e
	file.open("radhydro_pulse_density.csv");
	file << "xs,rhogas,xs2,rhogas2\n";
	for (size_t i = 0; i < xs.size(); ++i) {
		file << std::scientific << std::setprecision(12) << xs[i] << "," << rhogas[i] << "," << xs2[i] << "," << rhogas2[i] << "\n";
	}
	file.close();

	// plot gas velocity profile
	matplotlibcpp::clf();
	std::map<std::string, std::string> vgas_args;
	vgas_args["label"] = "gas velocity (non-advecting)";
	vgas_args["linestyle"] = "-";
	matplotlibcpp::plot(xs, Vgas, vgas_args);
	vgas_args["label"] = "gas velocity (advecting)";
	matplotlibcpp::plot(xs2, Vgas2, vgas_args);
	matplotlibcpp::xlabel("length x (cm)");
	matplotlibcpp::ylabel("velocity (km s^-1)");
	matplotlibcpp::legend();
	matplotlibcpp::title(fmt::format("time t = {:.4g}", sim.tNew_[0]));
	matplotlibcpp::tight_layout();
	matplotlibcpp::save("./radhydro_pulse_velocity.pdf");

	// Save xs, Vgas, xs2, Vgas2 to csv file
	file.open("radhydro_pulse_velocity.csv");
	file << "xs,Vgas,xs2,Vgas2\n";
	for (size_t i = 0; i < xs.size(); ++i) {
		file << std::scientific << std::setprecision(12) << xs[i] << "," << Vgas[i] << "," << xs2[i] << "," << Vgas2[i] << "\n";
	}
	file.close();

	// plot radiation flux profile of the non-advecting pulse
	matplotlibcpp::clf();
	std::map<std::string, std::string> flux_args;
	flux_args["label"] = "radiation flux (non-advecting)";
	flux_args["linestyle"] = "-";
	matplotlibcpp::plot(xs, flux, flux_args);
	flux_args["label"] = "radiation flux (advecting)";
	matplotlibcpp::plot(xs2, flux2, flux_args);
	matplotlibcpp::xlabel("length x (cm)");
	matplotlibcpp::ylabel("flux (erg cm^-2 s^-1)");
	matplotlibcpp::legend();
	matplotlibcpp::title(fmt::format("time t = {:.4g}", sim.tNew_[0]));
	matplotlibcpp::tight_layout();
	matplotlibcpp::save("./radhydro_pulse_flux.pdf");

	// Save xs, flux, xs2, flux2 to csv file
	file.open("radhydro_pulse_flux.csv");
	file << "xs,flux,xs2,flux2\n";
	for (size_t i = 0; i < xs.size(); ++i) {
		file << std::scientific << std::setprecision(12) << xs[i] << "," << flux[i] << "," << xs2[i] << "," << flux2[i] << "\n";
	}
	file.close();

#endif

	// Cleanup and exit
	int status = 0;
	if ((rel_error > error_tol) || std::isnan(rel_error)) {
		status = 1;
	}
	return status;
}<|MERGE_RESOLUTION|>--- conflicted
+++ resolved
@@ -14,14 +14,6 @@
 struct AdvPulseProblem {
 };
 
-<<<<<<< HEAD
-// Default: static diffusion, tau = 2e3, beta = 3e-5, beta tau = 6e-2
-AMREX_GPU_MANAGED double kappa0 = 100.;
-AMREX_GPU_MANAGED double v0_adv = 1.0e6;
-AMREX_GPU_MANAGED double max_time = 4.8e-5;
-
-=======
->>>>>>> 40c8f724
 constexpr int beta_order_ = 1; // order of beta in the radiation four-force
 
 constexpr double T0 = 1.0e7; // K (temperature)
@@ -37,9 +29,9 @@
 constexpr double v0_nonadv = 0.; // non-advecting pulse
 
 // static diffusion: tau = 2e3, beta = 3e-5, beta tau = 6e-2
-// constexpr double kappa0 = 100.;	    // cm^2 g^-1
-// constexpr double v0_adv = 1.0e6;    // advecting pulse
-// constexpr double max_time = 4.8e-5; // max_time = 2.0 * width / v1;
+constexpr double kappa0 = 100.;	    // cm^2 g^-1
+constexpr double v0_adv = 1.0e6;    // advecting pulse
+constexpr double max_time = 4.8e-5; // max_time = 2.0 * width / v1;
 
 // dynamic diffusion: tau = 2e4, beta = 3e-3, beta tau = 60
 // constexpr double kappa0 = 1000.; // cm^2 g^-1
