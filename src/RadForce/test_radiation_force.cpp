//==============================================================================
// TwoMomentRad - a radiation transport library for patch-based AMR codes
// Copyright 2020 Benjamin Wibking.
// Released under the MIT license. See LICENSE file included in the GitHub repo.
//==============================================================================
/// \file test_radiation_force.cpp
/// \brief Defines a test problem for radiation force terms.
///

#include <cstdint>
#include <string>

#include "AMReX.H"
#include "AMReX_BC_TYPES.H"
#include "AMReX_BLassert.H"
#include "AMReX_REAL.H"

#include "ArrayUtil.hpp"
#include "RadhydroSimulation.hpp"
#include "fextract.hpp"
#include "hydro_system.hpp"
#include "interpolate.hpp"
#include "physics_info.hpp"
#include "radiation_system.hpp"
#include "test_radiation_force.hpp"
#ifdef HAVE_PYTHON
#include "matplotlibcpp.h"
#endif

struct TubeProblem {
};

constexpr double kappa0 = 5.0;	     // cm^2 g^-1
constexpr double mu = 2.33 * C::m_u; // g
constexpr double gamma_gas = 1.0;    // isothermal gas EOS
constexpr double a0 = 0.2e5;	     // cm s^-1
constexpr double tau = 1.0e-6;	     // optical depth (dimensionless)

constexpr double rho0 = 1.0e5 * mu; // g cm^-3
constexpr double Mach0 = 1.1;	    // Mach number at wind base
constexpr double Mach1 = 2.128410288469465339;

constexpr double Frad0 = rho0 * a0 * c_light_cgs_ / tau; // erg cm^-2 s^-1
constexpr double g0 = kappa0 * Frad0 / c_light_cgs_;	 // cm s^{-2}
constexpr double Lx = (a0 * a0) / g0;			 // cm

template <> struct quokka::EOS_Traits<TubeProblem> {
	static constexpr double mean_molecular_weight = mu;
	static constexpr double boltzmann_constant = C::k_B;
	static constexpr double gamma = gamma_gas;
	static constexpr double cs_isothermal = a0; // only used when gamma = 1
};

template <> struct Physics_Traits<TubeProblem> {
	// cell-centred
	static constexpr bool is_hydro_enabled = true;
	static constexpr int numMassScalars = 0;		     // number of mass scalars
	static constexpr int numPassiveScalars = numMassScalars + 0; // number of passive scalars
	static constexpr bool is_radiation_enabled = true;
	// face-centred
	static constexpr bool is_mhd_enabled = false;
	// number of radiation groups
	static constexpr int nGroups = 1;
};

template <> struct RadSystem_Traits<TubeProblem> {
	static constexpr double c_light = c_light_cgs_;
	static constexpr double c_hat = 10. * (Mach1 * a0);
	static constexpr double radiation_constant = radiation_constant_cgs_;
	static constexpr double Erad_floor = 0.;
	static constexpr double energy_unit = C::ev2erg;
	static constexpr int beta_order = 1;
};

template <>
AMREX_GPU_HOST_DEVICE auto RadSystem<TubeProblem>::ComputePlanckOpacity(const double /*rho*/, const double /*Tgas*/)
    -> quokka::valarray<double, Physics_Traits<TubeProblem>::nGroups>
{
	quokka::valarray<double, Physics_Traits<TubeProblem>::nGroups> kappaPVec{};
	for (int g = 0; g < nGroups_; ++g) {
		kappaPVec[g] = 0.; // no heating/cooling
	}
	return kappaPVec;
}

template <>
AMREX_GPU_HOST_DEVICE auto RadSystem<TubeProblem>::ComputeFluxMeanOpacity(const double /*rho*/, const double /*Tgas*/)
    -> quokka::valarray<double, Physics_Traits<TubeProblem>::nGroups>
{
	quokka::valarray<double, Physics_Traits<TubeProblem>::nGroups> kappaFVec{};
<<<<<<< HEAD
	kappaFVec[0] = kappa0 * 1.5;
	kappaFVec[1] = kappa0 * 0.5;
	return kappaFVec;
}

// declare global variables
// initial conditions read from file
amrex::Gpu::HostVector<double> x_arr;
amrex::Gpu::HostVector<double> rho_arr;
amrex::Gpu::HostVector<double> Mach_arr;

amrex::Gpu::DeviceVector<double> x_arr_g;
amrex::Gpu::DeviceVector<double> rho_arr_g;
amrex::Gpu::DeviceVector<double> Mach_arr_g;

template <> void RadhydroSimulation<TubeProblem>::preCalculateInitialConditions()
{
	std::string const filename = "../extern/pressure_tube/optically_thin_wind.txt";
	std::ifstream fstream(filename, std::ios::in);
	AMREX_ALWAYS_ASSERT(fstream.is_open());
	std::string header;
	std::getline(fstream, header);

	for (std::string line; std::getline(fstream, line);) {
		std::istringstream iss(line);
		std::vector<double> values;
		for (double value = NAN; iss >> value;) {
			values.push_back(value);
		}
		auto x = values.at(0);	  // position
		auto rho = values.at(1);  // density
		auto Mach = values.at(2); // Mach number

		x_arr.push_back(x);
		rho_arr.push_back(rho);
		Mach_arr.push_back(Mach);
=======
	for (int g = 0; g < nGroups_; ++g) {
		kappaFVec[g] = kappa0;
>>>>>>> d7f4b43f
	}
	return kappaFVec;
}

template <> void RadhydroSimulation<TubeProblem>::setInitialConditionsOnGrid(quokka::grid grid_elem)
{
	// extract variables required from the geom object
	const amrex::Box &indexRange = grid_elem.indexRange_;
	const amrex::Array4<double> &state_cc = grid_elem.array_;

<<<<<<< HEAD
	auto const &x_ptr = x_arr_g.dataPtr();
	auto const &rho_ptr = rho_arr_g.dataPtr();
	auto const &Mach_ptr = Mach_arr_g.dataPtr();
	int const x_size = static_cast<int>(x_arr_g.size());

=======
>>>>>>> d7f4b43f
	// calculate radEnergyFractions
	quokka::valarray<amrex::Real, Physics_Traits<TubeProblem>::nGroups> radEnergyFractions{};
	for (int g = 0; g < Physics_Traits<TubeProblem>::nGroups; ++g) {
		radEnergyFractions[g] = 1.0 / Physics_Traits<TubeProblem>::nGroups;
	}

	// loop over the grid and set the initial condition
	amrex::ParallelFor(indexRange, [=] AMREX_GPU_DEVICE(int i, int j, int k) noexcept {
		amrex::Real const rho = rho0;

		for (int g = 0; g < Physics_Traits<TubeProblem>::nGroups; ++g) {
			state_cc(i, j, k, RadSystem<TubeProblem>::radEnergy_index + Physics_NumVars::numRadVars * g) =
			    Frad0 * radEnergyFractions[g] / c_light_cgs_;
			state_cc(i, j, k, RadSystem<TubeProblem>::x1RadFlux_index + Physics_NumVars::numRadVars * g) = Frad0 * radEnergyFractions[g];
			state_cc(i, j, k, RadSystem<TubeProblem>::x2RadFlux_index + Physics_NumVars::numRadVars * g) = 0;
			state_cc(i, j, k, RadSystem<TubeProblem>::x3RadFlux_index + Physics_NumVars::numRadVars * g) = 0;
		}

		state_cc(i, j, k, RadSystem<TubeProblem>::gasDensity_index) = rho;
		state_cc(i, j, k, RadSystem<TubeProblem>::x1GasMomentum_index) = 0;
		state_cc(i, j, k, RadSystem<TubeProblem>::x2GasMomentum_index) = 0;
		state_cc(i, j, k, RadSystem<TubeProblem>::x3GasMomentum_index) = 0;
		state_cc(i, j, k, RadSystem<TubeProblem>::gasEnergy_index) = 0;
		state_cc(i, j, k, RadSystem<TubeProblem>::gasInternalEnergy_index) = 0.;
	});
}

template <>
AMREX_GPU_DEVICE AMREX_FORCE_INLINE void
AMRSimulation<TubeProblem>::setCustomBoundaryConditions(const amrex::IntVect &iv, amrex::Array4<amrex::Real> const &consVar, int /*dcomp*/, int /*numcomp*/,
							amrex::GeometryData const &geom, const amrex::Real /*time*/, const amrex::BCRec * /*bcr*/,
							int /*bcomp*/, int /*orig_comp*/)
{
#if (AMREX_SPACEDIM == 1)
	auto i = iv.toArray()[0];
	int j = 0;
	int k = 0;
#endif
#if (AMREX_SPACEDIM == 2)
	auto [i, j] = iv.toArray();
	int k = 0;
#endif
#if (AMREX_SPACEDIM == 3)
	auto [i, j, k] = iv.toArray();
#endif

	amrex::Box const &box = geom.Domain();
	amrex::GpuArray<int, 3> lo = box.loVect3d();

	amrex::Real const Erad = Frad0 / c_light_cgs_;
	amrex::Real const Frad = Frad0;
	amrex::Real rho = NAN;
	amrex::Real vel = NAN;

	quokka::valarray<amrex::Real, Physics_Traits<TubeProblem>::nGroups> radEnergyFractions{};
	for (int g = 0; g < Physics_Traits<TubeProblem>::nGroups; ++g) {
		radEnergyFractions[g] = 1.0 / Physics_Traits<TubeProblem>::nGroups;
	}

	if (i < lo[0]) {
		// left side
		rho = rho0;
		vel = Mach0 * a0;
		// Dirichlet
		for (int g = 0; g < Physics_Traits<TubeProblem>::nGroups; ++g) {
			consVar(i, j, k, RadSystem<TubeProblem>::radEnergy_index + Physics_NumVars::numRadVars * g) = Erad * radEnergyFractions[g];
			consVar(i, j, k, RadSystem<TubeProblem>::x1RadFlux_index + Physics_NumVars::numRadVars * g) = Frad * radEnergyFractions[g];
			consVar(i, j, k, RadSystem<TubeProblem>::x2RadFlux_index + Physics_NumVars::numRadVars * g) = 0.;
			consVar(i, j, k, RadSystem<TubeProblem>::x3RadFlux_index + Physics_NumVars::numRadVars * g) = 0.;
		}

		consVar(i, j, k, RadSystem<TubeProblem>::gasDensity_index) = rho;
		consVar(i, j, k, RadSystem<TubeProblem>::gasEnergy_index) = 0.;
		consVar(i, j, k, RadSystem<TubeProblem>::gasInternalEnergy_index) = 0.;
		consVar(i, j, k, RadSystem<TubeProblem>::x1GasMomentum_index) = rho * vel;
		consVar(i, j, k, RadSystem<TubeProblem>::x2GasMomentum_index) = 0.;
		consVar(i, j, k, RadSystem<TubeProblem>::x3GasMomentum_index) = 0.;
	}
}

auto problem_main() -> int
{
	// Problem parameters
	// const int nx = 128;
	constexpr double CFL_number = 0.4;
	double max_dt = 1.0e10;
	constexpr double tmax = 10.0 * (Lx / a0);
	constexpr int max_timesteps = 1e6;

	// Boundary conditions
	constexpr int nvars = RadSystem<TubeProblem>::nvar_;
	amrex::Vector<amrex::BCRec> BCs_cc(nvars);
	for (int n = 0; n < nvars; ++n) {
		// for x-axis:
		BCs_cc[n].setLo(0, amrex::BCType::ext_dir);
		BCs_cc[n].setHi(0, amrex::BCType::foextrap);
		// for y-, z- axes:
		for (int i = 1; i < AMREX_SPACEDIM; ++i) {
			// periodic
			BCs_cc[n].setLo(i, amrex::BCType::int_dir);
			BCs_cc[n].setHi(i, amrex::BCType::int_dir);
		}
	}

	// Read max_dt from parameter file
	amrex::ParmParse const pp;
	pp.query("max_dt", max_dt);

	// Problem initialization
	RadhydroSimulation<TubeProblem> sim(BCs_cc);

	sim.radiationReconstructionOrder_ = 3; // PPM
	sim.reconstructionOrder_ = 3;	       // PPM
	sim.stopTime_ = tmax;
	sim.cflNumber_ = CFL_number;
	sim.radiationCflNumber_ = CFL_number;
	sim.maxTimesteps_ = max_timesteps;
	sim.plotfileInterval_ = -1;
	sim.maxDt_ = max_dt;

	// initialize
	sim.setInitialConditions();

	// evolve
	sim.evolve();

	// read output variables
	auto [position, values] = fextract(sim.state_new_cc_[0], sim.Geom(0), 0, 0.0);
	const int nx = static_cast<int>(position.size());

	// compute error norm
	std::vector<double> xs(nx);
	std::vector<double> xs_norm(nx);
	std::vector<double> rho_arr(nx);
	std::vector<double> Mach_arr(nx);

	for (int i = 0; i < nx; ++i) {
		xs.at(i) = position[i];
		xs_norm.at(i) = position[i] / Lx;

		double const rho = values.at(RadSystem<TubeProblem>::gasDensity_index)[i];
		double const x1GasMom = values.at(RadSystem<TubeProblem>::x1GasMomentum_index)[i];
		double const vx = x1GasMom / rho;

		rho_arr.at(i) = rho;
		Mach_arr.at(i) = vx / a0;
	}

	// read in exact solution
	std::vector<double> x_exact;
	std::vector<double> x_exact_scaled;
	std::vector<double> rho_exact;
	std::vector<double> Mach_exact;

	std::string const filename = "../extern/pressure_tube/optically_thin_wind.txt";
	std::ifstream fstream(filename, std::ios::in);
	AMREX_ALWAYS_ASSERT(fstream.is_open());
	std::string header;
	std::getline(fstream, header);

	for (std::string line; std::getline(fstream, line);) {
		std::istringstream iss(line);
		std::vector<double> values;
		for (double value = NAN; iss >> value;) {
			values.push_back(value);
		}
		auto x = values.at(0);	  // position
		auto rho = values.at(1);  // density
		auto Mach = values.at(2); // Mach number

		x_exact.push_back(x);
		x_exact_scaled.push_back(x * Lx);
		rho_exact.push_back(rho * rho0);
		Mach_exact.push_back(Mach);
	}

	// interpolate exact solution to simulation grid
	std::vector<double> Mach_interp(nx);

	interpolate_arrays(xs_norm.data(), Mach_interp.data(), nx, x_exact.data(), Mach_exact.data(), static_cast<int>(x_exact.size()));

	double err_norm = 0.;
	double sol_norm = 0.;
	for (int i = 0; i < nx; ++i) {
		err_norm += std::abs(Mach_arr[i] - Mach_interp[i]);
		sol_norm += std::abs(Mach_interp[i]);
	}

	const double rel_err_norm = err_norm / sol_norm;
	const double rel_err_tol = 0.002;
	int status = 1;
	if (rel_err_norm < rel_err_tol) {
		status = 0;
	}
	amrex::Print() << "Relative L1 norm = " << rel_err_norm << std::endl;

#ifdef HAVE_PYTHON
	// Plot density
	std::map<std::string, std::string> rhoexact_args;
	std::unordered_map<std::string, std::string> rho_args;
	rhoexact_args["label"] = "exact solution";
	rhoexact_args["color"] = "C0";
	rho_args["label"] = "simulation";
	rho_args["color"] = "C1";
	matplotlibcpp::plot(x_exact_scaled, rho_exact, rhoexact_args);
	matplotlibcpp::scatter(xs, rho_arr, 1.0, rho_args);
	matplotlibcpp::legend();
	matplotlibcpp::title(fmt::format("t = {:.4g} s", sim.tNew_[0]));
	matplotlibcpp::xlabel("x (cm)");
	matplotlibcpp::ylabel("density");
	matplotlibcpp::tight_layout();
	matplotlibcpp::save("./radiation_force_tube.pdf");

	// plot velocity
	int const s = nx / 64; // stride
	std::map<std::string, std::string> vx_exact_args;
	std::unordered_map<std::string, std::string> vx_args;
	vx_exact_args["label"] = "exact solution";
	vx_exact_args["color"] = "C0";
	vx_args["label"] = "simulation";
	vx_args["marker"] = "o";
	vx_args["color"] = "C1";
	matplotlibcpp::clf();
	matplotlibcpp::plot(x_exact_scaled, Mach_exact, vx_exact_args);
	matplotlibcpp::scatter(strided_vector_from(xs, s), strided_vector_from(Mach_arr, s), 10.0, vx_args);
	matplotlibcpp::legend();
	// matplotlibcpp::title(fmt::format("t = {:.4g} s", sim.tNew_[0]));
	matplotlibcpp::xlabel("length x (cm)");
	matplotlibcpp::ylabel("Mach number");
	matplotlibcpp::tight_layout();
	matplotlibcpp::save("./radiation_force_tube_vel.pdf");
#endif // HAVE_PYTHON

	// Cleanup and exit
	amrex::Print() << "Finished." << std::endl;
	return status;
}<|MERGE_RESOLUTION|>--- conflicted
+++ resolved
@@ -88,47 +88,8 @@
     -> quokka::valarray<double, Physics_Traits<TubeProblem>::nGroups>
 {
 	quokka::valarray<double, Physics_Traits<TubeProblem>::nGroups> kappaFVec{};
-<<<<<<< HEAD
-	kappaFVec[0] = kappa0 * 1.5;
-	kappaFVec[1] = kappa0 * 0.5;
-	return kappaFVec;
-}
-
-// declare global variables
-// initial conditions read from file
-amrex::Gpu::HostVector<double> x_arr;
-amrex::Gpu::HostVector<double> rho_arr;
-amrex::Gpu::HostVector<double> Mach_arr;
-
-amrex::Gpu::DeviceVector<double> x_arr_g;
-amrex::Gpu::DeviceVector<double> rho_arr_g;
-amrex::Gpu::DeviceVector<double> Mach_arr_g;
-
-template <> void RadhydroSimulation<TubeProblem>::preCalculateInitialConditions()
-{
-	std::string const filename = "../extern/pressure_tube/optically_thin_wind.txt";
-	std::ifstream fstream(filename, std::ios::in);
-	AMREX_ALWAYS_ASSERT(fstream.is_open());
-	std::string header;
-	std::getline(fstream, header);
-
-	for (std::string line; std::getline(fstream, line);) {
-		std::istringstream iss(line);
-		std::vector<double> values;
-		for (double value = NAN; iss >> value;) {
-			values.push_back(value);
-		}
-		auto x = values.at(0);	  // position
-		auto rho = values.at(1);  // density
-		auto Mach = values.at(2); // Mach number
-
-		x_arr.push_back(x);
-		rho_arr.push_back(rho);
-		Mach_arr.push_back(Mach);
-=======
 	for (int g = 0; g < nGroups_; ++g) {
 		kappaFVec[g] = kappa0;
->>>>>>> d7f4b43f
 	}
 	return kappaFVec;
 }
@@ -139,14 +100,6 @@
 	const amrex::Box &indexRange = grid_elem.indexRange_;
 	const amrex::Array4<double> &state_cc = grid_elem.array_;
 
-<<<<<<< HEAD
-	auto const &x_ptr = x_arr_g.dataPtr();
-	auto const &rho_ptr = rho_arr_g.dataPtr();
-	auto const &Mach_ptr = Mach_arr_g.dataPtr();
-	int const x_size = static_cast<int>(x_arr_g.size());
-
-=======
->>>>>>> d7f4b43f
 	// calculate radEnergyFractions
 	quokka::valarray<amrex::Real, Physics_Traits<TubeProblem>::nGroups> radEnergyFractions{};
 	for (int g = 0; g < Physics_Traits<TubeProblem>::nGroups; ++g) {
