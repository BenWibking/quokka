//==============================================================================
// TwoMomentRad - a radiation transport library for patch-based AMR codes
// Copyright 2020 Benjamin Wibking.
// Released under the MIT license. See LICENSE file included in the GitHub repo.
//==============================================================================
/// \file test_radiation_force.cpp
/// \brief Defines a test problem for radiation force terms.
///

#include <string>

#include "AMReX.H"
#include "AMReX_BC_TYPES.H"
#include "AMReX_BLassert.H"
#include "AMReX_REAL.H"

#include "RadhydroSimulation.hpp"
#include "fextract.hpp"
#include "hydro_system.hpp"
#include "radiation_system.hpp"
#include "test_radiation_force.hpp"
#include "ArrayUtil.hpp"
extern "C" {
#include "interpolate.h"
}
#ifdef HAVE_PYTHON
#include "matplotlibcpp.h"
#endif

struct TubeProblem {};

constexpr double kappa0 = 5.0;                   // cm^2 g^-1
constexpr double mu = 2.33 * hydrogen_mass_cgs_; // g
constexpr double gamma_gas = 1.0;                // isothermal gas EOS
constexpr double a0 = 0.2e5;                     // cm s^-1
constexpr double tau = 1.0e-6; // optical depth (dimensionless)

constexpr double rho0 = 1.0e5 * mu; // g cm^-3
constexpr double Mach0 = 1.1;       // Mach number at wind base
constexpr double Mach1 = 2.128410288469465339;
constexpr double rho1 = (Mach0 / Mach1) * rho0;

constexpr double Frad0 = rho0 * a0 * c_light_cgs_ / tau; // erg cm^-2 s^-1
constexpr double g0 = kappa0 * Frad0 / c_light_cgs_;     // cm s^{-2}
constexpr double Lx = (a0 * a0) / g0;                    // cm

template <> struct RadSystem_Traits<TubeProblem> {
  static constexpr double c_light = c_light_cgs_;
  static constexpr double c_hat = 10. * (Mach1 * a0);
  static constexpr double radiation_constant = radiation_constant_cgs_;
  static constexpr double mean_molecular_mass = mu;
  static constexpr double boltzmann_constant = boltzmann_constant_cgs_;
  static constexpr double gamma = gamma_gas;
  static constexpr double Erad_floor = 0.;
  static constexpr bool compute_v_over_c_terms = true;
};

template <> struct HydroSystem_Traits<TubeProblem> {
  static constexpr double gamma = gamma_gas;
  static constexpr double cs_isothermal = a0; // only used when gamma = 1
  static constexpr bool reconstruct_eint = false; // unused if isothermal
};

template <> struct Physics_Traits<TubeProblem> {
  static constexpr bool is_hydro_enabled = true;
  static constexpr bool is_radiation_enabled = true;
  static constexpr bool is_mhd_enabled = false;
  static constexpr bool is_primordial_chem_enabled = false;
  static constexpr bool is_metalicity_enabled = false;
  
  static constexpr int numPassiveScalars = 0; // number of passive scalars
};

template <>
AMREX_GPU_HOST_DEVICE auto
RadSystem<TubeProblem>::ComputePlanckOpacity(const double /*rho*/,
                                             const double /*Tgas*/) -> double {
  return 0.; // no heating/cooling
}

template <>
AMREX_GPU_HOST_DEVICE auto RadSystem<TubeProblem>::ComputeRosselandOpacity(
    const double /*rho*/, const double /*Tgas*/) -> double {
  return kappa0;
}

template <>
void RadhydroSimulation<TubeProblem>::setInitialConditionsAtLevel(int lev) {
  // read initial conditions from file
  amrex::Vector<double> x_arr;
  amrex::Vector<double> rho_arr;
  amrex::Vector<double> Mach_arr;

  std::string filename = "../extern/pressure_tube/optically_thin_wind.txt";
  std::ifstream fstream(filename, std::ios::in);
  AMREX_ALWAYS_ASSERT(fstream.is_open());
  std::string header;
  std::getline(fstream, header);

  for (std::string line; std::getline(fstream, line);) {
    std::istringstream iss(line);
    std::vector<double> values;
    for (double value = NAN; iss >> value;) {
      values.push_back(value);
    }
    auto x = values.at(0);    // position
    auto rho = values.at(1);  // density
    auto Mach = values.at(2); // Mach number

    x_arr.push_back(x);
    rho_arr.push_back(rho);
    Mach_arr.push_back(Mach);
  }

  // set initial conditions
  amrex::GpuArray<amrex::Real, AMREX_SPACEDIM> dx = geom[lev].CellSizeArray();
  amrex::GpuArray<amrex::Real, AMREX_SPACEDIM> prob_lo =
      geom[lev].ProbLoArray();

  for (amrex::MFIter iter(state_old_[lev]); iter.isValid(); ++iter) {
    const amrex::Box &indexRange = iter.validbox(); // excludes ghost zones
    auto const &state = state_new_[lev].array(iter);

    amrex::LoopConcurrentOnCpu(indexRange, [=](int i, int j, int k) noexcept {
      amrex::Real const x = (prob_lo[0] + (i + amrex::Real(0.5)) * dx[0]) / Lx;
      amrex::Real const D =
          interpolate_value(x, x_arr.dataPtr(), rho_arr.dataPtr(),
                            static_cast<int>(x_arr.size()));
      AMREX_ALWAYS_ASSERT(D > 0.);

      amrex::Real const Mach =
          interpolate_value(x, x_arr.dataPtr(), Mach_arr.dataPtr(),
                            static_cast<int>(x_arr.size()));
      AMREX_ALWAYS_ASSERT(!std::isnan(Mach));

      amrex::Real const rho = D * rho0;
      amrex::Real const vel = Mach * a0;

      state(i, j, k, RadSystem<TubeProblem>::radEnergy_index) =
          Frad0 / c_light_cgs_;
      state(i, j, k, RadSystem<TubeProblem>::x1RadFlux_index) = Frad0;
      state(i, j, k, RadSystem<TubeProblem>::x2RadFlux_index) = 0;
      state(i, j, k, RadSystem<TubeProblem>::x3RadFlux_index) = 0;

      state(i, j, k, RadSystem<TubeProblem>::x1GasMomentum_index) = rho * vel;
      state(i, j, k, RadSystem<TubeProblem>::x2GasMomentum_index) = 0;
      state(i, j, k, RadSystem<TubeProblem>::x3GasMomentum_index) = 0;
      state(i, j, k, RadSystem<TubeProblem>::gasDensity_index) = rho;
      state(i, j, k, RadSystem<TubeProblem>::gasEnergy_index) = 0;
<<<<<<< HEAD
      state(i, j, k, RadSystem<TubeProblem>::gasInternalEnergy_index) = 0.;
=======
      state(i, j, k, RadSystem<TubeProblem>::gasInternalEnergy_index) = 0;
>>>>>>> d62c19ca
    });
  }

  // set flag
  areInitialConditionsDefined_ = true;
}

template <>
AMREX_GPU_DEVICE AMREX_FORCE_INLINE void
AMRSimulation<TubeProblem>::setCustomBoundaryConditions(
    const amrex::IntVect &iv, amrex::Array4<amrex::Real> const &consVar,
    int /*dcomp*/, int /*numcomp*/, amrex::GeometryData const &geom,
    const amrex::Real /*time*/, const amrex::BCRec * /*bcr*/, int /*bcomp*/,
    int /*orig_comp*/) {
#if (AMREX_SPACEDIM == 1)
  auto i = iv.toArray()[0];
  int j = 0;
  int k = 0;
#endif
#if (AMREX_SPACEDIM == 2)
  auto [i, j] = iv.toArray();
  int k = 0;
#endif
#if (AMREX_SPACEDIM == 3)
  auto [i, j, k] = iv.toArray();
#endif

  amrex::Box const &box = geom.Domain();
  amrex::GpuArray<int, 3> lo = box.loVect3d();
  amrex::GpuArray<int, 3> hi = box.hiVect3d();

  amrex::Real const Erad = Frad0 / c_light_cgs_;
  amrex::Real const Frad = Frad0;
  amrex::Real rho = NAN;
  amrex::Real vel = NAN;

  if (i < lo[0]) {
    // left side
    rho = rho0;
    vel = Mach0 * a0;
  } else if (i > hi[0]) {
    // right side
    rho = rho1;
    vel = Mach1 * a0;
  }

  if ((i < lo[0]) || (i > hi[0])) {
    // Dirichlet
    consVar(i, j, k, RadSystem<TubeProblem>::radEnergy_index) = Erad;
    consVar(i, j, k, RadSystem<TubeProblem>::x1RadFlux_index) = Frad;
    consVar(i, j, k, RadSystem<TubeProblem>::x2RadFlux_index) = 0;
    consVar(i, j, k, RadSystem<TubeProblem>::x3RadFlux_index) = 0;

    consVar(i, j, k, RadSystem<TubeProblem>::gasDensity_index) = rho;
    consVar(i, j, k, RadSystem<TubeProblem>::gasEnergy_index) = 0;
<<<<<<< HEAD
    consVar(i, j, k, RadSystem<TubeProblem>::gasInternalEnergy_index) = 0.;
=======
    consVar(i, j, k, RadSystem<TubeProblem>::gasInternalEnergy_index) = 0;
>>>>>>> d62c19ca
    consVar(i, j, k, RadSystem<TubeProblem>::x1GasMomentum_index) = rho * vel;
    consVar(i, j, k, RadSystem<TubeProblem>::x2GasMomentum_index) = 0;
    consVar(i, j, k, RadSystem<TubeProblem>::x3GasMomentum_index) = 0;
  }
}

auto problem_main() -> int {
  // Problem parameters
  // const int nx = 128;
  constexpr double CFL_number = 0.4;
  constexpr double tmax = 10.0 * (Lx / a0);
  constexpr int max_timesteps = 1e6;

  // Boundary conditions
  constexpr int nvars = RadSystem<TubeProblem>::nvar_;
  amrex::Vector<amrex::BCRec> boundaryConditions(nvars);
  for (int n = 0; n < nvars; ++n) {
    // for x-axis:
    boundaryConditions[n].setLo(0, amrex::BCType::ext_dir);
    boundaryConditions[n].setHi(0, amrex::BCType::ext_dir);
    // for y-, z- axes:
    for (int i = 1; i < AMREX_SPACEDIM; ++i) {
      // periodic
      boundaryConditions[n].setLo(i, amrex::BCType::int_dir);
      boundaryConditions[n].setHi(i, amrex::BCType::int_dir);
    }
  }

  // Problem initialization
  RadhydroSimulation<TubeProblem> sim(boundaryConditions);
  
  sim.radiationReconstructionOrder_ = 3; // PPM
  sim.reconstructionOrder_ = 3;          // PPM
  sim.stopTime_ = tmax;
  sim.cflNumber_ = CFL_number;
  sim.radiationCflNumber_ = CFL_number;
  sim.maxTimesteps_ = max_timesteps;
  sim.plotfileInterval_ = -1;

  // initialize
  sim.setInitialConditions();
  auto [position0, values0] = fextract(sim.state_new_[0], sim.Geom(0), 0, 0.0);

  // evolve
  sim.evolve();

  // read output variables
  auto [position, values] = fextract(sim.state_new_[0], sim.Geom(0), 0, 0.0);
  const int nx = static_cast<int>(position0.size());

  // compute error norm
  std::vector<double> xs(nx);
  std::vector<double> rho_arr(nx);
  std::vector<double> rho_exact_arr(nx);
  std::vector<double> rho_err(nx);
  std::vector<double> vx_arr(nx);
  std::vector<double> vx_exact_arr(nx);
  std::vector<double> Frad_err(nx);

  for (int i = 0; i < nx; ++i) {
    xs.at(i) = position.at(i);
    double rho_exact =
        values0.at(RadSystem<TubeProblem>::gasDensity_index).at(i);
    double x1GasMom_exact =
        values0.at(RadSystem<TubeProblem>::x1GasMomentum_index).at(i);
    double rho = values.at(RadSystem<TubeProblem>::gasDensity_index).at(i);
    double Frad = values.at(RadSystem<TubeProblem>::x1RadFlux_index).at(i);
    double x1GasMom =
        values.at(RadSystem<TubeProblem>::x1GasMomentum_index).at(i);
    double vx = x1GasMom / rho;
    double vx_exact = x1GasMom_exact / rho_exact;

    vx_arr.at(i) = vx / a0;
    vx_exact_arr.at(i) = vx_exact / a0;
    Frad_err.at(i) = (Frad - Frad0) / Frad0;
    rho_err.at(i) = (rho - rho_exact) / rho_exact;
    rho_exact_arr.at(i) = rho_exact;
    rho_arr.at(i) = rho;
  }

  double err_norm = 0.;
  double sol_norm = 0.;
  for (int i = 0; i < nx; ++i) {
    err_norm += std::abs(rho_arr[i] - rho_exact_arr[i]);
    sol_norm += std::abs(rho_exact_arr[i]);
  }

  const double rel_err_norm = err_norm / sol_norm;
  const double rel_err_tol = 0.002;
  int status = 1;
  if (rel_err_norm < rel_err_tol) {
    status = 0;
  }
  amrex::Print() << "Relative L1 norm = " << rel_err_norm << std::endl;

#ifdef HAVE_PYTHON
  // Plot density
  std::map<std::string, std::string> rho_args;
  std::unordered_map<std::string, std::string> rhoexact_args;
  rho_args["label"] = "simulation";
  rhoexact_args["label"] = "exact solution";
  matplotlibcpp::plot(xs, rho_arr, rho_args);
  matplotlibcpp::scatter(xs, rho_exact_arr, 1.0, rhoexact_args);
  matplotlibcpp::legend();
  matplotlibcpp::title(fmt::format("t = {:.4g} s", sim.tNew_[0]));
  matplotlibcpp::xlabel("x (cm)");
  matplotlibcpp::ylabel("density");
  matplotlibcpp::tight_layout();
  matplotlibcpp::save("./radiation_force_tube.pdf");

  // plot velocity
  int s = 4; // stride
  std::map<std::string, std::string> vx_args;
  std::unordered_map<std::string, std::string> vxexact_args;
  vxexact_args["label"] = "exact solution";
  vx_args["label"] = "simulation";
  vx_args["color"] = "C3";
  vxexact_args["color"] = "C3";
  vxexact_args["marker"] = "o";
  //vxexact_args["edgecolors"] = "k";
  matplotlibcpp::clf();
  matplotlibcpp::plot(xs, vx_arr, vx_args);
  matplotlibcpp::scatter(strided_vector_from(xs, s), strided_vector_from(vx_exact_arr, s), 10.0, vxexact_args);
  matplotlibcpp::legend();
  //matplotlibcpp::title(fmt::format("t = {:.4g} s", sim.tNew_[0]));
  matplotlibcpp::xlabel("length x (cm)");
  matplotlibcpp::ylabel("Mach number");
  matplotlibcpp::tight_layout();
  matplotlibcpp::save("./radiation_force_tube_vel.pdf");
#endif // HAVE_PYTHON

  // Cleanup and exit
  amrex::Print() << "Finished." << std::endl;
  return status;
}<|MERGE_RESOLUTION|>--- conflicted
+++ resolved
@@ -139,19 +139,15 @@
       state(i, j, k, RadSystem<TubeProblem>::radEnergy_index) =
           Frad0 / c_light_cgs_;
       state(i, j, k, RadSystem<TubeProblem>::x1RadFlux_index) = Frad0;
-      state(i, j, k, RadSystem<TubeProblem>::x2RadFlux_index) = 0;
-      state(i, j, k, RadSystem<TubeProblem>::x3RadFlux_index) = 0;
+      state(i, j, k, RadSystem<TubeProblem>::x2RadFlux_index) = 0.;
+      state(i, j, k, RadSystem<TubeProblem>::x3RadFlux_index) = 0.;
 
       state(i, j, k, RadSystem<TubeProblem>::x1GasMomentum_index) = rho * vel;
-      state(i, j, k, RadSystem<TubeProblem>::x2GasMomentum_index) = 0;
-      state(i, j, k, RadSystem<TubeProblem>::x3GasMomentum_index) = 0;
+      state(i, j, k, RadSystem<TubeProblem>::x2GasMomentum_index) = 0.;
+      state(i, j, k, RadSystem<TubeProblem>::x3GasMomentum_index) = 0.;
       state(i, j, k, RadSystem<TubeProblem>::gasDensity_index) = rho;
-      state(i, j, k, RadSystem<TubeProblem>::gasEnergy_index) = 0;
-<<<<<<< HEAD
+      state(i, j, k, RadSystem<TubeProblem>::gasEnergy_index) = 0.;
       state(i, j, k, RadSystem<TubeProblem>::gasInternalEnergy_index) = 0.;
-=======
-      state(i, j, k, RadSystem<TubeProblem>::gasInternalEnergy_index) = 0;
->>>>>>> d62c19ca
     });
   }
 
@@ -202,19 +198,15 @@
     // Dirichlet
     consVar(i, j, k, RadSystem<TubeProblem>::radEnergy_index) = Erad;
     consVar(i, j, k, RadSystem<TubeProblem>::x1RadFlux_index) = Frad;
-    consVar(i, j, k, RadSystem<TubeProblem>::x2RadFlux_index) = 0;
-    consVar(i, j, k, RadSystem<TubeProblem>::x3RadFlux_index) = 0;
+    consVar(i, j, k, RadSystem<TubeProblem>::x2RadFlux_index) = 0.;
+    consVar(i, j, k, RadSystem<TubeProblem>::x3RadFlux_index) = 0.;
 
     consVar(i, j, k, RadSystem<TubeProblem>::gasDensity_index) = rho;
-    consVar(i, j, k, RadSystem<TubeProblem>::gasEnergy_index) = 0;
-<<<<<<< HEAD
+    consVar(i, j, k, RadSystem<TubeProblem>::gasEnergy_index) = 0.;
     consVar(i, j, k, RadSystem<TubeProblem>::gasInternalEnergy_index) = 0.;
-=======
-    consVar(i, j, k, RadSystem<TubeProblem>::gasInternalEnergy_index) = 0;
->>>>>>> d62c19ca
     consVar(i, j, k, RadSystem<TubeProblem>::x1GasMomentum_index) = rho * vel;
-    consVar(i, j, k, RadSystem<TubeProblem>::x2GasMomentum_index) = 0;
-    consVar(i, j, k, RadSystem<TubeProblem>::x3GasMomentum_index) = 0;
+    consVar(i, j, k, RadSystem<TubeProblem>::x2GasMomentum_index) = 0.;
+    consVar(i, j, k, RadSystem<TubeProblem>::x3GasMomentum_index) = 0.;
   }
 }
 
