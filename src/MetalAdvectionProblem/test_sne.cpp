--- conflicted
+++ resolved
@@ -47,10 +47,8 @@
 AMREX_GPU_MANAGED amrex::GpuArray<amrex::Real, 4999> phi_data;
 AMREX_GPU_MANAGED amrex::GpuArray<amrex::Real, 4999> g_data;
 AMREX_GPU_MANAGED amrex::GpuArray<amrex::Real, 4999> z_data;
-<<<<<<< HEAD
-double z_star, Sigma_star, Sigma_gas, rho_dm, R0, ks_sigma_sfr, hscale;
-=======
->>>>>>> 4d8a235e
+double z_star, Sigma_star, rho_dm, R0, ks_sigma_sfr, hscale;
+double sigma1, sigma2, rho01, rho02;
 
 AMREX_GPU_HOST_DEVICE AMREX_FORCE_INLINE auto linearInterpolate(amrex::GpuArray<amrex::Real, 4999>& x, amrex::GpuArray<amrex::Real, 4999>& y, double x_interp) {
     // Find the two closest data points
@@ -182,17 +180,6 @@
   } 
 		status = H5Dclose(dset_id); 
 
-  parameter_name = "Sigma_gas" ;
-  dset_id = H5Dopen2(file_id, parameter_name.c_str(),
-			   H5P_DEFAULT); // new API in HDF5 1.8.0+  
-  auto *siggas = new double[1]; // NOLINT(cppcoreguidelines-owning-memory)
-	{
-		status = H5Dread(dset_id, HDF5_R8, H5S_ALL, H5S_ALL, H5P_DEFAULT, siggas);
-		Sigma_gas =  siggas[0];
-		
-  } 
-		status = H5Dclose(dset_id);     
-
   parameter_name = "rho_dm" ;
   dset_id = H5Dopen2(file_id, parameter_name.c_str(),
 			   H5P_DEFAULT); // new API in HDF5 1.8.0+  
@@ -214,7 +201,6 @@
 		
   } 
 		status = H5Dclose(dset_id);   
-<<<<<<< HEAD
 
   parameter_name = "ks_sigma_sfr" ;
   dset_id = H5Dopen2(file_id, parameter_name.c_str(),
@@ -236,9 +222,54 @@
 		
   } 
 		status = H5Dclose(dset_id);    
+
+  parameter_name = "sigma1" ;
+  dset_id = H5Dopen2(file_id, parameter_name.c_str(),
+			   H5P_DEFAULT); // new API in HDF5 1.8.0+  
+  auto *sigma_1 = new double[1]; // NOLINT(cppcoreguidelines-owning-memory)
+	{
+		status = H5Dread(dset_id, HDF5_R8, H5S_ALL, H5S_ALL, H5P_DEFAULT, sigma_1);
+		sigma1 =  sigma_1[0];
+		
+  } 
+		status = H5Dclose(dset_id);   
+
+
+  parameter_name = "sigma2" ;
+  dset_id = H5Dopen2(file_id, parameter_name.c_str(),
+			   H5P_DEFAULT); // new API in HDF5 1.8.0+  
+  auto *sigma_2 = new double[1]; // NOLINT(cppcoreguidelines-owning-memory)
+	{
+		status = H5Dread(dset_id, HDF5_R8, H5S_ALL, H5S_ALL, H5P_DEFAULT, sigma_2);
+		sigma2 =  sigma_2[0];
+		
+  }
+  status = H5Dclose(dset_id);   
+
+  parameter_name = "rho1" ;
+  dset_id = H5Dopen2(file_id, parameter_name.c_str(),
+			   H5P_DEFAULT); // new API in HDF5 1.8.0+  
+  auto *rho_1 = new double[1]; // NOLINT(cppcoreguidelines-owning-memory)
+	{
+		status = H5Dread(dset_id, HDF5_R8, H5S_ALL, H5S_ALL, H5P_DEFAULT, rho_1);
+		rho01 =  rho_1[0];
+		
+  } 
+		status = H5Dclose(dset_id); 
+
+  parameter_name = "rho2" ;
+  dset_id = H5Dopen2(file_id, parameter_name.c_str(),
+			   H5P_DEFAULT); // new API in HDF5 1.8.0+  
+  auto *rho_2 = new double[1]; // NOLINT(cppcoreguidelines-owning-memory)
+	{
+		status = H5Dread(dset_id, HDF5_R8, H5S_ALL, H5S_ALL, H5P_DEFAULT, rho_2);
+		rho02 =  rho_2[0];
+		
+  } 
+		status = H5Dclose(dset_id);   
+	   
+  printf("Gasgravity file read!\n");
   printf("R0, rho_dm=%.2e,%.2e\n", R0, rho_dm);
-=======
->>>>>>> 4d8a235e
 }
 
 /************************************************************/
@@ -434,7 +465,7 @@
 			const Real yc = prob_lo[1] + static_cast<Real>(j) * dx[1] + 0.5 * dx[1];
 			const Real zc = prob_lo[2] + static_cast<Real>(k) * dx[2] + 0.5 * dx[2];
 
-			for (int n = 0; n < np; ++n) {
+			for (int n = 0; n < 1; ++n) {
 				Real x0 = NAN;
 				Real y0 = NAN;
 				Real z0 = NAN;
