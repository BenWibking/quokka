--- conflicted
+++ resolved
@@ -177,11 +177,6 @@
 	sim2.radiationReconstructionOrder_ = 3; // PPM
 	sim2.radiationCflNumber_ = CFL_number;
 	sim2.maxDt_ = max_dt;
-<<<<<<< HEAD
-	sim2.maxTimesteps_ = max_timesteps;
-	// sim2.plotfileInterval_ = -1;
-=======
->>>>>>> e60643a2
 
 	// initialize
 	sim2.setInitialConditions();
