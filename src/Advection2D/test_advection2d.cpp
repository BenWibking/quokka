--- conflicted
+++ resolved
@@ -26,22 +26,6 @@
 #include "AdvectionSimulation.hpp"
 #include "test_advection2d.hpp"
 
-<<<<<<< HEAD
-struct SquareProblem {};
-
-AMREX_GPU_DEVICE AMREX_FORCE_INLINE auto exactSolutionAtIndex(
-    int i, int j, amrex::GpuArray<amrex::Real, AMREX_SPACEDIM> const &prob_lo,
-    amrex::GpuArray<amrex::Real, AMREX_SPACEDIM> const &prob_hi,
-    amrex::GpuArray<amrex::Real, AMREX_SPACEDIM> const &dx) -> amrex::Real {
-  amrex::Real const x = prob_lo[0] + (i + amrex::Real(0.5)) * dx[0];
-  amrex::Real const y = prob_lo[1] + (j + amrex::Real(0.5)) * dx[1];
-  amrex::Real const x0 =
-      prob_lo[0] + amrex::Real(0.5) * (prob_hi[0] - prob_lo[0]);
-  amrex::Real const y0 =
-      prob_lo[1] + amrex::Real(0.5) * (prob_hi[1] - prob_lo[1]);
-  amrex::Real rho = 0.;
-
-=======
 using amrex::Real;
 
 struct SquareProblem {};
@@ -57,7 +41,6 @@
   Real const y0 = prob_lo[1] + Real(0.5) * (prob_hi[1] - prob_lo[1]);
 
   Real rho = 0.;
->>>>>>> c671a5f0
   if ((std::abs(x - x0) < 0.1) && (std::abs(y - y0) < 0.1)) {
     rho = 1.;
   }
@@ -65,7 +48,6 @@
 }
 
 template <>
-<<<<<<< HEAD
 void AdvectionSimulation<SquareProblem>::setInitialConditionsOnGrid(
     std::vector<grid> &grid_vec) {
   // extract variables required from the geom object
@@ -78,37 +60,6 @@
       indexRange, ncomp_, [=] AMREX_GPU_DEVICE(int i, int j, int k, int n) {
         grid_vec[0].array(i, j, k, n) = exactSolutionAtIndex(i, j, prob_lo, prob_hi, dx);
       });
-}
-
-void ComputeExactSolution(
-    amrex::Array4<amrex::Real> const &exact_arr, amrex::Box const &indexRange,
-    const int nvars, amrex::GpuArray<amrex::Real, AMREX_SPACEDIM> const prob_lo,
-    amrex::GpuArray<amrex::Real, AMREX_SPACEDIM> const prob_hi,
-    amrex::GpuArray<amrex::Real, AMREX_SPACEDIM> dx) {
-  amrex::ParallelFor(indexRange, nvars,
-                     [=] AMREX_GPU_DEVICE(int i, int j, int k, int n) {
-                       exact_arr(i, j, k, n) =
-                           exactSolutionAtIndex(i, j, prob_lo, prob_hi, dx);
-                     });
-=======
-void AdvectionSimulation<SquareProblem>::setInitialConditionsAtLevel(
-    int level) {
-  auto prob_lo = geom[level].ProbLoArray();
-  auto prob_hi = geom[level].ProbHiArray();
-  auto dx = geom[level].CellSizeArray();
-
-  for (amrex::MFIter iter(state_old_[level]); iter.isValid(); ++iter) {
-    const amrex::Box &indexRange = iter.validbox(); // excludes ghost zones
-    auto const &state = state_new_[level].array(iter);
-
-    amrex::ParallelFor(
-        indexRange, ncomp_, [=] AMREX_GPU_DEVICE(int i, int j, int k, int n) {
-          state(i, j, k, n) = exactSolutionAtIndex(i, j, prob_lo, prob_hi, dx);
-        });
-  }
-
-  // set flag
-  areInitialConditionsDefined_ = true;
 }
 
 template <>
@@ -126,26 +77,13 @@
     amrex::ParallelFor(
         indexRange, ncomp_, [=] AMREX_GPU_DEVICE(int i, int j, int k, int n) {
           state(i, j, k, n) = exactSolutionAtIndex(i, j, prob_lo, prob_hi, dx);
-        });
+                     });
   }
->>>>>>> c671a5f0
 }
 
 template <>
 void AdvectionSimulation<SquareProblem>::ErrorEst(int lev,
                                                   amrex::TagBoxArray &tags,
-<<<<<<< HEAD
-                                                  amrex::Real /*time*/,
-                                                  int /*ngrow*/) {
-  // tag cells for refinement
-
-  const amrex::Real eta_threshold = 0.5; // gradient refinement threshold
-  const amrex::Real rho_min = 0.1;       // minimum rho for refinement
-
-  for (amrex::MFIter mfi(state_new_cc_[lev]); mfi.isValid(); ++mfi) {
-    const amrex::Box &box = mfi.validbox();
-    const auto state = state_new_cc_[lev].const_array(mfi);
-=======
                                                   Real /*time*/,
                                                   int /*ngrow*/) {
   // tag cells for refinement
@@ -154,26 +92,13 @@
   const Real rho_min = 0.1;       // minimum rho for refinement
   auto const &dx = geom[lev].CellSizeArray();
 
-  for (amrex::MFIter mfi(state_new_[lev]); mfi.isValid(); ++mfi) {
+  for (amrex::MFIter mfi(state_new_cc_[lev]); mfi.isValid(); ++mfi) {
     const amrex::Box &box = mfi.validbox();
-    const auto state = state_new_[lev].const_array(mfi);
->>>>>>> c671a5f0
+    const auto state = state_new_cc_[lev].const_array(mfi);
     const auto tag = tags.array(mfi);
 
     amrex::ParallelFor(box, [=] AMREX_GPU_DEVICE(int i, int j, int k) noexcept {
       int const n = 0;
-<<<<<<< HEAD
-      amrex::Real const rho = state(i, j, k, n);
-
-      amrex::Real const del_x = std::max(std::abs(state(i + 1, j, k, n) - rho),
-                                         std::abs(rho - state(i - 1, j, k, n)));
-      amrex::Real const del_y = std::max(std::abs(state(i, j + 1, k, n) - rho),
-                                         std::abs(rho - state(i, j - 1, k, n)));
-      amrex::Real const gradient_indicator =
-          std::max(del_x, del_y) / std::max(rho, rho_min);
-
-      if (gradient_indicator > eta_threshold) {
-=======
       Real const rho = state(i, j, k, n);
 
       Real const del_x =
@@ -184,7 +109,6 @@
           std::sqrt(del_x * del_x + del_y * del_y) / rho;
 
       if (gradient_indicator > eta_threshold && rho >= rho_min) {
->>>>>>> c671a5f0
         tag(i, j, k) = amrex::TagBox::SET;
       }
     });
@@ -199,28 +123,13 @@
   static_assert(std::numeric_limits<double>::is_iec559);
 
   // Problem parameters
-<<<<<<< HEAD
-  const int nx = 100;
-  const double Lx = 1.0;
-=======
   // const int nx = 100;
   // const double Lx = 1.0;
->>>>>>> c671a5f0
   const double advection_velocity = 1.0; // same for x- and y- directions
   const double CFL_number = 0.4;
   const double max_time = 1.0;
   const int max_timesteps = 1e4;
-<<<<<<< HEAD
-  const int nvars = 1; // only density
-
-  amrex::IntVect gridDims{AMREX_D_DECL(nx, nx, 4)};
-
-  amrex::RealBox boxSize{
-      {AMREX_D_DECL(amrex::Real(0.0), amrex::Real(0.0), amrex::Real(0.0))},
-      {AMREX_D_DECL(amrex::Real(Lx), amrex::Real(Lx), amrex::Real(1.0))}};
-=======
   const int nvars = 1;
->>>>>>> c671a5f0
 
   amrex::Vector<amrex::BCRec> boundaryConditions(nvars);
   for (int n = 0; n < nvars; ++n) {
@@ -231,21 +140,12 @@
   }
 
   // Problem initialization
-<<<<<<< HEAD
-  AdvectionSimulation<SquareProblem> sim(gridDims, boxSize, boundaryConditions);
-  sim.stopTime_ = max_time;
-  sim.cflNumber_ = CFL_number;
-  sim.maxTimesteps_ = max_timesteps;
-  sim.plotfileInterval_ = 10;   // for debugging
-  sim.checkpointInterval_ = 10; // for debugging
-=======
   AdvectionSimulation<SquareProblem> sim(boundaryConditions);
   sim.stopTime_ = max_time;
   sim.cflNumber_ = CFL_number;
   sim.maxTimesteps_ = max_timesteps;
   sim.plotfileInterval_ = 1000;
   sim.checkpointInterval_ = -1;
->>>>>>> c671a5f0
 
   sim.advectionVx_ = advection_velocity;
   sim.advectionVy_ = advection_velocity;
@@ -256,15 +156,11 @@
   // run simulation
   sim.evolve();
 
-<<<<<<< HEAD
-  int status = 0;
-=======
   int status;
   if (sim.errorNorm_ < 0.15) {
     status = 0;
   } else {
     status = 1;
   }
->>>>>>> c671a5f0
   return status;
 }