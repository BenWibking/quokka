//==============================================================================
// TwoMomentRad - a radiation transport library for patch-based AMR codes
// Copyright 2020 Benjamin Wibking.
// Released under the MIT license. See LICENSE file included in the GitHub repo.
//==============================================================================
/// \file test_cooling.cpp
/// \brief Defines a test problem for SUNDIALS cooling.
///
#include <random>
#include <vector>

#include "AMReX_BC_TYPES.H"
#include "AMReX_BLProfiler.H"
#include "AMReX_BLassert.H"
#include "AMReX_FabArray.H"
#include "AMReX_GpuDevice.H"
#include "AMReX_MultiFab.H"
#include "AMReX_ParallelContext.H"
#include "AMReX_ParallelDescriptor.H"
#include "AMReX_SPACE.H"
#include "AMReX_TableData.H"

#include "CloudyCooling.hpp"
#include "ODEIntegrate.hpp"
#include "RadhydroSimulation.hpp"
#include "hydro_system.hpp"
#include "radiation_system.hpp"
#include "test_cooling.hpp"

using amrex::Real;

struct CoolingTest {
}; // dummy type to allow compile-type polymorphism via template specialization

constexpr double m_H = hydrogen_mass_cgs_;
constexpr double seconds_in_year = 3.154e7;

template <> struct HydroSystem_Traits<CoolingTest> {
  static constexpr double gamma = 5. / 3.; // default value
  // if true, reconstruct e_int instead of pressure
  static constexpr bool reconstruct_eint = true;
};

template <> struct Physics_Traits<CoolingTest> {
  static constexpr bool is_hydro_enabled = true;
  static constexpr bool is_radiation_enabled = false;
  static constexpr bool is_chemistry_enabled = false;
  
  static constexpr int numPassiveScalars = 0; // number of passive scalars
};

constexpr double Tgas0 = 6000.;       // K
constexpr amrex::Real T_floor = 10.0; // K
constexpr double rho0 = 0.6 * m_H;    // g cm^-3

// perturbation parameters
const int kmin = 0;
const int kmax = 16;
Real const A = 0.05 / kmax;

// phase table
std::unique_ptr<amrex::TableData<Real, 3>> table_data;

template <>
void RadhydroSimulation<CoolingTest>::preCalculateInitialConditions() {
  // generate random phases
  amrex::Array<int, 3> tlo{kmin, kmin, kmin}; // lower bounds
  amrex::Array<int, 3> thi{kmax, kmax, kmax}; // upper bounds
  table_data = std::make_unique<amrex::TableData<Real, 3>>(tlo, thi);

  amrex::TableData<Real, 3> h_table_data(tlo, thi, amrex::The_Pinned_Arena());
  auto const &h_table = h_table_data.table();

  // 64-bit Mersenne Twister (do not use 32-bit version for sampling doubles!)
  std::mt19937_64 rng(1); // NOLINT
  std::uniform_real_distribution<double> sample_phase(0., 2.0 * M_PI);

  // Initialize data on the host
  for (int j = tlo[0]; j <= thi[0]; ++j) {
    for (int i = tlo[1]; i <= thi[1]; ++i) {
      for (int k = tlo[2]; k <= thi[2]; ++k) {
        h_table(i, j, k) = sample_phase(rng);
      }
    }
  }

  // Copy data to GPU memory
  table_data->copy(h_table_data);
  amrex::Gpu::streamSynchronize();
}

template <>
void RadhydroSimulation<CoolingTest>::setInitialConditionsOnGrid(
<<<<<<< HEAD
    quokka::grid grid_elem) {
  // dereference phase table pointer
  const amrex::TableData<Real, AMREX_SPACEDIM>::const_table_type &phase_ref =
      *phase_ptr;
  // extract variables required from the geom object
  amrex::GpuArray<amrex::Real, AMREX_SPACEDIM> dx = grid_elem.dx;
  amrex::GpuArray<amrex::Real, AMREX_SPACEDIM> prob_lo = grid_elem.prob_lo;
  amrex::GpuArray<amrex::Real, AMREX_SPACEDIM> prob_hi = grid_elem.prob_hi;
  const amrex::Box &indexRange = grid_elem.indexRange;
  const amrex::Array4<double>& state_cc = grid_elem.array;
=======
    std::vector<quokka::grid> &grid_vec) {
  // set initial conditions
  amrex::GpuArray<amrex::Real, AMREX_SPACEDIM> dx = grid_vec[0].dx;
  amrex::GpuArray<amrex::Real, AMREX_SPACEDIM> prob_lo = grid_vec[0].prob_lo;
  amrex::GpuArray<amrex::Real, AMREX_SPACEDIM> prob_hi = grid_vec[0].prob_hi;
  const amrex::Box &indexRange = grid_vec[0].indexRange;
  const amrex::Array4<double>& state_cc = grid_vec[0].array;
  const auto &phase_table = table_data->const_table();
>>>>>>> 92475fae

  Real const Lx = (prob_hi[0] - prob_lo[0]);
  Real const Ly = (prob_hi[1] - prob_lo[1]);
  Real const Lz = (prob_hi[2] - prob_lo[2]);

  // loop over the grid and set the initial condition
  amrex::ParallelFor(indexRange, [=] AMREX_GPU_DEVICE(int i, int j, int k) {
    Real const x = prob_lo[0] + (i + Real(0.5)) * dx[0];
    Real const y = prob_lo[1] + (j + Real(0.5)) * dx[1];
    Real const z = prob_lo[2] + (k + Real(0.5)) * dx[2];

    // compute perturbations
    Real delta_rho = 0;
    for (int ki = kmin; ki < kmax; ++ki) {
      for (int kj = kmin; kj < kmax; ++kj) {
        for (int kk = kmin; kk < kmax; ++kk) {
          if ((ki == 0) && (kj == 0) && (kk == 0)) {
            continue;
          }
          Real const kx = 2.0 * M_PI * Real(ki) / Lx;
          Real const ky = 2.0 * M_PI * Real(kj) / Lx;
          Real const kz = 2.0 * M_PI * Real(kk) / Lx;
          delta_rho +=
              A * std::sin(x * kx + y * ky + z * kz + phase_table(ki, kj, kk));
        }
      }
    }
    AMREX_ALWAYS_ASSERT(delta_rho > -1.0);

    Real rho = 0.12 * m_H * (1.0 + delta_rho); // g cm^-3
    Real xmom = 0;
    Real ymom = 0;
    Real zmom = 0;
    Real const P = 4.0e4 * boltzmann_constant_cgs_; // erg cm^-3
    Real Eint = (HydroSystem<CoolingTest>::gamma_ - 1.) * P;

    Real const Egas = RadSystem<CoolingTest>::ComputeEgasFromEint(
        rho, xmom, ymom, zmom, Eint);

    state_cc(i, j, k, RadSystem<CoolingTest>::gasEnergy_index) = Egas;
    state_cc(i, j, k, RadSystem<CoolingTest>::gasInternalEnergy_index) = Eint;
    state_cc(i, j, k, RadSystem<CoolingTest>::gasDensity_index) = rho;
    state_cc(i, j, k, RadSystem<CoolingTest>::x1GasMomentum_index) = xmom;
    state_cc(i, j, k, RadSystem<CoolingTest>::x2GasMomentum_index) = ymom;
    state_cc(i, j, k, RadSystem<CoolingTest>::x3GasMomentum_index) = zmom;
  });
}

template <>
AMREX_GPU_DEVICE AMREX_FORCE_INLINE void
AMRSimulation<CoolingTest>::setCustomBoundaryConditions(
    const amrex::IntVect &iv, amrex::Array4<amrex::Real> const &consVar,
    int /*dcomp*/, int /*numcomp*/, amrex::GeometryData const &geom,
    const amrex::Real /*time*/, const amrex::BCRec * /*bcr*/, int /*bcomp*/,
    int /*orig_comp*/) {
#if (AMREX_SPACEDIM == 1)
  auto i = iv.toArray()[0];
  int j = 0;
  int k = 0;
#endif
#if (AMREX_SPACEDIM == 2)
  auto [i, j] = iv.toArray();
  int k = 0;
#endif
#if (AMREX_SPACEDIM == 3)
  auto [i, j, k] = iv.toArray();
#endif

  amrex::Box const &box = geom.Domain();
  amrex::GpuArray<int, 3> lo = box.loVect3d();
  amrex::GpuArray<int, 3> hi = box.hiVect3d();

  if (j >= hi[1]) {
    // x2 upper boundary -- constant
    Real rho = rho0;
    Real xmom = 0;
    Real ymom = rho * (-26.0e5); // [-26 km/s]
    Real zmom = 0;
    Real Eint = RadSystem<CoolingTest>::ComputeEgasFromTgas(rho, Tgas0);
    Real const Egas = RadSystem<CoolingTest>::ComputeEgasFromEint(
        rho, xmom, ymom, zmom, Eint);

    consVar(i, j, k, RadSystem<CoolingTest>::gasDensity_index) = rho;
    consVar(i, j, k, RadSystem<CoolingTest>::x1GasMomentum_index) = xmom;
    consVar(i, j, k, RadSystem<CoolingTest>::x2GasMomentum_index) = ymom;
    consVar(i, j, k, RadSystem<CoolingTest>::x3GasMomentum_index) = zmom;
    consVar(i, j, k, RadSystem<CoolingTest>::gasEnergy_index) = Egas;
    consVar(i, j, k, RadSystem<CoolingTest>::gasInternalEnergy_index) = Eint;
  }
}

struct ODEUserData {
  amrex::Real rho;
  cloudyGpuConstTables tables;
};

AMREX_GPU_HOST_DEVICE AMREX_FORCE_INLINE auto
user_rhs(Real /*t*/, quokka::valarray<Real, 1> &y_data,
         quokka::valarray<Real, 1> &y_rhs, void *user_data) -> int {
  // unpack user_data
  auto *udata = static_cast<ODEUserData *>(user_data);
  Real rho = udata->rho;
  cloudyGpuConstTables &tables = udata->tables;

  // compute temperature (implicit solve, depends on composition)
  Real Eint = y_data[0];
  Real T =
      ComputeTgasFromEgas(rho, Eint, HydroSystem<CoolingTest>::gamma_, tables);

  // compute cooling function
  y_rhs[0] = cloudy_cooling_function(rho, T, tables);
  return 0;
}

void computeCooling(amrex::MultiFab &mf, const Real dt_in,
                    cloudy_tables &cloudyTables) {
  BL_PROFILE("RadhydroSimulation::computeCooling()")

  const Real dt = dt_in;
  const Real reltol_floor = 0.01;
  const Real rtol = 1.0e-4; // not recommended to change this

  auto tables = cloudyTables.const_tables();

  // loop over all cells in MultiFab mf
  for (amrex::MFIter iter(mf); iter.isValid(); ++iter) {
    const amrex::Box &indexRange = iter.validbox();
    auto const &state = mf.array(iter);

    amrex::ParallelFor(indexRange, [=] AMREX_GPU_DEVICE(int i, int j,
                                                        int k) noexcept {
      const Real rho = state(i, j, k, HydroSystem<CoolingTest>::density_index);
      const Real x1Mom =
          state(i, j, k, HydroSystem<CoolingTest>::x1Momentum_index);
      const Real x2Mom =
          state(i, j, k, HydroSystem<CoolingTest>::x2Momentum_index);
      const Real x3Mom =
          state(i, j, k, HydroSystem<CoolingTest>::x3Momentum_index);
      const Real Egas = state(i, j, k, HydroSystem<CoolingTest>::energy_index);

      Real Eint = RadSystem<CoolingTest>::ComputeEintFromEgas(rho, x1Mom, x2Mom,
                                                              x3Mom, Egas);

      ODEUserData user_data{rho, tables};
      quokka::valarray<Real, 1> y = {Eint};
      quokka::valarray<Real, 1> abstol = {
          reltol_floor * ComputeEgasFromTgas(rho, T_floor,
                                             HydroSystem<CoolingTest>::gamma_,
                                             tables)};

      // do integration with RK2 (Heun's method)
      int steps_taken = 0;
      rk_adaptive_integrate(user_rhs, 0, y, dt, &user_data, rtol, abstol,
                            steps_taken);

      const Real Eint_new = y[0];
      const Real dEint = Eint_new - Eint;

      state(i, j, k, HydroSystem<CoolingTest>::energy_index) += dEint;
      state(i, j, k, HydroSystem<CoolingTest>::internalEnergy_index) += dEint;
    });
  }
}

template <>
void RadhydroSimulation<CoolingTest>::computeAfterLevelAdvance(
    int lev, amrex::Real /*time*/, amrex::Real dt_lev, int /*ncycle*/) {
  // compute operator split physics
  computeCooling(state_new_cc_[lev], dt_lev, cloudyTables);
}

auto problem_main() -> int {
  // Problem parameters
  const double CFL_number = 0.25;
  const double max_time = 7.5e4 * seconds_in_year; // 75 kyr
  const int max_timesteps = 2e4;

  // Problem initialization
  constexpr int nvars = RadhydroSimulation<CoolingTest>::nvarTotal_;
  amrex::Vector<amrex::BCRec> boundaryConditions(nvars);
  for (int n = 0; n < nvars; ++n) {
    boundaryConditions[n].setLo(0, amrex::BCType::int_dir); // periodic
    boundaryConditions[n].setHi(0, amrex::BCType::int_dir);
    boundaryConditions[n].setLo(1, amrex::BCType::foextrap); // extrapolate
    boundaryConditions[n].setHi(1, amrex::BCType::ext_dir);  // Dirichlet
#if AMREX_SPACEDIM == 3
    boundaryConditions[n].setLo(2, amrex::BCType::int_dir); // periodic
    boundaryConditions[n].setHi(2, amrex::BCType::int_dir);
#endif
  }

  RadhydroSimulation<CoolingTest> sim(boundaryConditions);

  // Standard PPM gives unphysically enormous temperatures when used for
  // this problem (e.g., ~1e14 K or higher), but can be fixed by
  // reconstructing the temperature instead of the pressure
  sim.reconstructionOrder_ = 3; // PLM

  sim.cflNumber_ = CFL_number;
  sim.maxTimesteps_ = max_timesteps;
  sim.stopTime_ = max_time;
  sim.plotfileInterval_ = 100;
  sim.checkpointInterval_ = -1;

  // Read Cloudy tables
  readCloudyData(sim.cloudyTables);

  // Set initial conditions
  sim.setInitialConditions();

  // run simulation
  sim.evolve();

  // Cleanup and exit
  int status = 0;
  return status;
}<|MERGE_RESOLUTION|>--- conflicted
+++ resolved
@@ -91,27 +91,14 @@
 
 template <>
 void RadhydroSimulation<CoolingTest>::setInitialConditionsOnGrid(
-<<<<<<< HEAD
     quokka::grid grid_elem) {
-  // dereference phase table pointer
-  const amrex::TableData<Real, AMREX_SPACEDIM>::const_table_type &phase_ref =
-      *phase_ptr;
-  // extract variables required from the geom object
+  // set initial conditions
   amrex::GpuArray<amrex::Real, AMREX_SPACEDIM> dx = grid_elem.dx;
   amrex::GpuArray<amrex::Real, AMREX_SPACEDIM> prob_lo = grid_elem.prob_lo;
   amrex::GpuArray<amrex::Real, AMREX_SPACEDIM> prob_hi = grid_elem.prob_hi;
   const amrex::Box &indexRange = grid_elem.indexRange;
   const amrex::Array4<double>& state_cc = grid_elem.array;
-=======
-    std::vector<quokka::grid> &grid_vec) {
-  // set initial conditions
-  amrex::GpuArray<amrex::Real, AMREX_SPACEDIM> dx = grid_vec[0].dx;
-  amrex::GpuArray<amrex::Real, AMREX_SPACEDIM> prob_lo = grid_vec[0].prob_lo;
-  amrex::GpuArray<amrex::Real, AMREX_SPACEDIM> prob_hi = grid_vec[0].prob_hi;
-  const amrex::Box &indexRange = grid_vec[0].indexRange;
-  const amrex::Array4<double>& state_cc = grid_vec[0].array;
   const auto &phase_table = table_data->const_table();
->>>>>>> 92475fae
 
   Real const Lx = (prob_hi[0] - prob_lo[0]);
   Real const Ly = (prob_hi[1] - prob_lo[1]);
