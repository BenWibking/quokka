--- conflicted
+++ resolved
@@ -130,14 +130,8 @@
 
 template <typename problem_t>
 template <FluxDir DIR>
-<<<<<<< HEAD
 void HyperbolicSystem<problem_t>::ReconstructStatesConstant(amrex::MultiFab const &q_mf, amrex::MultiFab &leftState_mf, amrex::MultiFab &rightState_mf,
 							    const int nghost, const int nvars)
-=======
-AMREX_GPU_HOST_DEVICE AMREX_FORCE_INLINE void HyperbolicSystem<problem_t>::ReconstructStatesConstant(amrex::MultiFab const &q_mf, amrex::MultiFab &leftState_mf,
-												     amrex::MultiFab &rightState_mf, const int nghost,
-												     const int nvars)
->>>>>>> aee38f16
 {
 	auto const &q_in = q_mf.const_arrays();
 	auto leftState_in = leftState_mf.arrays();
@@ -191,14 +185,8 @@
 
 template <typename problem_t>
 template <FluxDir DIR, SlopeLimiter limiter>
-<<<<<<< HEAD
 void HyperbolicSystem<problem_t>::ReconstructStatesPLM(amrex::MultiFab const &q_mf, amrex::MultiFab &leftState_mf, amrex::MultiFab &rightState_mf,
 						       const int nghost, const int nvars)
-=======
-AMREX_GPU_HOST_DEVICE AMREX_FORCE_INLINE void HyperbolicSystem<problem_t>::ReconstructStatesPLM(amrex::MultiFab const &q_mf, amrex::MultiFab &leftState_mf,
-												amrex::MultiFab &rightState_mf, const int nghost,
-												const int nvars)
->>>>>>> aee38f16
 {
 	auto const &q_in = q_mf.const_arrays();
 	auto leftState_in = leftState_mf.arrays();
@@ -309,14 +297,8 @@
 
 template <typename problem_t>
 template <FluxDir DIR>
-<<<<<<< HEAD
 void HyperbolicSystem<problem_t>::ReconstructStatesPPM(amrex::MultiFab const &q_mf, amrex::MultiFab &leftState_mf, amrex::MultiFab &rightState_mf,
 						       const int nghost, const int nvars, const int iReadFrom, const int iWriteFrom)
-=======
-AMREX_GPU_HOST_DEVICE AMREX_FORCE_INLINE void HyperbolicSystem<problem_t>::ReconstructStatesPPM(amrex::MultiFab const &q_mf, amrex::MultiFab &leftState_mf,
-												amrex::MultiFab &rightState_mf, const int nghost,
-												const int nvars, const int iReadFrom, const int iWriteFrom)
->>>>>>> aee38f16
 {
 	BL_PROFILE("HyperbolicSystem::ReconstructStatesPPM(MultiFabs)");
 
