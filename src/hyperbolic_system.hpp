#ifndef HYPERBOLIC_SYSTEM_HPP_ // NOLINT
#define HYPERBOLIC_SYSTEM_HPP_
//==============================================================================
// TwoMomentRad - a radiation transport library for patch-based AMR codes
// Copyright 2020 Benjamin Wibking.
// Released under the MIT license. See LICENSE file included in the GitHub repo.
//==============================================================================
/// \file hyperbolic_system.hpp
/// \brief Defines classes and functions for use with hyperbolic systems of
/// conservation laws.
///
/// This file provides classes, data structures and functions for hyperbolic
/// systems of conservation laws.
///

// c++ headers
#include <cassert>
#include <cmath>

// library headers
#include "AMReX_Array4.H"
#include "AMReX_Dim3.H"
#include "AMReX_ErrorList.H"
#include "AMReX_Extension.H"
#include "AMReX_FArrayBox.H"
#include "AMReX_FabArrayUtility.H"
#include "AMReX_IntVect.H"
#include "AMReX_Math.H"
#include "AMReX_MultiFab.H"
#include "AMReX_SPACE.H"

// internal headers
#include "AMReX_TagBox.H"
#include "ArrayView.hpp"
#include "simulation.hpp"

// #define MULTIDIM_EXTREMA_CHECK

namespace quokka
{
enum redoFlag { none = 0, redo = 1 };
} // namespace quokka

using array_t = amrex::Array4<amrex::Real> const;
using arrayconst_t = amrex::Array4<const amrex::Real> const;

/// Class for a hyperbolic system of conservation laws
template <typename problem_t> class HyperbolicSystem
{
      public:
	[[nodiscard]] AMREX_GPU_HOST_DEVICE AMREX_FORCE_INLINE static auto MC(double a, double b) -> double
	{
		return 0.5 * (sgn(a) + sgn(b)) * std::min(0.5 * std::abs(a + b), std::min(2.0 * std::abs(a), 2.0 * std::abs(b)));
	}

	[[nodiscard]] AMREX_GPU_DEVICE AMREX_FORCE_INLINE static auto GetMinmaxSurroundingCell(arrayconst_t &q, int i, int j, int k, int n)
	    -> std::pair<double, double>;

	template <FluxDir DIR>
	static void ReconstructStatesConstant(amrex::MultiFab const &q, amrex::MultiFab &leftState, amrex::MultiFab &rightState, int nghost, int nvars);

	template <FluxDir DIR>
	static void ReconstructStatesPLM(amrex::MultiFab const &q, amrex::MultiFab &leftState, amrex::MultiFab &rightState, int nghost, int nvars);

	template <FluxDir DIR>
<<<<<<< HEAD
	static void ReconstructStatesPPM(amrex::MultiFab const &q_in, amrex::MultiFab &leftState_in, amrex::MultiFab &rightState_in, const int nghost, const int nvars, const int iReadFrom=0, const int iWriteFrom=0);
=======
	static void ReconstructStatesPPM(amrex::MultiFab const &q_in, amrex::MultiFab &leftState_in, amrex::MultiFab &rightState_in, const int iReadFrom,
					 const int iWriteFrom, const int nghost, const int nvars);
>>>>>>> 2e517705

	template <typename F>
#if defined(__x86_64__)
	__attribute__((__target__("no-fma")))
#endif
	static void
	AddFluxesRK2(array_t &U_new, arrayconst_t &U0, arrayconst_t &U1, std::array<arrayconst_t, AMREX_SPACEDIM> fluxArray, double dt_in,
		     amrex::GpuArray<amrex::Real, AMREX_SPACEDIM> dx_in, amrex::Box const &indexRange, int nvars, F &&isStateValid,
		     amrex::Array4<int> const &redoFlag);

	template <typename F>
#if defined(__x86_64__)
	__attribute__((__target__("no-fma")))
#endif
	static void
	PredictStep(arrayconst_t &consVarOld, array_t &consVarNew, std::array<arrayconst_t, AMREX_SPACEDIM> fluxArray, double dt_in,
		    amrex::GpuArray<amrex::Real, AMREX_SPACEDIM> dx_in, amrex::Box const &indexRange, int nvars, F &&isStateValid,
		    amrex::Array4<int> const &redoFlag);
};

template <typename problem_t>
template <FluxDir DIR>
void HyperbolicSystem<problem_t>::ReconstructStatesConstant(amrex::MultiFab const &q_mf, amrex::MultiFab &leftState_mf, amrex::MultiFab &rightState_mf,
							    const int nghost, const int nvars)
{
	// By convention, the interfaces are defined on the left edge of each zone, i.e. xleft_(i)
	// is the "left"-side of the interface at the left edge of zone i, and xright_(i) is the
	// "right"-side of the interface at the *left* edge of zone i. [Indexing note: There are (nx
	// + 1) interfaces for nx zones.]

	auto const &q_in = q_mf.const_arrays();
	auto leftState_in = leftState_mf.arrays();
	auto rightState_in = rightState_mf.arrays();
	amrex::IntVect ng{AMREX_D_DECL(nghost, nghost, nghost)};

	amrex::ParallelFor(q_mf, ng, nvars, [=] AMREX_GPU_DEVICE(int bx, int i_in, int j_in, int k_in, int n) noexcept {
		// construct ArrayViews for permuted indices
		quokka::Array4View<amrex::Real const, DIR> q(q_in[bx]);
		quokka::Array4View<amrex::Real, DIR> leftState(leftState_in[bx]);
		quokka::Array4View<amrex::Real, DIR> rightState(rightState_in[bx]);

		// permute array indices according to dir
		auto [i, j, k] = quokka::reorderMultiIndex<DIR>(i_in, j_in, k_in);

		// Use piecewise-constant reconstruction (This converges at first
		// order in spatial resolution.)
		leftState(i, j, k, n) = q(i - 1, j, k, n);
		rightState(i, j, k, n) = q(i, j, k, n);
	});
}

template <typename problem_t>
template <FluxDir DIR>
void HyperbolicSystem<problem_t>::ReconstructStatesPLM(amrex::MultiFab const &q_mf, amrex::MultiFab &leftState_mf, amrex::MultiFab &rightState_mf,
						       const int nghost, const int nvars)
{
	// Unlike PPM, PLM with the MC limiter is TVD.
	// (There are no spurious oscillations, *except* in the slow-moving shock problem,
	// which can produce unphysical oscillations even when using upwind Godunov fluxes.)
	// However, most tests fail when using PLM reconstruction because
	// the accuracy tolerances are very strict, and the L1 error is significantly
	// worse compared to PPM for a fixed number of mesh elements.

	// By convention, the interfaces are defined on the left edge of each
	// zone, i.e. xleft_(i) is the "left"-side of the interface at
	// the left edge of zone i, and xright_(i) is the "right"-side of the
	// interface at the *left* edge of zone i.

	// Indexing note: There are (nx + 1) interfaces for nx zones.

	auto const &q_in = q_mf.const_arrays();
	auto leftState_in = leftState_mf.arrays();
	auto rightState_in = rightState_mf.arrays();
	amrex::IntVect ng{AMREX_D_DECL(nghost, nghost, nghost)};

	amrex::ParallelFor(q_mf, ng, nvars, [=] AMREX_GPU_DEVICE(int bx, int i_in, int j_in, int k_in, int n) noexcept {
		// construct ArrayViews for permuted indices
		quokka::Array4View<amrex::Real const, DIR> q(q_in[bx]);
		quokka::Array4View<amrex::Real, DIR> leftState(leftState_in[bx]);
		quokka::Array4View<amrex::Real, DIR> rightState(rightState_in[bx]);

		// permute array indices according to dir
		auto [i, j, k] = quokka::reorderMultiIndex<DIR>(i_in, j_in, k_in);

		// Use piecewise-linear reconstruction
		// (This converges at second order in spatial resolution.)
		const auto lslope = MC(q(i, j, k, n) - q(i - 1, j, k, n), q(i - 1, j, k, n) - q(i - 2, j, k, n));
		const auto rslope = MC(q(i + 1, j, k, n) - q(i, j, k, n), q(i, j, k, n) - q(i - 1, j, k, n));

		leftState(i, j, k, n) = q(i - 1, j, k, n) + 0.25 * lslope; // NOLINT
		rightState(i, j, k, n) = q(i, j, k, n) - 0.25 * rslope;	   // NOLINT
	});
}

template <typename problem_t>
AMREX_GPU_DEVICE auto HyperbolicSystem<problem_t>::GetMinmaxSurroundingCell(arrayconst_t &q, int i, int j, int k, int n) -> std::pair<double, double>
{
#if (AMREX_SPACEDIM == 1)
	// 1D: compute bounds from self + all 2 surrounding cells
	const std::pair<double, double> bounds = std::minmax({q(i, j, k, n), q(i - 1, j, k, n), q(i + 1, j, k, n)});

#elif (AMREX_SPACEDIM == 2)
	// 2D: compute bounds from self + all 8 surrounding cells
	const std::pair<double, double> bounds = std::minmax({q(i, j, k, n), q(i - 1, j, k, n), q(i + 1, j, k, n), q(i, j - 1, k, n), q(i, j + 1, k, n),
							      q(i - 1, j - 1, k, n), q(i + 1, j - 1, k, n), q(i - 1, j + 1, k, n), q(i + 1, j + 1, k, n)});

#else  // AMREX_SPACEDIM == 3
       // 3D: compute bounds from self + all 26 surrounding cells
	const std::pair<double, double> bounds = std::minmax({q(i, j, k, n),
							      q(i - 1, j, k, n),
							      q(i + 1, j, k, n),
							      q(i, j - 1, k, n),
							      q(i, j + 1, k, n),
							      q(i, j, k - 1, n),
							      q(i, j, k + 1, n),
							      q(i - 1, j - 1, k, n),
							      q(i + 1, j - 1, k, n),
							      q(i - 1, j + 1, k, n),
							      q(i + 1, j + 1, k, n),
							      q(i, j - 1, k - 1, n),
							      q(i, j + 1, k - 1, n),
							      q(i, j - 1, k + 1, n),
							      q(i, j + 1, k + 1, n),
							      q(i - 1, j, k - 1, n),
							      q(i + 1, j, k - 1, n),
							      q(i - 1, j, k + 1, n),
							      q(i + 1, j, k + 1, n),
							      q(i - 1, j - 1, k - 1, n),
							      q(i + 1, j - 1, k - 1, n),
							      q(i - 1, j - 1, k + 1, n),
							      q(i + 1, j - 1, k + 1, n),
							      q(i - 1, j + 1, k - 1, n),
							      q(i + 1, j + 1, k - 1, n),
							      q(i - 1, j + 1, k + 1, n),
							      q(i + 1, j + 1, k + 1, n)});
#endif // AMREX_SPACEDIM

	return bounds;
}

template <typename problem_t>
template <FluxDir DIR>
<<<<<<< HEAD
void HyperbolicSystem<problem_t>::ReconstructStatesPPM(amrex::MultiFab const &q_mf, amrex::MultiFab &leftState_mf, amrex::MultiFab &rightState_mf, const int nghost, const int nvars, const int iReadFrom, const int iWriteFrom)
=======
void HyperbolicSystem<problem_t>::ReconstructStatesPPM(amrex::MultiFab const &q_mf, amrex::MultiFab &leftState_mf, amrex::MultiFab &rightState_mf,
						       const int iReadFrom, const int iWriteFrom, const int nghost, const int nvars)
>>>>>>> 2e517705
{
	BL_PROFILE("HyperbolicSystem::ReconstructStatesPPM()");

	// By convention, the interfaces are defined on the left edge of each
	// zone, i.e. xleft_(i) is the "left"-side of the interface at the left
	// edge of zone i, and xright_(i) is the "right"-side of the interface
	// at the *left* edge of zone i.

	auto const &q_in = q_mf.const_arrays();
	auto leftState_in = leftState_mf.arrays();
	auto rightState_in = rightState_mf.arrays();
	amrex::IntVect ng{AMREX_D_DECL(nghost, nghost, nghost)};

	// cell-centered kernel
	amrex::ParallelFor(q_mf, ng, nvars, [=] AMREX_GPU_DEVICE(int bx, int i_in, int j_in, int k_in, int n) noexcept {
		// construct ArrayViews for permuted indices
		quokka::Array4View<amrex::Real const, DIR> q(q_in[bx]);
		quokka::Array4View<amrex::Real, DIR> leftState(leftState_in[bx]);
		quokka::Array4View<amrex::Real, DIR> rightState(rightState_in[bx]);

		// permute array indices according to dir
		auto [i, j, k] = quokka::reorderMultiIndex<DIR>(i_in, j_in, k_in);

		// (2.) Constrain interfaces to lie between surrounding cell-averaged
		// values (equivalent to step 2b in Athena++ [ppm_simple.cpp]).
		// [See Eq. B8 of Mignone+ 2005.]

#ifdef MULTIDIM_EXTREMA_CHECK
		// N.B.: Checking all 27 nearest neighbors is *very* expensive on GPU
		// (presumably due to lots of cache misses), so it is hard-coded disabled.
		// Fortunately, almost all problems run stably without enabling this.
		auto bounds = GetMinmaxSurroundingCell(q_in, i_in, j_in, k_in, iReadFrom+n);
#else
			// compute bounds from neighboring cell-averaged values along axis
			const std::pair<double, double> bounds =
				std::minmax({q(i, j, k, iReadFrom+n), q(i - 1, j, k, iReadFrom+n), q(i + 1, j, k, iReadFrom+n)});
#endif

		// get interfaces
		// PPM reconstruction following Colella & Woodward (1984), with
		// some modifications following Mignone (2014), as implemented in
		// Athena++.

		// (1.) Estimate the interface a_{i - 1/2}. Equivalent to step 1
		// in Athena++ [ppm_simple.cpp].

		// C&W Eq. (1.9) [parabola midpoint for the case of
		// equally-spaced zones]: a_{j+1/2} = (7/12)(a_j + a_{j+1}) -
		// (1/12)(a_{j+2} + a_{j-1}). Terms are grouped to preserve exact
		// symmetry in floating-point arithmetic, following Athena++.
		const double coef_1 = (7. / 12.);
		const double coef_2 = (-1. / 12.);
		const double a_minus = (coef_1 * q(i, j, k, iReadFrom+n) + coef_2 * q(i + 1, j, k, iReadFrom+n)) + (coef_1 * q(i - 1, j, k, iReadFrom+n) + coef_2 * q(i - 2, j, k, iReadFrom+n));
		const double a_plus = (coef_1 * q(i + 1, j, k, iReadFrom+n) + coef_2 * q(i + 2, j, k, iReadFrom+n)) + (coef_1 * q(i, j, k, iReadFrom+n) + coef_2 * q(i - 1, j, k, iReadFrom+n));

		// left side of zone i
		double new_a_minus = clamp(a_minus, bounds.first, bounds.second);

		// right side of zone i
		double new_a_plus = clamp(a_plus, bounds.first, bounds.second);

		// (3.) Monotonicity correction, using Eq. (1.10) in PPM paper. Equivalent
		// to step 4b in Athena++ [ppm_simple.cpp].

		const double a = q(i, j, k, iReadFrom+n); // a_i in C&W
		const double dq_minus = (a - new_a_minus);
		const double dq_plus = (new_a_plus - a);

		const double qa = dq_plus * dq_minus; // interface extrema

		if (qa <= 0.0) {		      // local extremum

			// Causes subtle, but very weird, oscillations in the Shu-Osher test
			// problem. However, it is necessary to get a reasonable solution
			// for the sawtooth advection problem.
			const double dq0 = MC(q(i + 1, j, k, iReadFrom+n) - q(i, j, k, iReadFrom+n), q(i, j, k, iReadFrom+n) - q(i - 1, j, k, iReadFrom+n));

			// use linear reconstruction, following Balsara (2017) [Living Rev
			// Comput Astrophys (2017) 3:2]
			new_a_minus = a - 0.5 * dq0;
			new_a_plus = a + 0.5 * dq0;

			// original C&W method for this case
			// new_a_minus = a;
			// new_a_plus = a;

		} else { // no local extrema

			// parabola overshoots near a_plus -> reset a_minus
			if (std::abs(dq_minus) >= 2.0 * std::abs(dq_plus)) {
				new_a_minus = a - 2.0 * dq_plus;
			}

			// parabola overshoots near a_minus -> reset a_plus
			if (std::abs(dq_plus) >= 2.0 * std::abs(dq_minus)) {
				new_a_plus = a + 2.0 * dq_minus;
			}
		}

		rightState(i, j, k, iWriteFrom+n) = new_a_minus;
		leftState(i + 1, j, k, iWriteFrom+n) = new_a_plus;
	});
}

template <typename problem_t>
template <typename F>
void HyperbolicSystem<problem_t>::PredictStep(arrayconst_t &consVarOld, array_t &consVarNew, std::array<arrayconst_t, AMREX_SPACEDIM> fluxArray,
					      const double dt_in, amrex::GpuArray<amrex::Real, AMREX_SPACEDIM> dx_in, amrex::Box const &indexRange,
					      const int nvars, F &&isStateValid, amrex::Array4<int> const &redoFlag)
{
	BL_PROFILE("HyperbolicSystem::PredictStep()");

	// By convention, the fluxes are defined on the left edge of each zone,
	// i.e. flux_(i) is the flux *into* zone i through the interface on the
	// left of zone i, and -1.0*flux(i+1) is the flux *into* zone i through
	// the interface on the right of zone i.

	auto const dt = dt_in;
	auto const dx = dx_in[0];
	auto const x1Flux = fluxArray[0];
#if (AMREX_SPACEDIM >= 2)
	auto const dy = dx_in[1];
	auto const x2Flux = fluxArray[1];
#endif
#if (AMREX_SPACEDIM == 3)
	auto const dz = dx_in[2];
	auto const x3Flux = fluxArray[2];
#endif

	amrex::ParallelFor(indexRange, [=] AMREX_GPU_DEVICE(int i, int j, int k) noexcept {
		for (int n = 0; n < nvars; ++n) {
			consVarNew(i, j, k, n) = consVarOld(i, j, k, n) + (AMREX_D_TERM((dt / dx) * (x1Flux(i, j, k, n) - x1Flux(i + 1, j, k, n)),
											+(dt / dy) * (x2Flux(i, j, k, n) - x2Flux(i, j + 1, k, n)),
											+(dt / dz) * (x3Flux(i, j, k, n) - x3Flux(i, j, k + 1, n))));
		}

		// check if state is valid -- flag for re-do if not
		if (!isStateValid(consVarNew, i, j, k)) {
			redoFlag(i, j, k) = quokka::redoFlag::redo;
		} else {
			redoFlag(i, j, k) = quokka::redoFlag::none;
		}
	});
}

template <typename problem_t>
template <typename F>
void HyperbolicSystem<problem_t>::AddFluxesRK2(array_t &U_new, arrayconst_t &U0, arrayconst_t &U1, std::array<arrayconst_t, AMREX_SPACEDIM> fluxArray,
					       const double dt_in, amrex::GpuArray<amrex::Real, AMREX_SPACEDIM> dx_in, amrex::Box const &indexRange,
					       const int nvars, F &&isStateValid, amrex::Array4<int> const &redoFlag)
{
	BL_PROFILE("HyperbolicSystem::AddFluxesRK2()");

	// By convention, the fluxes are defined on the left edge of each zone,
	// i.e. flux_(i) is the flux *into* zone i through the interface on the
	// left of zone i, and -1.0*flux(i+1) is the flux *into* zone i through
	// the interface on the right of zone i.

	auto const dt = dt_in;
	auto const dx = dx_in[0];
	auto const x1Flux = fluxArray[0];
#if (AMREX_SPACEDIM >= 2)
	auto const dy = dx_in[1];
	auto const x2Flux = fluxArray[1];
#endif
#if (AMREX_SPACEDIM == 3)
	auto const dz = dx_in[2];
	auto const x3Flux = fluxArray[2];
#endif

	amrex::ParallelFor(indexRange, [=] AMREX_GPU_DEVICE(int i, int j, int k) noexcept {
		for (int n = 0; n < nvars; ++n) {
			// RK-SSP2 integrator
			const double U_0 = U0(i, j, k, n);
			const double U_1 = U1(i, j, k, n);

			const double FxU_1 = (dt / dx) * (x1Flux(i, j, k, n) - x1Flux(i + 1, j, k, n));
#if (AMREX_SPACEDIM >= 2)
			const double FyU_1 = (dt / dy) * (x2Flux(i, j, k, n) - x2Flux(i, j + 1, k, n));
#endif
#if (AMREX_SPACEDIM == 3)
			const double FzU_1 = (dt / dz) * (x3Flux(i, j, k, n) - x3Flux(i, j, k + 1, n));
#endif

			// save results in U_new
			U_new(i, j, k, n) = (0.5 * U_0 + 0.5 * U_1) + (AMREX_D_TERM(0.5 * FxU_1, +0.5 * FyU_1, +0.5 * FzU_1));
		}

		// check if state is valid -- flag for re-do if not
		if (!isStateValid(U_new, i, j, k)) {
			redoFlag(i, j, k) = quokka::redoFlag::redo;
		} else {
			redoFlag(i, j, k) = quokka::redoFlag::none;
		}
	});
}

#endif // HYPERBOLIC_SYSTEM_HPP_<|MERGE_RESOLUTION|>--- conflicted
+++ resolved
@@ -63,12 +63,8 @@
 	static void ReconstructStatesPLM(amrex::MultiFab const &q, amrex::MultiFab &leftState, amrex::MultiFab &rightState, int nghost, int nvars);
 
 	template <FluxDir DIR>
-<<<<<<< HEAD
-	static void ReconstructStatesPPM(amrex::MultiFab const &q_in, amrex::MultiFab &leftState_in, amrex::MultiFab &rightState_in, const int nghost, const int nvars, const int iReadFrom=0, const int iWriteFrom=0);
-=======
-	static void ReconstructStatesPPM(amrex::MultiFab const &q_in, amrex::MultiFab &leftState_in, amrex::MultiFab &rightState_in, const int iReadFrom,
-					 const int iWriteFrom, const int nghost, const int nvars);
->>>>>>> 2e517705
+	static void ReconstructStatesPPM(amrex::MultiFab const &q_in, amrex::MultiFab &leftState_in, amrex::MultiFab &rightState_in, const int nghost, const int nvars, const int iReadFrom=0,
+					 const int iWriteFrom=0);
 
 	template <typename F>
 #if defined(__x86_64__)
@@ -211,12 +207,7 @@
 
 template <typename problem_t>
 template <FluxDir DIR>
-<<<<<<< HEAD
 void HyperbolicSystem<problem_t>::ReconstructStatesPPM(amrex::MultiFab const &q_mf, amrex::MultiFab &leftState_mf, amrex::MultiFab &rightState_mf, const int nghost, const int nvars, const int iReadFrom, const int iWriteFrom)
-=======
-void HyperbolicSystem<problem_t>::ReconstructStatesPPM(amrex::MultiFab const &q_mf, amrex::MultiFab &leftState_mf, amrex::MultiFab &rightState_mf,
-						       const int iReadFrom, const int iWriteFrom, const int nghost, const int nvars)
->>>>>>> 2e517705
 {
 	BL_PROFILE("HyperbolicSystem::ReconstructStatesPPM()");
 
