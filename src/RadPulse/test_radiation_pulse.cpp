--- conflicted
+++ resolved
@@ -110,11 +110,7 @@
 
       state(i, j, k, RadSystem<PulseProblem>::gasEnergy_index) = Egas;
       state(i, j, k, RadSystem<PulseProblem>::gasDensity_index) = rho0;
-<<<<<<< HEAD
-      state(i, j, k, RadSystem<PulseProblem>::gasInternalEnergy_index) = 0.;
-=======
       state(i, j, k, RadSystem<PulseProblem>::gasInternalEnergy_index) = Egas;
->>>>>>> d62c19ca
       state(i, j, k, RadSystem<PulseProblem>::x1GasMomentum_index) = 0.;
       state(i, j, k, RadSystem<PulseProblem>::x2GasMomentum_index) = 0.;
       state(i, j, k, RadSystem<PulseProblem>::x3GasMomentum_index) = 0.;
