--- conflicted
+++ resolved
@@ -36,7 +36,6 @@
 template <> struct HydroSystem_Traits<BlastProblem> {
 	static constexpr double gamma = 5. / 3.;
 	static constexpr bool reconstruct_eint = false;
-<<<<<<< HEAD
 	
 	// static constexpr double UNIT_DENSITY = 1.0*CONST_mH;
 	// static constexpr double UNIT_LENGTH  = (1.0e3*CONST_pc);
@@ -44,9 +43,7 @@
 	// static constexpr double UNIT_VOL      = std::pow(UNIT_LENGTH,3.0);
 	// static constexpr double UNIT_MASS     = (UNIT_DENSITY*UNIT_VOL);
     // static constexpr double 
-=======
   	static constexpr int nscalars = 0;       // number of passive scalars
->>>>>>> c3871ad2
 };
 
 template <> void RadhydroSimulation<BlastProblem>::setInitialConditionsAtLevel(int lev)
