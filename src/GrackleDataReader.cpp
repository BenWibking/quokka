//==============================================================================
// TwoMomentRad - a radiation transport library for patch-based AMR codes
// Copyright 2020 Benjamin Wibking.
// Released under the MIT license. See LICENSE file included in the GitHub repo.
//==============================================================================
/// \file GrackleDataReader.cpp
/// \brief Implements methods for reading the cooling rate tables used by
/// Grackle. Significantly modified from the original version in Grackle to use
/// modern C++ constructs.
///

/***********************************************************************
/ Initialize Cloudy cooling data
/ Copyright (c) 2013, Enzo/Grackle Development Team.
/
/ Distributed under the terms of the Enzo Public Licence.
/ The full license is in the file ENZO_LICENSE, distributed with this
/ software.
************************************************************************/

#include "GrackleDataReader.hpp"
#include "AMReX_Arena.H"
#include "AMReX_BLassert.H"
#include "AMReX_Print.H"
#include "AMReX_TableData.H"
#include "FastMath.hpp"
#include "fmt/core.h"

namespace quokka::GrackleLikeCooling
{

static const bool grackle_verbose = true;

<<<<<<< HEAD
void initialize_cloudy_data(cloudy_data &my_cloudy, std::string &grackle_data_file, code_units &my_units)
=======
void initialize_cloudy_data(grackle_data &my_cloudy, char const *group_name, std::string &grackle_data_file, code_units &my_units)
>>>>>>> a49bfe18
{
	// Initialize vectors
	my_cloudy.grid_parameters.resize(CLOUDY_MAX_DIMENSION);
	my_cloudy.grid_dimension.resize(CLOUDY_MAX_DIMENSION);
	for (int64_t q = 0; q < CLOUDY_MAX_DIMENSION; q++) {
		my_cloudy.grid_dimension[q] = 0;
	}

	if (grackle_verbose) {
<<<<<<< HEAD
		amrex::Print() << "Initializing Cloudy cooling.\n";
		amrex::Print() << fmt::format("cloudy_table_file: {}.\n", grackle_data_file);
=======
		amrex::Print() << fmt::format("Initializing Grackle-like cooling: {}.\n", group_name);
		amrex::Print() << fmt::format("grackle_data_file: {}.\n", grackle_data_file);
>>>>>>> a49bfe18
	}

	// Get unit conversion factors (assuming z=0)
	double co_length_units = NAN;
	double co_density_units = NAN;
	co_length_units = my_units.length_units;
	co_density_units = my_units.density_units;
	double tbase1 = my_units.time_units;
	double xbase1 = co_length_units;
	double dbase1 = co_density_units;
	double mh = 1.67e-24;
	double CoolUnit = (xbase1 * xbase1 * mh * mh) / (tbase1 * tbase1 * tbase1 * dbase1);

	const double small_fastlog_value = FastMath::log10(1.0e-99 / CoolUnit);

	// Read cooling data from hdf5 file
	hid_t file_id = 0;
	hid_t dset_id = 0;
	hid_t attr_id = 0;
	herr_t status = 0;
	herr_t h5_error = -1;

	file_id = H5Fopen(grackle_data_file.c_str(), H5F_ACC_RDONLY, H5P_DEFAULT);
	AMREX_ALWAYS_ASSERT_WITH_MESSAGE(file_id != h5_error, "Failed to open Grackle data file!");

	AMREX_ALWAYS_ASSERT_WITH_MESSAGE(H5Aexists(file_id, "old_style") == 0, "Old-style Grackle data tables are not supported!");

	// Open cooling dataset and get grid dimensions
	std::string parameter_name = "/Cooling";

	dset_id = H5Dopen2(file_id, parameter_name.c_str(),
			   H5P_DEFAULT); // new API in HDF5 1.8.0+

	AMREX_ALWAYS_ASSERT_WITH_MESSAGE(dset_id != h5_error, "Can't open Cooling table!");

	{
		// Grid rank
		attr_id = H5Aopen_name(dset_id, "Rank");

		int64_t temp_int = 0;
		status = H5Aread(attr_id, HDF5_I8, &temp_int);
		my_cloudy.grid_rank = temp_int;

		status = H5Aclose(attr_id);
	}

	{
		// Grid dimension
		std::vector<int64_t> temp_int_arr(my_cloudy.grid_rank);
		attr_id = H5Aopen_name(dset_id, "Dimension");

		status = H5Aread(attr_id, HDF5_I8, temp_int_arr.data());

		for (int64_t q = 0; q < my_cloudy.grid_rank; q++) {
			my_cloudy.grid_dimension[q] = temp_int_arr[q];
		}

		status = H5Aclose(attr_id);
	}

	// Grid parameters
	for (int64_t q = 0; q < my_cloudy.grid_rank; q++) {

		if (q < my_cloudy.grid_rank - 1) {
			parameter_name = fmt::format("/Parameter{}", q + 1);
		} else {
			parameter_name = "/Temperature";
		}

		auto *temp_data = new double[my_cloudy.grid_dimension[q]]; // NOLINT(cppcoreguidelines-owning-memory)

		// attr_id = H5Aopen_name(dset_id, parameter_name.c_str());
		// status = H5Aread(attr_id, HDF5_R8, temp_data);

		dset_id = H5Dopen2(file_id, parameter_name.c_str(), H5P_DEFAULT);
		status = H5Dread(dset_id, HDF5_R8, H5S_ALL, H5S_ALL, H5P_DEFAULT, temp_data);

		my_cloudy.grid_parameters[q] = amrex::Table1D<double>(temp_data, 0, static_cast<int>(my_cloudy.grid_dimension[q]));

		for (int w = 0; w < my_cloudy.grid_dimension[q]; w++) {
			if (q < my_cloudy.grid_rank - 1) {
				my_cloudy.grid_parameters[q](w) = temp_data[w];
			} else {
				double const T = temp_data[w]; // NOLINT
				// convert temperature to log
				my_cloudy.grid_parameters[q](w) = log10(T);
				// compute min/max
				my_cloudy.T_min = std::min(T, my_cloudy.T_min);
				my_cloudy.T_max = std::max(T, my_cloudy.T_max);
			}
		}

		if (grackle_verbose) {
			amrex::Print() << fmt::format("\t{}: {} to {} ({} steps).\n", parameter_name, my_cloudy.grid_parameters[q](0),
						      my_cloudy.grid_parameters[q](static_cast<int>(my_cloudy.grid_dimension[q]) - 1),
						      my_cloudy.grid_dimension[q]);
		}

		// status = H5Aclose(attr_id);
		status = H5Dclose(dset_id);
	}

	my_cloudy.data_size = 1;

	for (int64_t q = 0; q < my_cloudy.grid_rank; q++) {
		my_cloudy.data_size *= my_cloudy.grid_dimension[q];
	}

	{
		// Read Cooling data
		auto *temp_data = new double[my_cloudy.data_size]; // NOLINT(cppcoreguidelines-owning-memory)

		std::string const parameter_name = "/Cooling";
		dset_id = H5Dopen2(file_id, parameter_name.c_str(),
				   H5P_DEFAULT); // new API in HDF5 1.8.0+
		status = H5Dread(dset_id, HDF5_R8, H5S_ALL, H5S_ALL, H5P_DEFAULT, temp_data);

		AMREX_ALWAYS_ASSERT_WITH_MESSAGE(status != h5_error, "Failed to read Cooling dataset!");

		amrex::GpuArray<int, 2> const lo{0, 0};
		amrex::GpuArray<int, 2> const hi{static_cast<int>(my_cloudy.grid_dimension[1]), static_cast<int>(my_cloudy.grid_dimension[0])};

		// N.B.: Table2D uses column-major (Fortran-order) indexing, but Grackle
		// tables use row-major (C-order) indexing!
		my_cloudy.cooling_data = amrex::Table2D<double>(temp_data, lo, hi);

		for (int64_t q = 0; q < my_cloudy.data_size; q++) {
			// Convert to code units
			double value = temp_data[q] / CoolUnit;
			// Convert to not-quite-log10 (using FastMath)
			temp_data[q] = value > 0 ? FastMath::log10(value) : small_fastlog_value;
		}

		status = H5Dclose(dset_id);
	}

	{
		// Read Heating data
		auto *temp_data = new double[my_cloudy.data_size]; // NOLINT(cppcoreguidelines-owning-memory)

		parameter_name = "/Heating";

		dset_id = H5Dopen2(file_id, parameter_name.c_str(),
				   H5P_DEFAULT); // new API in HDF5 1.8.0+

		status = H5Dread(dset_id, HDF5_R8, H5S_ALL, H5S_ALL, H5P_DEFAULT, temp_data);

		AMREX_ALWAYS_ASSERT_WITH_MESSAGE(status != h5_error, "Failed to read Heating dataset!");

		amrex::GpuArray<int, 2> const lo{0, 0};
		amrex::GpuArray<int, 2> const hi{static_cast<int>(my_cloudy.grid_dimension[1]), static_cast<int>(my_cloudy.grid_dimension[0])};

		// N.B.: Table2D uses column-major (Fortran-order) indexing, but Grackle
		// tables use row-major (C-order) indexing!
		my_cloudy.heating_data = amrex::Table2D<double>(temp_data, lo, hi);

		for (int64_t q = 0; q < my_cloudy.data_size; q++) {
			// Convert to code units
			double value = temp_data[q] / CoolUnit;
			// Convert to not-quite-log10 (using FastMath)
			temp_data[q] = value > 0 ? FastMath::log10(value) : small_fastlog_value;
		}

		status = H5Dclose(dset_id);
	}

	{
		// Read mean molecular weight table
		auto *temp_data = new double[my_cloudy.data_size]; // NOLINT(cppcoreguidelines-owning-memory)

		amrex::GpuArray<int, 2> const lo{0, 0};
		amrex::GpuArray<int, 2> const hi{static_cast<int>(my_cloudy.grid_dimension[1]), static_cast<int>(my_cloudy.grid_dimension[0])};

		// N.B.: Table2D uses column-major (Fortran-order) indexing, but Grackle
		// tables use row-major (C-order) indexing!
		my_cloudy.mmw_data = amrex::Table2D<double>(temp_data, lo, hi);

		parameter_name = "/MMW";

		dset_id = H5Dopen2(file_id, parameter_name.c_str(),
				   H5P_DEFAULT); // new API in HDF5 1.8.0+

		status = H5Dread(dset_id, HDF5_R8, H5S_ALL, H5S_ALL, H5P_DEFAULT, temp_data);

		AMREX_ALWAYS_ASSERT_WITH_MESSAGE(status != h5_error, "Failed to read MMW dataset!");

		status = H5Dclose(dset_id);

		// compute min/max
		for (int64_t i = 0; i < my_cloudy.data_size; ++i) {
			amrex::Real const mmw = temp_data[i]; // NOLINT
			my_cloudy.mmw_min = std::min(mmw, my_cloudy.mmw_min);
			my_cloudy.mmw_max = std::max(mmw, my_cloudy.mmw_max);
		}
	}

	status = H5Fclose(file_id);

	AMREX_ALWAYS_ASSERT_WITH_MESSAGE(my_cloudy.grid_rank <= CLOUDY_MAX_DIMENSION, "Error: rank of Cloudy cooling data must be less than or equal to "
										      "CLOUDY_MAX_DIMENSION");
}

auto extract_2d_table(amrex::Table2D<double> const &table2D) -> amrex::TableData<double, 2>
{
	// Table2D dimensions (F-ordering) are: temperature, redshift, density
	// (but the Table2D data is stored with C-ordering)
	auto lo = table2D.begin;
	auto hi = table2D.end;

	// N.B.: Table2D uses column-major (Fortran-order) indexing, but
	// Grackle tables use row-major (C-order) indexing, so we reverse the indices
	// here
	amrex::Array<int, 2> newlo{lo[1], lo[0]};
	amrex::Array<int, 2> newhi{hi[1] - 1, hi[0] - 1};
	amrex::TableData<double, 2> tableData(newlo, newhi, amrex::The_Managed_Arena());
	auto table = tableData.table();

	for (int i = newlo[0]; i <= newhi[0]; ++i) {
		for (int j = newlo[1]; j <= newhi[1]; ++j) {
			// swap index ordering so we can use Table2D's F-ordering accessor ()
			table(i, j) = table2D(j, i);
		}
	}
	// N.B.: table should now be F-ordered: density, temperature
	//  and the Table2D accessor function (which is F-ordered) can be used.
	return tableData;
}

auto copy_1d_table(amrex::Table1D<double> const &table1D) -> amrex::TableData<double, 1>
{
	auto lo = table1D.begin;
	auto hi = table1D.end;
	amrex::Array<int, 1> newlo{lo};
	amrex::Array<int, 1> newhi{hi - 1};

	amrex::TableData<double, 1> tableData(newlo, newhi, amrex::The_Managed_Arena());
	auto table = tableData.table();

	for (int i = newlo[0]; i <= newhi[0]; ++i) {
		table(i) = table1D(i);
	}
	return tableData;
}

} // namespace quokka::GrackleLikeCooling<|MERGE_RESOLUTION|>--- conflicted
+++ resolved
@@ -31,11 +31,7 @@
 
 static const bool grackle_verbose = true;
 
-<<<<<<< HEAD
-void initialize_cloudy_data(cloudy_data &my_cloudy, std::string &grackle_data_file, code_units &my_units)
-=======
 void initialize_cloudy_data(grackle_data &my_cloudy, char const *group_name, std::string &grackle_data_file, code_units &my_units)
->>>>>>> a49bfe18
 {
 	// Initialize vectors
 	my_cloudy.grid_parameters.resize(CLOUDY_MAX_DIMENSION);
@@ -45,13 +41,8 @@
 	}
 
 	if (grackle_verbose) {
-<<<<<<< HEAD
-		amrex::Print() << "Initializing Cloudy cooling.\n";
-		amrex::Print() << fmt::format("cloudy_table_file: {}.\n", grackle_data_file);
-=======
 		amrex::Print() << fmt::format("Initializing Grackle-like cooling: {}.\n", group_name);
 		amrex::Print() << fmt::format("grackle_data_file: {}.\n", grackle_data_file);
->>>>>>> a49bfe18
 	}
 
 	// Get unit conversion factors (assuming z=0)
