--- conflicted
+++ resolved
@@ -73,13 +73,8 @@
 }
 
 template <>
-<<<<<<< HEAD
-auto RadSystem<SuOlsonProblemCgs>::ComputeEddingtonFactor(double /*f*/)
-    -> double {
-=======
 AMREX_GPU_HOST_DEVICE AMREX_FORCE_INLINE auto
 RadSystem<SuOlsonProblemCgs>::ComputeEddingtonFactor(double /*f*/) -> double {
->>>>>>> c671a5f0
   return (1. / 3.); // Eddington approximation
 }
 
