--- conflicted
+++ resolved
@@ -141,11 +141,7 @@
     // extrapolated/outflow boundary for gas variables
     consVar(i, j, k, RadSystem<BeamProblem>::gasEnergy_index) = Egas;
     consVar(i, j, k, RadSystem<BeamProblem>::gasDensity_index) = rho;
-<<<<<<< HEAD
-    consVar(i, j, k, RadSystem<BeamProblem>::gasInternalEnergy_index) = 0.;
-=======
     consVar(i, j, k, RadSystem<BeamProblem>::gasInternalEnergy_index) = Egas - (px*px + py*py + pz*pz)/(2*rho);
->>>>>>> d62c19ca
     consVar(i, j, k, RadSystem<BeamProblem>::x1GasMomentum_index) = px;
     consVar(i, j, k, RadSystem<BeamProblem>::x2GasMomentum_index) = py;
     consVar(i, j, k, RadSystem<BeamProblem>::x3GasMomentum_index) = pz;
@@ -201,11 +197,7 @@
     // extrapolated/outflow boundary for gas variables
     consVar(i, j, k, RadSystem<BeamProblem>::gasEnergy_index) = Egas;
     consVar(i, j, k, RadSystem<BeamProblem>::gasDensity_index) = rho;
-<<<<<<< HEAD
-    consVar(i, j, k, RadSystem<BeamProblem>::gasInternalEnergy_index) = 0.;
-=======
     consVar(i, j, k, RadSystem<BeamProblem>::gasInternalEnergy_index) = Egas - (px*px + py*py + pz*pz)/(2*rho);
->>>>>>> d62c19ca
     consVar(i, j, k, RadSystem<BeamProblem>::x1GasMomentum_index) = px;
     consVar(i, j, k, RadSystem<BeamProblem>::x2GasMomentum_index) = py;
     consVar(i, j, k, RadSystem<BeamProblem>::x3GasMomentum_index) = pz;
@@ -237,11 +229,7 @@
     // extrapolated/outflow boundary for gas variables
     consVar(i, j, k, RadSystem<BeamProblem>::gasEnergy_index) = Egas;
     consVar(i, j, k, RadSystem<BeamProblem>::gasDensity_index) = rho;
-<<<<<<< HEAD
-    consVar(i, j, k, RadSystem<BeamProblem>::gasInternalEnergy_index) = 0.;
-=======
     consVar(i, j, k, RadSystem<BeamProblem>::gasInternalEnergy_index) = Egas - (px*px + py*py + pz*pz)/(2*rho);
->>>>>>> d62c19ca
     consVar(i, j, k, RadSystem<BeamProblem>::x1GasMomentum_index) = px;
     consVar(i, j, k, RadSystem<BeamProblem>::x2GasMomentum_index) = py;
     consVar(i, j, k, RadSystem<BeamProblem>::x3GasMomentum_index) = pz;
@@ -267,11 +255,7 @@
 
       state(i, j, k, RadSystem<BeamProblem>::gasEnergy_index) = Egas;
       state(i, j, k, RadSystem<BeamProblem>::gasDensity_index) = rho;
-<<<<<<< HEAD
-      state(i, j, k, RadSystem<BeamProblem>::gasInternalEnergy_index) = 0.;
-=======
       state(i, j, k, RadSystem<BeamProblem>::gasInternalEnergy_index) = Egas;
->>>>>>> d62c19ca
       state(i, j, k, RadSystem<BeamProblem>::x1GasMomentum_index) = 0.;
       state(i, j, k, RadSystem<BeamProblem>::x2GasMomentum_index) = 0.;
       state(i, j, k, RadSystem<BeamProblem>::x3GasMomentum_index) = 0.;
