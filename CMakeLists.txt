--- conflicted
+++ resolved
@@ -20,11 +20,6 @@
 set(AMReX_ASCENT OFF CACHE BOOL "") # optional
 set(AMReX_AMRLEVEL OFF CACHE BOOL "" FORCE)
 set(AMReX_PROBINIT OFF CACHE BOOL "" FORCE)
-<<<<<<< HEAD
-set(AMReX_LINEAR_SOLVERS OFF CACHE BOOL "" FORCE)
-set(AMReX_SUNDIALS ON CACHE BOOL "" FORCE)
-=======
->>>>>>> 6510f1a3
 set(AMReX_ASSERTIONS OFF CACHE BOOL "" FORCE)
 set(AMReX_FPE OFF CACHE BOOL "" FORCE)
 set(AMReX_TINY_PROFILE ON CACHE BOOL "" FORCE)
@@ -55,22 +50,6 @@
   message(FATAL_ERROR "You have configured CMake to use the 'classic' Intel compilers (icc/icpc), which are the old Intel compilers. They cannot compile Quokka correctly! You must use the new LLVM-based Intel compilers (icx/icpx) instead by adding the following CMake command-line options: -DCMAKE_C_COMPILER=icx -DCMAKE_CXX_COMPILER=icpx")
 endif(CMAKE_CXX_COMPILER_ID STREQUAL "Intel")
 
-<<<<<<< HEAD
-# include(FetchContent)
-# FetchContent_Declare(
-#   sundials
-#   GIT_REPOSITORY https://github.com/LLNL/sundials.git
-#   GIT_TAG c0097c0bfd56e8f94dbb588e0894fdceacf6f737 # version 6.0.0
-# )
-# FetchContent_MakeAvailable(sundials)
-
-set(EXAMPLES_ENABLE_C OFF CACHE BOOL "" FORCE)
-set(BUILD_SHARED_LIBS OFF CACHE BOOL "" FORCE)
-set_property(GLOBAL PROPERTY ALLOW_DUPLICATE_CUSTOM_TARGETS ON) # sundials superbuild requires this
-add_subdirectory(${QuokkaCode_SOURCE_DIR}/extern/sundials ${QuokkaCode_BINARY_DIR}/sundials EXCLUDE_FROM_ALL)
-
-=======
->>>>>>> 6510f1a3
 add_subdirectory(${QuokkaCode_SOURCE_DIR}/extern/amrex ${QuokkaCode_BINARY_DIR}/amrex)
 add_subdirectory(${QuokkaCode_SOURCE_DIR}/extern/fmt ${QuokkaCode_BINARY_DIR}/fmt)
 add_subdirectory(${QuokkaCode_SOURCE_DIR}/src ${QuokkaCode_BINARY_DIR}/src)