[submodule "src/fmt"]
	path = extern/fmt
	url = https://github.com/fmtlib/fmt.git
[submodule "extern/amrex"]
	path = extern/amrex
	url = https://github.com/AMReX-Codes/amrex.git
[submodule "extern/grackle_data_files"]
	path = extern/grackle_data_files
	url = https://github.com/grackle-project/grackle_data_files.git
[submodule "extern/Microphysics"]
	path = extern/Microphysics
	url = https://github.com/psharda/Microphysics
<<<<<<< HEAD
	branch = trialeos
=======
	branch = stable
>>>>>>> db593bc5
<|MERGE_RESOLUTION|>--- conflicted
+++ resolved
@@ -10,8 +10,4 @@
 [submodule "extern/Microphysics"]
 	path = extern/Microphysics
 	url = https://github.com/psharda/Microphysics
-<<<<<<< HEAD
-	branch = trialeos
-=======
-	branch = stable
->>>>>>> db593bc5
+	branch = stable