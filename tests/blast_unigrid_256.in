# *****************************************************************
# Problem size and geometry
# *****************************************************************
geometry.prob_lo     =  0.0  0.0  0.0 
<<<<<<< HEAD
geometry.prob_hi     =  1.0  1.0  1.0
=======
geometry.prob_hi     =  1.2  1.2  1.2
>>>>>>> 388c0bcd
geometry.is_periodic =  0    0    0

# *****************************************************************
# VERBOSITY
# *****************************************************************
amr.v              = 0       # verbosity in Amr

# *****************************************************************
# Resolution and refinement
# *****************************************************************
amr.n_cell          = 256 256 256
amr.max_level       = 0     # number of levels = max_level + 1
amr.max_grid_size   = 128   # at least 128 for GPUs
amr.blocking_factor = 128   # grid size must be divisible by this
amr.n_error_buf     = 3     # minimum 3 cell buffer around tagged cells
amr.grid_eff        = 0.7   # default

do_reflux = 0
do_subcycle = 0<|MERGE_RESOLUTION|>--- conflicted
+++ resolved
@@ -2,11 +2,7 @@
 # Problem size and geometry
 # *****************************************************************
 geometry.prob_lo     =  0.0  0.0  0.0 
-<<<<<<< HEAD
-geometry.prob_hi     =  1.0  1.0  1.0
-=======
 geometry.prob_hi     =  1.2  1.2  1.2
->>>>>>> 388c0bcd
 geometry.is_periodic =  0    0    0
 
 # *****************************************************************
