# *****************************************************************
# Problem size and geometry
# *****************************************************************
geometry.prob_lo     =  0.0  0.0  0.0 
geometry.prob_hi     =  1.0  1.0  1.0
geometry.is_periodic =  0    1    1

# *****************************************************************
# VERBOSITY
# *****************************************************************
amr.v              = 0       # verbosity in Amr

# *****************************************************************
# Resolution and refinement
# *****************************************************************
amr.n_cell          = 1000 4 4
amr.max_level       = 0     # number of levels = max_level + 1
amr.blocking_factor = 4     # grid size must be divisible by this

# *****************************************************************
# Radiation
# *****************************************************************
radiation.print_iteration_counts = 1
radiation.dust_gas_interaction_coeff = 1e20

# *****************************************************************
# Problem
# *****************************************************************
problem.kappa1 			= 1e-20
problem.kappa2 			= 1e-20

do_reflux = 0
do_subcycle = 0
suppress_output = 0
<<<<<<< HEAD
=======
stop_time = 5.0
>>>>>>> fb24ba35
#checkpoint_interval = 1
#restartfile = chk00006<|MERGE_RESOLUTION|>--- conflicted
+++ resolved
@@ -32,9 +32,5 @@
 do_reflux = 0
 do_subcycle = 0
 suppress_output = 0
-<<<<<<< HEAD
-=======
-stop_time = 5.0
->>>>>>> fb24ba35
 #checkpoint_interval = 1
 #restartfile = chk00006